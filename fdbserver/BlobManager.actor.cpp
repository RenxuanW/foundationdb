/*
 * BlobManager.actor.cpp
 *
 * This source file is part of the FoundationDB open source project
 *
 * Copyright 2013-2022 Apple Inc. and the FoundationDB project authors
 *
 * Licensed under the Apache License, Version 2.0 (the "License");
 * you may not use this file except in compliance with the License.
 * You may obtain a copy of the License at
 *
 *     http://www.apache.org/licenses/LICENSE-2.0
 *
 * Unless required by applicable law or agreed to in writing, software
 * distributed under the License is distributed on an "AS IS" BASIS,
 * WITHOUT WARRANTIES OR CONDITIONS OF ANY KIND, either express or implied.
 * See the License for the specific language governing permissions and
 * limitations under the License.
 */

#include <algorithm>
#include <limits>
#include <sstream>
#include <queue>
#include <vector>
#include <unordered_map>

#include "fdbrpc/simulator.h"
#include "fmt/format.h"
#include "fdbclient/BackupContainerFileSystem.h"
#include "fdbclient/BlobGranuleCommon.h"
#include "fdbclient/BlobWorkerInterface.h"
#include "fdbclient/KeyRangeMap.h"
#include "fdbclient/DatabaseContext.h"
#include "fdbclient/ManagementAPI.actor.h"
#include "fdbclient/ReadYourWrites.h"
#include "fdbclient/SystemData.h"
#include "fdbserver/BlobManagerInterface.h"
#include "fdbserver/Knobs.h"
#include "fdbserver/BlobGranuleValidation.actor.h"
#include "fdbserver/BlobGranuleServerCommon.actor.h"
#include "fdbserver/QuietDatabase.h"
#include "fdbserver/WaitFailure.h"
#include "fdbserver/WorkerInterface.actor.h"
#include "flow/Error.h"
#include "flow/IRandom.h"
#include "flow/UnitTest.h"
#include "flow/actorcompiler.h" // has to be last include

/*
 * The Blob Manager is responsible for managing range granules, and recruiting and monitoring Blob Workers.
 */

#define BM_DEBUG false

void handleClientBlobRange(KeyRangeMap<bool>* knownBlobRanges,
                           Arena& ar,
                           VectorRef<KeyRangeRef>* rangesToAdd,
                           VectorRef<KeyRangeRef>* rangesToRemove,
                           KeyRef rangeStart,
                           KeyRef rangeEnd,
                           bool rangeActive) {
	if (BM_DEBUG) {
		fmt::print(
		    "db range [{0} - {1}): {2}\n", rangeStart.printable(), rangeEnd.printable(), rangeActive ? "T" : "F");
	}
	KeyRange keyRange(KeyRangeRef(rangeStart, rangeEnd));
	auto allRanges = knownBlobRanges->intersectingRanges(keyRange);
	for (auto& r : allRanges) {
		if (r.value() != rangeActive) {
			KeyRef overlapStart = (r.begin() > keyRange.begin) ? r.begin() : keyRange.begin;
			KeyRef overlapEnd = (keyRange.end < r.end()) ? keyRange.end : r.end();
			KeyRangeRef overlap(overlapStart, overlapEnd);
			if (rangeActive) {
				if (BM_DEBUG) {
					fmt::print("BM Adding client range [{0} - {1})\n",
					           overlapStart.printable().c_str(),
					           overlapEnd.printable().c_str());
				}
				rangesToAdd->push_back_deep(ar, overlap);
			} else {
				if (BM_DEBUG) {
					fmt::print("BM Removing client range [{0} - {1})\n",
					           overlapStart.printable().c_str(),
					           overlapEnd.printable().c_str());
				}
				rangesToRemove->push_back_deep(ar, overlap);
			}
		}
	}
	knownBlobRanges->insert(keyRange, rangeActive);
}

void updateClientBlobRanges(KeyRangeMap<bool>* knownBlobRanges,
                            RangeResult dbBlobRanges,
                            Arena& ar,
                            VectorRef<KeyRangeRef>* rangesToAdd,
                            VectorRef<KeyRangeRef>* rangesToRemove) {
	if (BM_DEBUG) {
		fmt::print("Updating {0} client blob ranges", dbBlobRanges.size() / 2);
		for (int i = 0; i < dbBlobRanges.size() - 1; i += 2) {
			fmt::print("  [{0} - {1})", dbBlobRanges[i].key.printable(), dbBlobRanges[i + 1].key.printable());
		}
		printf("\n");
	}
	// essentially do merge diff of current known blob ranges and new ranges, to assign new ranges to
	// workers and revoke old ranges from workers

	// basically, for any range that is set in results that isn't set in ranges, assign the range to the
	// worker. for any range that isn't set in results that is set in ranges, revoke the range from the
	// worker. and, update ranges to match results as you go

	// SOMEDAY: could change this to O(N) instead of O(NLogN) by doing a sorted merge instead of requesting the
	// intersection for each insert, but this operation is pretty infrequent so it's probably not necessary
	if (dbBlobRanges.size() == 0) {
		// special case. Nothing in the DB, reset knownBlobRanges and revoke all existing ranges from workers
		handleClientBlobRange(
		    knownBlobRanges, ar, rangesToAdd, rangesToRemove, normalKeys.begin, normalKeys.end, false);
	} else {
		if (dbBlobRanges[0].key > normalKeys.begin) {
			handleClientBlobRange(
			    knownBlobRanges, ar, rangesToAdd, rangesToRemove, normalKeys.begin, dbBlobRanges[0].key, false);
		}
		for (int i = 0; i < dbBlobRanges.size() - 1; i++) {
			if (dbBlobRanges[i].key >= normalKeys.end) {
				if (BM_DEBUG) {
					fmt::print("Found invalid blob range start {0}\n", dbBlobRanges[i].key.printable());
				}
				break;
			}
			bool active = dbBlobRanges[i].value == LiteralStringRef("1");
			if (active) {
				if (BM_DEBUG) {
					fmt::print("BM sees client range [{0} - {1})\n",
					           dbBlobRanges[i].key.printable(),
					           dbBlobRanges[i + 1].key.printable());
				}
			}
			KeyRef endKey = dbBlobRanges[i + 1].key;
			if (endKey > normalKeys.end) {
				if (BM_DEBUG) {
					fmt::print("Removing system keyspace from blob range [{0} - {1})\n",
					           dbBlobRanges[i].key.printable(),
					           endKey.printable());
				}
				endKey = normalKeys.end;
			}
			handleClientBlobRange(
			    knownBlobRanges, ar, rangesToAdd, rangesToRemove, dbBlobRanges[i].key, endKey, active);
		}
		if (dbBlobRanges[dbBlobRanges.size() - 1].key < normalKeys.end) {
			handleClientBlobRange(knownBlobRanges,
			                      ar,
			                      rangesToAdd,
			                      rangesToRemove,
			                      dbBlobRanges[dbBlobRanges.size() - 1].key,
			                      normalKeys.end,
			                      false);
		}
	}
	knownBlobRanges->coalesce(normalKeys);
}

void getRanges(std::vector<std::pair<KeyRangeRef, bool>>& results, KeyRangeMap<bool>& knownBlobRanges) {
	if (BM_DEBUG) {
		printf("Getting ranges:\n");
	}
	auto allRanges = knownBlobRanges.ranges();
	for (auto& r : allRanges) {
		results.emplace_back(r.range(), r.value());
		if (BM_DEBUG) {
			fmt::print("  [{0} - {1}): {2}\n", r.begin().printable(), r.end().printable(), r.value() ? "T" : "F");
		}
	}
}

struct RangeAssignmentData {
	AssignRequestType type;

	RangeAssignmentData() : type(AssignRequestType::Normal) {}
	RangeAssignmentData(AssignRequestType type) : type(type) {}
};

struct RangeRevokeData {
	bool dispose;

	RangeRevokeData() {}
	RangeRevokeData(bool dispose) : dispose(dispose) {}
};

struct RangeAssignment {
	bool isAssign;
	KeyRange keyRange;
	Optional<UID> worker;

	// I tried doing this with a union and it was just kind of messy
	Optional<RangeAssignmentData> assign;
	Optional<RangeRevokeData> revoke;
};

// SOMEDAY: track worker's reads/writes eventually
// FIXME: namespace?
struct BlobWorkerInfo {
	int numGranulesAssigned;

	BlobWorkerInfo(int numGranulesAssigned = 0) : numGranulesAssigned(numGranulesAssigned) {}
};

enum BoundaryEvalType { UNKNOWN, MERGE, SPLIT };

struct BoundaryEvaluation {
	int64_t epoch;
	int64_t seqno;
	BoundaryEvalType type;
	Future<Void> inProgress;
	int64_t originalEpoch;
	int64_t originalSeqno;

	BoundaryEvaluation() : epoch(0), seqno(0), type(UNKNOWN), originalEpoch(0), originalSeqno(0) {}
	BoundaryEvaluation(int64_t epoch,
	                   int64_t seqno,
	                   BoundaryEvalType type,
	                   int64_t originalEpoch,
	                   int64_t originalSeqno)
	  : epoch(epoch), seqno(seqno), type(type), originalEpoch(originalEpoch), originalSeqno(originalSeqno) {
		ASSERT(type != UNKNOWN);
	}

	bool operator==(const BoundaryEvaluation& other) const {
		return epoch == other.epoch && seqno == other.seqno && type == other.type;
	}

	bool operator<(const BoundaryEvaluation& other) {
		// if (epoch, seqno) don't match, go by (epoch, seqno)
		if (epoch == other.epoch && seqno == other.seqno) {
			return type < other.type;
		}
		return epoch < other.epoch || (epoch == other.epoch && seqno < other.seqno);
	}

	bool isOlderThanOriginal(const BoundaryEvaluation& other) {
		return originalEpoch < other.originalEpoch ||
		       (originalEpoch == other.originalEpoch && originalSeqno < other.originalSeqno);
	}

	std::string toString() const {
		return fmt::format("{0} @ ({1}, {2})",
		                   type == BoundaryEvalType::UNKNOWN ? "unknown"
		                                                     : (type == BoundaryEvalType::MERGE ? "merge" : "split"),
		                   epoch,
		                   seqno);
	}
};

struct BlobManagerStats {
	CounterCollection cc;

	Counter granuleSplits;
	Counter granuleWriteHotSplits;
	Counter ccGranulesChecked;
	Counter ccRowsChecked;
	Counter ccBytesChecked;
	Counter ccMismatches;
	Counter ccTimeouts;
	Counter ccErrors;
	Counter purgesProcessed;
	Counter granulesFullyPurged;
	Counter granulesPartiallyPurged;
	Counter filesPurged;
	Future<Void> logger;

	// Current stats maintained for a given blob worker process
	explicit BlobManagerStats(UID id, double interval, std::unordered_map<UID, BlobWorkerInterface>* workers)
	  : cc("BlobManagerStats", id.toString()), granuleSplits("GranuleSplits", cc),
	    granuleWriteHotSplits("GranuleWriteHotSplits", cc), ccGranulesChecked("CCGranulesChecked", cc),
	    ccRowsChecked("CCRowsChecked", cc), ccBytesChecked("CCBytesChecked", cc), ccMismatches("CCMismatches", cc),
	    ccTimeouts("CCTimeouts", cc), ccErrors("CCErrors", cc), purgesProcessed("PurgesProcessed", cc),
	    granulesFullyPurged("GranulesFullyPurged", cc), granulesPartiallyPurged("GranulesPartiallyPurged", cc),
	    filesPurged("FilesPurged", cc) {
		specialCounter(cc, "WorkerCount", [workers]() { return workers->size(); });
		logger = traceCounters("BlobManagerMetrics", id, interval, &cc, "BlobManagerMetrics");
	}
};

enum MergeCandidateState {
	MergeCandidateCannotMerge,
	MergeCandidateCanMerge,
	MergeCandidateUnknown,
	MergeCandidateMerging
};

// The current merge algorithm, skipping just granules that will be merge-eligible on the next pass, but not
// their neighbors, is optimal for guaranteeing merges to make progress where possible, with decently
// optimal but not globally optimal merge behavior.
// Alternative algorithms include not doing a two-pass consideration at all and immediately considering
// all merge candidates, which guarantees the most progress but pretty much guarantees undesirably
// suboptimal merge decisions, because of the time variance of granules becoming merge candidates. Or,
// also skipping adjacent eligible granules in addition to the one that will be eligible next pass,
// which ensures optimally large merges in a future pass, but adds decent delay to doing the merge. Or,
// smarter considering of merge candidates adjacent to the one that will be eligible next pass
// (depending on whether potential future merges with adjacent ones could include this candidate), which
// would be the best of both worlds, but would add a decent amount of code complexity.
struct MergeCandidateInfo {
	MergeCandidateState st;
	UID granuleID;
	Version startVersion;
	bool mergeNow;

	MergeCandidateInfo() : st(MergeCandidateUnknown), startVersion(invalidVersion), mergeNow(false) {}

	MergeCandidateInfo(MergeCandidateState st) : st(st), startVersion(invalidVersion), mergeNow(false) {
		ASSERT(st != MergeCandidateCanMerge);
	}
	MergeCandidateInfo(UID granuleID, Version startVersion)
	  : st(MergeCandidateCanMerge), granuleID(granuleID), startVersion(startVersion), mergeNow(false) {}

	bool canMerge() const { return st == MergeCandidateCanMerge; }

	bool canMergeNow() const { return st == MergeCandidateCanMerge && mergeNow; }
};

struct BlobManagerData : NonCopyable, ReferenceCounted<BlobManagerData> {
	UID id;
	Database db;
	Optional<Key> dcId;
	PromiseStream<Future<Void>> addActor;
	Promise<Void> doLockCheck;

	BlobManagerStats stats;

	Reference<BlobConnectionProvider> bstore;

	std::unordered_map<UID, BlobWorkerInterface> workersById;
	std::unordered_map<UID, BlobWorkerInfo> workerStats; // mapping between workerID -> workerStats
	std::unordered_set<NetworkAddress> workerAddresses;
	std::unordered_set<UID> deadWorkers;
	KeyRangeMap<UID> workerAssignments;
	KeyRangeActorMap assignsInProgress;
	KeyRangeMap<BoundaryEvaluation> boundaryEvaluations;
	KeyRangeMap<bool> knownBlobRanges;
	BGTenantMap tenantData;
	KeyRangeMap<MergeCandidateInfo> mergeCandidates; // granule range to granule id + start version.
	KeyRangeMap<Version> activeGranuleMerges; // range map of active granule merges, because range in boundaryEval
	                                          // doesn't correspond to merge range. invalidVersion is no merge,
	                                          // 0 is no merge version determined yet

	FlowLock concurrentMergeChecks;

	AsyncTrigger startRecruiting;
	Debouncer restartRecruiting;
	std::set<NetworkAddress> recruitingLocalities; // the addrs of the workers being recruited on
	AsyncVar<int> recruitingStream;
	Promise<Void> foundBlobWorkers;
	Promise<Void> doneRecovering;

	int64_t epoch = -1;
	int64_t seqNo = 1;

	Promise<Void> iAmReplaced;

	BlobManagerData(UID id, Reference<AsyncVar<ServerDBInfo> const> dbInfo, Database db, Optional<Key> dcId)
	  : id(id), db(db), dcId(dcId), stats(id, SERVER_KNOBS->WORKER_LOGGING_INTERVAL, &workersById),
	    knownBlobRanges(false, normalKeys.end), tenantData(BGTenantMap(dbInfo)),
	    mergeCandidates(MergeCandidateInfo(MergeCandidateUnknown), normalKeys.end),
	    activeGranuleMerges(invalidVersion, normalKeys.end),
	    concurrentMergeChecks(SERVER_KNOBS->BLOB_MANAGER_CONCURRENT_MERGE_CHECKS),
	    restartRecruiting(SERVER_KNOBS->DEBOUNCE_RECRUITING_DELAY), recruitingStream(0) {}

	// only initialize blob store if actually needed
	void initBStore() {
		if (!bstore.isValid() && SERVER_KNOBS->BG_METADATA_SOURCE != "tenant") {
			if (BM_DEBUG) {
				fmt::print("BM {} constructing backup container from {}\n", epoch, SERVER_KNOBS->BG_URL.c_str());
			}
			bstore = BlobConnectionProvider::newBlobConnectionProvider(SERVER_KNOBS->BG_URL);
			if (BM_DEBUG) {
				fmt::print("BM {} constructed backup container\n", epoch);
			}
		}
	}

	bool isMergeActive(const KeyRangeRef& range) {
		auto ranges = activeGranuleMerges.intersectingRanges(range);
		for (auto& it : ranges) {
			if (it.value() != invalidVersion) {
				return true;
			}
		}
		return false;
	}

	Version activeMergeVersion(const KeyRangeRef& range) {
		auto ranges = activeGranuleMerges.intersectingRanges(range);
		Version v = invalidVersion;
		for (auto& it : ranges) {
			v = std::max(v, it.cvalue());
		}
		return v;
	}

	void setMergeCandidate(const KeyRangeRef& range, UID granuleID, Version startVersion) {
		// Want this to be idempotent. If a granule was already reported as merge-eligible, we want to use the existing
		// merge and mergeNow state.
		auto it = mergeCandidates.rangeContaining(range.begin);

		if (it->begin() == range.begin && it.end() == range.end) {
			if (it->cvalue().st != MergeCandidateCanMerge) {
				// same range, just update
				it->value() = MergeCandidateInfo(granuleID, startVersion);
			} else {
				// else no-op, but validate data
				ASSERT(granuleID == it->cvalue().granuleID);
				ASSERT(startVersion == it->cvalue().startVersion);
			}
		} else if (it->cvalue().st != MergeCandidateMerging) {
			mergeCandidates.insert(range, MergeCandidateInfo(granuleID, startVersion));
		}
	}

	void clearMergeCandidate(const KeyRangeRef& range, MergeCandidateState st) {
		ASSERT(st != MergeCandidateCanMerge);
		mergeCandidates.insert(range, MergeCandidateInfo(st));
	}
};

ACTOR Future<Standalone<VectorRef<KeyRef>>> splitRange(Reference<BlobManagerData> bmData,
                                                       KeyRange range,
                                                       bool writeHot,
                                                       bool initialSplit) {
	try {
		if (BM_DEBUG) {
			fmt::print("Splitting new range [{0} - {1}): {2}\n",
			           range.begin.printable(),
			           range.end.printable(),
			           writeHot ? "hot" : "normal");
		}
		state StorageMetrics estimated = wait(bmData->db->getStorageMetrics(range, CLIENT_KNOBS->TOO_MANY));

		if (BM_DEBUG) {
			fmt::print("Estimated bytes for [{0} - {1}): {2}\n",
			           range.begin.printable(),
			           range.end.printable(),
			           estimated.bytes);
		}

		int64_t splitThreshold = SERVER_KNOBS->BG_SNAPSHOT_FILE_TARGET_BYTES;
		if (!initialSplit) {
			// If we have X MB target granule size, we want to do the initial split to split up into X MB chunks.
			// However, if we already have a granule that we are evaluating for split, if we split it as soon as it is
			// larger than X MB, we will end up with 2 X/2 MB granules.
			// To ensure an average size of X MB, we split granules at 4/3*X, so that they range between 2/3*X and
			// 4/3*X, averaging X
			splitThreshold = (splitThreshold * 4) / 3;
		}
		// if write-hot, we want to be able to split smaller, but not infinitely. Allow write-hot granules to be 3x
		// smaller
		// TODO knob?
		// TODO: re-evaluate after we have granule merging?
		if (writeHot) {
			splitThreshold /= 3;
		}
		CODE_PROBE(writeHot, "Change feed write hot split");
		if (estimated.bytes > splitThreshold) {
			// only split on bytes and write rate
			state StorageMetrics splitMetrics;
			splitMetrics.bytes = SERVER_KNOBS->BG_SNAPSHOT_FILE_TARGET_BYTES;
			splitMetrics.bytesPerKSecond = SERVER_KNOBS->SHARD_SPLIT_BYTES_PER_KSEC;
			if (writeHot) {
				splitMetrics.bytesPerKSecond = std::min(splitMetrics.bytesPerKSecond, estimated.bytesPerKSecond / 2);
				splitMetrics.bytesPerKSecond =
				    std::max(splitMetrics.bytesPerKSecond, SERVER_KNOBS->SHARD_MIN_BYTES_PER_KSEC);
			}
			splitMetrics.iosPerKSecond = splitMetrics.infinity;
			splitMetrics.bytesReadPerKSecond = splitMetrics.infinity;

			state PromiseStream<Key> resultStream;
			state Standalone<VectorRef<KeyRef>> keys;
			// SplitMetrics.bytes / 3 as min split size because of same splitThreshold logic above.
			state Future<Void> streamFuture = bmData->db->splitStorageMetricsStream(
			    resultStream, range, splitMetrics, estimated, splitMetrics.bytes / 3);
			loop {
				try {
					Key k = waitNext(resultStream.getFuture());
					keys.push_back_deep(keys.arena(), k);
				} catch (Error& e) {
					if (e.code() != error_code_end_of_stream) {
						throw;
					}
					break;
				}
			}

			ASSERT(keys.size() >= 2);
			ASSERT(keys.front() == range.begin);
			ASSERT(keys.back() == range.end);
			return keys;
		} else {
			CODE_PROBE(writeHot, "Not splitting write-hot because granules would be too small");
			if (BM_DEBUG) {
				printf("Not splitting range\n");
			}
			Standalone<VectorRef<KeyRef>> keys;
			keys.push_back_deep(keys.arena(), range.begin);
			keys.push_back_deep(keys.arena(), range.end);
			return keys;
		}
	} catch (Error& e) {
		if (e.code() == error_code_operation_cancelled) {
			throw e;
		}
		// SplitStorageMetrics explicitly has a SevError if it gets an error, so no errors should propagate here
		TraceEvent(SevError, "BlobManagerUnexpectedErrorSplitRange", bmData->id)
		    .error(e)
		    .detail("Epoch", bmData->epoch);
		ASSERT_WE_THINK(false);

		// if not simulation, kill the BM
		if (bmData->iAmReplaced.canBeSet()) {
			bmData->iAmReplaced.sendError(e);
		}
		throw e;
	}
}

// Picks a worker with the fewest number of already assigned ranges.
// If there is a tie, picks one such worker at random.
ACTOR Future<UID> pickWorkerForAssign(Reference<BlobManagerData> bmData) {
	// wait until there are BWs to pick from
	while (bmData->workerStats.size() == 0) {
		CODE_PROBE(true, "BM wants to assign range, but no workers available");
		if (BM_DEBUG) {
			fmt::print("BM {0} waiting for blob workers before assigning granules\n", bmData->epoch);
		}
		bmData->restartRecruiting.trigger();
		wait(bmData->recruitingStream.onChange() || bmData->foundBlobWorkers.getFuture());
		// FIXME: may want to have some buffer here so zero-worker recruiting case doesn't assign every single pending
		// range to the first worker recruited
	}

	int minGranulesAssigned = INT_MAX;
	std::vector<UID> eligibleWorkers;

	for (auto const& worker : bmData->workerStats) {
		UID currId = worker.first;
		int granulesAssigned = worker.second.numGranulesAssigned;

		if (granulesAssigned < minGranulesAssigned) {
			eligibleWorkers.resize(0);
			minGranulesAssigned = granulesAssigned;
			eligibleWorkers.emplace_back(currId);
		} else if (granulesAssigned == minGranulesAssigned) {
			eligibleWorkers.emplace_back(currId);
		}
	}

	// pick a random worker out of the eligible workers
	ASSERT(eligibleWorkers.size() > 0);
	int idx = deterministicRandom()->randomInt(0, eligibleWorkers.size());
	if (BM_DEBUG) {
		fmt::print("picked worker {0}, which has a minimal number ({1}) of granules assigned\n",
		           eligibleWorkers[idx].toString(),
		           minGranulesAssigned);
	}

	return eligibleWorkers[idx];
}

// circular dependency between handleRangeAssign and doRangeAssignment
static bool handleRangeAssign(Reference<BlobManagerData> bmData, RangeAssignment assignment);

ACTOR Future<Void> doRangeAssignment(Reference<BlobManagerData> bmData,
                                     RangeAssignment assignment,
                                     Optional<UID> workerID,
                                     int64_t epoch,
                                     int64_t seqNo) {
	// WorkerId is set, except in case of assigning to any worker. Then we pick the worker to assign to in here

	// inject delay into range assignments
	if (BUGGIFY_WITH_PROB(0.05)) {
		wait(delay(deterministicRandom()->random01()));
	} else {
		// otherwise, do delay(0) to ensure rest of code in calling handleRangeAssign runs, before this function can
		// recursively call handleRangeAssign on error
		wait(delay(0.0));
	}

	if (!workerID.present()) {
		ASSERT(assignment.isAssign && assignment.assign.get().type != AssignRequestType::Continue);
		UID _workerId = wait(pickWorkerForAssign(bmData));
		if (BM_DEBUG) {
			fmt::print("Chose BW {0} for seqno {1} in BM {2}\n", _workerId.toString(), seqNo, bmData->epoch);
		}
		workerID = _workerId;
		// We don't have to check for races with an overlapping assignment because it would insert over us in the actor
		// map, cancelling this actor before it got here
		bmData->workerAssignments.insert(assignment.keyRange, workerID.get());

		if (bmData->workerStats.count(workerID.get())) {
			bmData->workerStats[workerID.get()].numGranulesAssigned += 1;
		}
	}

	if (BM_DEBUG) {
		fmt::print("BM {0} {1} range [{2} - {3}) @ ({4}, {5}) to {6}\n",
		           bmData->epoch,
		           assignment.isAssign ? "assigning" : "revoking",
		           assignment.keyRange.begin.printable(),
		           assignment.keyRange.end.printable(),
		           epoch,
		           seqNo,
		           workerID.get().toString());
	}

	try {
		if (assignment.isAssign) {
			ASSERT(assignment.assign.present());
			ASSERT(!assignment.revoke.present());

			AssignBlobRangeRequest req;
			req.keyRange = KeyRangeRef(StringRef(req.arena, assignment.keyRange.begin),
			                           StringRef(req.arena, assignment.keyRange.end));
			req.managerEpoch = epoch;
			req.managerSeqno = seqNo;
			req.type = assignment.assign.get().type;

			// if that worker isn't alive anymore, add the range back into the stream
			if (bmData->workersById.count(workerID.get()) == 0) {
				throw no_more_servers();
			}
			wait(bmData->workersById[workerID.get()].assignBlobRangeRequest.getReply(req));
		} else {
			ASSERT(!assignment.assign.present());
			ASSERT(assignment.revoke.present());

			RevokeBlobRangeRequest req;
			req.keyRange = KeyRangeRef(StringRef(req.arena, assignment.keyRange.begin),
			                           StringRef(req.arena, assignment.keyRange.end));
			req.managerEpoch = epoch;
			req.managerSeqno = seqNo;
			req.dispose = assignment.revoke.get().dispose;

			// if that worker isn't alive anymore, this is a noop
			if (bmData->workersById.count(workerID.get())) {
				wait(bmData->workersById[workerID.get()].revokeBlobRangeRequest.getReply(req));
			} else {
				return Void();
			}
		}
	} catch (Error& e) {
		if (e.code() == error_code_operation_cancelled) {
			throw;
		}
		if (e.code() == error_code_blob_manager_replaced) {
			if (bmData->iAmReplaced.canBeSet()) {
				bmData->iAmReplaced.send(Void());
			}
			return Void();
		}
		if (e.code() == error_code_granule_assignment_conflict) {
			// Another blob worker already owns the range, don't retry.
			// And, if it was us that send the request to another worker for this range, this actor should have been
			// cancelled. So if it wasn't, it's likely that the conflict is from a new blob manager. Trigger the lock
			// check to make sure, and die if so.
			if (BM_DEBUG) {
				fmt::print("BM {0} got conflict assigning [{1} - {2}) to worker {3}, ignoring\n",
				           bmData->epoch,
				           assignment.keyRange.begin.printable(),
				           assignment.keyRange.end.printable(),
				           workerID.get().toString());
			}
			if (bmData->doLockCheck.canBeSet()) {
				bmData->doLockCheck.send(Void());
			}
			return Void();
		}

		if (e.code() != error_code_broken_promise && e.code() != error_code_no_more_servers) {
			TraceEvent(SevWarn, "BlobManagerUnexpectedErrorDoRangeAssignment", bmData->id)
			    .error(e)
			    .detail("Epoch", bmData->epoch);
			ASSERT_WE_THINK(false);
			if (bmData->iAmReplaced.canBeSet()) {
				bmData->iAmReplaced.sendError(e);
			}
			throw;
		}

		CODE_PROBE(true, "BM retrying range assign");

		// We use reliable delivery (getReply), so the broken_promise means the worker is dead, and we may need to retry
		// somewhere else
		if (assignment.isAssign) {
			if (BM_DEBUG) {
				fmt::print("BM got error {0} assigning range [{1} - {2}) to worker {3}, requeueing\n",
				           e.name(),
				           assignment.keyRange.begin.printable(),
				           assignment.keyRange.end.printable(),
				           workerID.get().toString());
			}

			// re-send revoke to queue to handle range being un-assigned from that worker before the new one
			RangeAssignment revokeOld;
			revokeOld.isAssign = false;
			revokeOld.worker = workerID;
			revokeOld.keyRange = assignment.keyRange;
			revokeOld.revoke = RangeRevokeData(false);

			handleRangeAssign(bmData, revokeOld);

			// send assignment back to queue as is, clearing designated worker if present
			// if we failed to send continue to the worker we thought owned the shard, it should be retried
			// as a normal assign
			ASSERT(assignment.assign.present());
			assignment.assign.get().type = AssignRequestType::Normal;
			assignment.worker.reset();
			handleRangeAssign(bmData, assignment);
			// FIXME: improvement would be to add history of failed workers to assignment so it can try other ones first
		} else {
			if (BM_DEBUG) {
				fmt::print("BM got error revoking range [{0} - {1}) from worker",
				           assignment.keyRange.begin.printable(),
				           assignment.keyRange.end.printable());
			}

			if (assignment.revoke.get().dispose) {
				if (BM_DEBUG) {
					printf(", retrying for dispose\n");
				}
				// send assignment back to queue as is, clearing designated worker if present
				assignment.worker.reset();
				handleRangeAssign(bmData, assignment);
				//
			} else {
				if (BM_DEBUG) {
					printf(", ignoring\n");
				}
			}
		}
	}
	return Void();
}

static bool handleRangeIsAssign(Reference<BlobManagerData> bmData, RangeAssignment assignment, int64_t seqNo) {
	// Ensure range isn't currently assigned anywhere, and there is only 1 intersecting range
	auto currentAssignments = bmData->workerAssignments.intersectingRanges(assignment.keyRange);
	int count = 0;
	UID workerId;
	for (auto i = currentAssignments.begin(); i != currentAssignments.end(); ++i) {
		if (assignment.assign.get().type == AssignRequestType::Continue) {
			ASSERT(assignment.worker.present());
			if (i.range() != assignment.keyRange || i.cvalue() != assignment.worker.get()) {
				CODE_PROBE(true, "BM assignment out of date");
				if (BM_DEBUG) {
					fmt::print("Out of date re-assign for ({0}, {1}). Assignment must have changed while "
					           "checking split.\n  Reassign: [{2} - {3}): {4}\n  Existing: [{5} - {6}): {7}\n",
					           bmData->epoch,
					           seqNo,
					           assignment.keyRange.begin.printable(),
					           assignment.keyRange.end.printable(),
					           assignment.worker.get().toString().substr(0, 5),
					           i.begin().printable(),
					           i.end().printable(),
					           i.cvalue().toString().substr(0, 5));
				}
				return false;
			}
		}
		count++;
	}
	ASSERT(count == 1);

	if (assignment.worker.present() && assignment.worker.get().isValid()) {
		if (BM_DEBUG) {
			fmt::print("BW {0} already chosen for seqno {1} in BM {2}\n",
			           assignment.worker.get().toString(),
			           seqNo,
			           bmData->id.toString());
		}
		workerId = assignment.worker.get();

		bmData->workerAssignments.insert(assignment.keyRange, workerId);

		// If we know about the worker and this is not a continue, then this is a new range for the worker
		if (assignment.assign.get().type == AssignRequestType::Continue) {
			// if it is a continue, don't cancel an in-flight re-assignment. Send to actor collection instead of
			// assignsInProgress
			bmData->addActor.send(doRangeAssignment(bmData, assignment, workerId, bmData->epoch, seqNo));
		} else {
			bmData->assignsInProgress.insert(assignment.keyRange,
			                                 doRangeAssignment(bmData, assignment, workerId, bmData->epoch, seqNo));
			if (bmData->workerStats.count(workerId)) {
				bmData->workerStats[workerId].numGranulesAssigned += 1;
			}
		}
	} else {
		// Ensure the key boundaries are updated before we pick a worker
		bmData->workerAssignments.insert(assignment.keyRange, UID());
		ASSERT(assignment.assign.get().type != AssignRequestType::Continue);
		bmData->assignsInProgress.insert(assignment.keyRange,
		                                 doRangeAssignment(bmData, assignment, Optional<UID>(), bmData->epoch, seqNo));
	}
	return true;
}

static bool handleRangeIsRevoke(Reference<BlobManagerData> bmData, RangeAssignment assignment, int64_t seqNo) {
	if (assignment.worker.present()) {
		// revoke this specific range from this specific worker. Either part of recovery or failing a worker
		if (bmData->workerStats.count(assignment.worker.get())) {
			bmData->workerStats[assignment.worker.get()].numGranulesAssigned -= 1;
		}
		// if this revoke matches the worker assignment state, mark the range as unassigned
		auto existingRange = bmData->workerAssignments.rangeContaining(assignment.keyRange.begin);
		if (existingRange.range() == assignment.keyRange && existingRange.cvalue() == assignment.worker.get()) {
			bmData->workerAssignments.insert(assignment.keyRange, UID());
		}
		bmData->addActor.send(doRangeAssignment(bmData, assignment, assignment.worker.get(), bmData->epoch, seqNo));
	} else {
		auto currentAssignments = bmData->workerAssignments.intersectingRanges(assignment.keyRange);
		for (auto& it : currentAssignments) {
			// ensure range doesn't truncate existing ranges
			ASSERT(it.begin() >= assignment.keyRange.begin);
			ASSERT(it.end() <= assignment.keyRange.end);

			// It is fine for multiple disjoint sub-ranges to have the same sequence number since they were part
			// of the same logical change

			if (bmData->workerStats.count(it.value())) {
				bmData->workerStats[it.value()].numGranulesAssigned -= 1;
			}

			// revoke the range for the worker that owns it, not the worker specified in the revoke
			bmData->addActor.send(doRangeAssignment(bmData, assignment, it.value(), bmData->epoch, seqNo));
		}
		bmData->workerAssignments.insert(assignment.keyRange, UID());
	}

	bmData->assignsInProgress.cancel(assignment.keyRange);
	return true;
}

static bool handleRangeAssign(Reference<BlobManagerData> bmData, RangeAssignment assignment) {
	int64_t seqNo = bmData->seqNo;
	bmData->seqNo++;

	// modify the in-memory assignment data structures, and send request off to worker
	if (assignment.isAssign) {
		return handleRangeIsAssign(bmData, assignment, seqNo);
	} else {
		return handleRangeIsRevoke(bmData, assignment, seqNo);
	}
}

ACTOR Future<Void> checkManagerLock(Reference<ReadYourWritesTransaction> tr, Reference<BlobManagerData> bmData) {
	Optional<Value> currentLockValue = wait(tr->get(blobManagerEpochKey));
	ASSERT(currentLockValue.present());
	int64_t currentEpoch = decodeBlobManagerEpochValue(currentLockValue.get());
	if (currentEpoch != bmData->epoch) {
		ASSERT(currentEpoch > bmData->epoch);

		if (BM_DEBUG) {
			fmt::print(
			    "BM {0} found new epoch {1} > {2} in lock check\n", bmData->id.toString(), currentEpoch, bmData->epoch);
		}
		if (bmData->iAmReplaced.canBeSet()) {
			bmData->iAmReplaced.send(Void());
		}

		throw blob_manager_replaced();
	}
	tr->addReadConflictRange(singleKeyRange(blobManagerEpochKey));
	tr->addWriteConflictRange(singleKeyRange(blobManagerEpochKey));

	return Void();
}

ACTOR Future<Void> writeInitialGranuleMapping(Reference<BlobManagerData> bmData,
                                              Standalone<VectorRef<KeyRef>> boundaries) {
	state Reference<ReadYourWritesTransaction> tr = makeReference<ReadYourWritesTransaction>(bmData->db);
	// don't do too many in one transaction
	state int i = 0;
	state int transactionChunkSize = BUGGIFY ? deterministicRandom()->randomInt(2, 5) : 1000;
	while (i < boundaries.size() - 1) {
		CODE_PROBE(i > 0, "multiple transactions for large granule split");
		tr->reset();
		state int j = 0;
		loop {
			try {
				tr->setOption(FDBTransactionOptions::Option::PRIORITY_SYSTEM_IMMEDIATE);
				tr->setOption(FDBTransactionOptions::Option::ACCESS_SYSTEM_KEYS);
				wait(checkManagerLock(tr, bmData));
				while (i + j < boundaries.size() - 1 && j < transactionChunkSize) {
					// set to empty UID - no worker assigned yet
					wait(krmSetRange(tr,
					                 blobGranuleMappingKeys.begin,
					                 KeyRangeRef(boundaries[i + j], boundaries[i + j + 1]),
					                 blobGranuleMappingValueFor(UID())));
					j++;
				}
				wait(tr->commit());
				break;
			} catch (Error& e) {
				wait(tr->onError(e));
				j = 0;
			}
		}
		i += j;
	}
	return Void();
}

// FIXME: better way to load tenant mapping?
ACTOR Future<Void> monitorClientRanges(Reference<BlobManagerData> bmData) {
	state Optional<Value> lastChangeKeyValue;
	state Key changeKey;
	state bool needToCoalesce = bmData->epoch > 1;
	state std::unordered_map<int64_t, TenantMapEntry> knownTenantCache;

	if (SERVER_KNOBS->BG_RANGE_SOURCE == "tenant") {
		changeKey = tenantLastIdKey;
	} else if (SERVER_KNOBS->BG_RANGE_SOURCE == "blobRangeKeys") {
		changeKey = blobRangeChangeKey;
	} else {
		ASSERT_WE_THINK(false);
		// wait to prevent spin looping
		wait(delay(600.0));
		throw internal_error();
	}

	loop {
		state Reference<ReadYourWritesTransaction> tr = makeReference<ReadYourWritesTransaction>(bmData->db);

		if (BM_DEBUG) {
			printf("Blob manager checking for range updates\n");
		}
		loop {
			try {
				tr->setOption(FDBTransactionOptions::ACCESS_SYSTEM_KEYS);
				tr->setOption(FDBTransactionOptions::PRIORITY_SYSTEM_IMMEDIATE);

				// read change key at this point along with data
				state Optional<Value> ckvBegin = wait(tr->get(changeKey));

				// TODO why is there separate arena?
				state Arena ar;
				state RangeResult results;
				if (SERVER_KNOBS->BG_RANGE_SOURCE == "blobRangeKeys") {
					wait(store(results,
					           krmGetRanges(tr,
					                        blobRangeKeys.begin,
					                        KeyRange(normalKeys),
					                        CLIENT_KNOBS->TOO_MANY,
					                        GetRangeLimits::BYTE_LIMIT_UNLIMITED)));
					ASSERT_WE_THINK(!results.more && results.size() < CLIENT_KNOBS->TOO_MANY);
					if (results.more || results.size() >= CLIENT_KNOBS->TOO_MANY) {
						TraceEvent(SevError, "BlobManagerTooManyClientRanges", bmData->id)
						    .detail("Epoch", bmData->epoch)
						    .detail("ClientRanges", results.size() - 1);
						wait(delay(600));
						if (bmData->iAmReplaced.canBeSet()) {
							bmData->iAmReplaced.sendError(internal_error());
						}
						throw internal_error();
					}

					ar.dependsOn(results.arena());
				} else {
					state RangeResult tenantResults;
					wait(store(tenantResults, tr->getRange(tenantMapKeys, CLIENT_KNOBS->TOO_MANY)));
					ASSERT_WE_THINK(!tenantResults.more && tenantResults.size() < CLIENT_KNOBS->TOO_MANY);
					if (tenantResults.more || tenantResults.size() >= CLIENT_KNOBS->TOO_MANY) {
						TraceEvent(SevError, "BlobManagerTooManyTenants", bmData->id)
						    .detail("Epoch", bmData->epoch)
						    .detail("TenantCount", tenantResults.size());
						wait(delay(600));
						if (bmData->iAmReplaced.canBeSet()) {
							bmData->iAmReplaced.sendError(internal_error());
						}
						throw internal_error();
					}

					std::vector<std::pair<TenantName, TenantMapEntry>> tenants;
					std::vector<Key> prefixes;
					for (auto& it : tenantResults) {
						TenantNameRef tenantName = it.key.removePrefix(tenantMapPrefix);
						TenantMapEntry entry = TenantMapEntry::decode(it.value);
						tenants.push_back(std::pair(tenantName, entry));
						prefixes.push_back(entry.prefix);
					}
					bmData->tenantData.addTenants(tenants);

					// make this look like knownBlobRanges
					std::sort(prefixes.begin(), prefixes.end());
					for (auto& p : prefixes) {
						if (!results.empty()) {
							ASSERT(results.back().key < p);
						}
						results.push_back_deep(results.arena(), KeyValueRef(p, LiteralStringRef("1")));
						results.push_back_deep(results.arena(),
						                       KeyValueRef(p.withSuffix(normalKeys.end), LiteralStringRef("0")));
					}
				}

				VectorRef<KeyRangeRef> rangesToAdd;
				VectorRef<KeyRangeRef> rangesToRemove;
				updateClientBlobRanges(&bmData->knownBlobRanges, results, ar, &rangesToAdd, &rangesToRemove);

				if (needToCoalesce) {
					// recovery has granules instead of known ranges in here. We need to do so to identify any parts of
					// known client ranges the last manager didn't finish blob-ifying.
					// To coalesce the map, we simply override known ranges with the current DB ranges after computing
					// rangesToAdd + rangesToRemove
					needToCoalesce = false;

					for (int i = 0; i < results.size() - 1; i++) {
						bool active = results[i].value == LiteralStringRef("1");
						bmData->knownBlobRanges.insert(KeyRangeRef(results[i].key, results[i + 1].key), active);
					}
				}

				for (KeyRangeRef range : rangesToRemove) {
					TraceEvent("ClientBlobRangeRemoved", bmData->id).detail("Range", range);
					if (BM_DEBUG) {
						fmt::print(
						    "BM Got range to revoke [{0} - {1})\n", range.begin.printable(), range.end.printable());
					}

					RangeAssignment ra;
					ra.isAssign = false;
					ra.keyRange = range;
					ra.revoke = RangeRevokeData(true); // dispose=true
					handleRangeAssign(bmData, ra);
				}

				state std::vector<Future<Standalone<VectorRef<KeyRef>>>> splitFutures;
				// Divide new ranges up into equal chunks by using SS byte sample
				for (KeyRangeRef range : rangesToAdd) {
					TraceEvent("ClientBlobRangeAdded", bmData->id).detail("Range", range);
					splitFutures.push_back(splitRange(bmData, range, false, true));
				}

				for (auto f : splitFutures) {
					state Standalone<VectorRef<KeyRef>> splits = wait(f);
					if (BM_DEBUG) {
						fmt::print("Split client range [{0} - {1}) into {2} ranges:\n",
						           splits[0].printable(),
						           splits[splits.size() - 1].printable(),
						           splits.size() - 1);
					}

					// Write to DB BEFORE sending assign requests, so that if manager dies before/during, new manager
					// picks up the same ranges
					wait(writeInitialGranuleMapping(bmData, splits));

					for (int i = 0; i < splits.size() - 1; i++) {
						KeyRange range = KeyRange(KeyRangeRef(splits[i], splits[i + 1]));
						// only add the client range if this is the first BM or it's not already assigned
						if (BM_DEBUG) {
							fmt::print(
							    "    [{0} - {1})\n", range.begin.printable().c_str(), range.end.printable().c_str());
						}

						RangeAssignment ra;
						ra.isAssign = true;
						ra.keyRange = range;
						ra.assign = RangeAssignmentData(); // type=normal
						handleRangeAssign(bmData, ra);
					}
				}

				lastChangeKeyValue =
				    ckvBegin; // the version of the ranges we processed is the one read alongside the ranges

				// do a new transaction, check for change in change key, watch if none
				tr->reset();
				tr->setOption(FDBTransactionOptions::ACCESS_SYSTEM_KEYS);
				tr->setOption(FDBTransactionOptions::PRIORITY_SYSTEM_IMMEDIATE);
				state Future<Void> watchFuture;

				Optional<Value> ckvEnd = wait(tr->get(changeKey));

				if (ckvEnd == lastChangeKeyValue) {
					watchFuture = tr->watch(changeKey); // watch for change in key
					wait(tr->commit());
					if (BM_DEBUG) {
						printf("Blob manager done processing client ranges, awaiting update\n");
					}
				} else {
					watchFuture = Future<Void>(Void()); // restart immediately
				}

				wait(watchFuture);
				break;
			} catch (Error& e) {
				if (BM_DEBUG) {
					fmt::print("Blob manager got error looking for range updates {}\n", e.name());
				}
				wait(tr->onError(e));
			}
		}
	}
}

// split recursively in the middle to guarantee roughly equal splits across different parts of key space
static void downsampleSplit(const Standalone<VectorRef<KeyRef>>& splits,
                            Standalone<VectorRef<KeyRef>>& out,
                            int startIdx,
                            int endIdx,
                            int remaining) {
	ASSERT(endIdx - startIdx >= remaining);
	ASSERT(remaining >= 0);
	if (remaining == 0) {
		return;
	}
	if (endIdx - startIdx == remaining) {
		out.append(out.arena(), splits.begin() + startIdx, remaining);
	} else {
		int mid = (startIdx + endIdx) / 2;
		int startCount = (remaining - 1) / 2;
		int endCount = remaining - startCount - 1;
		// ensure no infinite recursion
		ASSERT(mid != endIdx);
		ASSERT(mid + 1 != startIdx);
		downsampleSplit(splits, out, startIdx, mid, startCount);
		out.push_back(out.arena(), splits[mid]);
		downsampleSplit(splits, out, mid + 1, endIdx, endCount);
	}
}

ACTOR Future<Void> maybeSplitRange(Reference<BlobManagerData> bmData,
                                   UID currentWorkerId,
                                   KeyRange granuleRange,
                                   UID granuleID,
                                   Version granuleStartVersion,
                                   bool writeHot,
                                   int64_t originalEpoch,
                                   int64_t originalSeqno) {
	state Reference<ReadYourWritesTransaction> tr = makeReference<ReadYourWritesTransaction>(bmData->db);
	state Standalone<VectorRef<KeyRef>> newRanges;

	// first get ranges to split
	Standalone<VectorRef<KeyRef>> _newRanges = wait(splitRange(bmData, granuleRange, writeHot, false));
	newRanges = _newRanges;

	ASSERT(newRanges.size() >= 2);
	if (newRanges.size() == 2) {
		// not large enough to split, just reassign back to worker
		if (BM_DEBUG) {
			fmt::print("Not splitting existing range [{0} - {1}). Continuing assignment to {2}\n",
			           granuleRange.begin.printable(),
			           granuleRange.end.printable(),
			           currentWorkerId.toString());
		}

		// -1 because we are going to send the continue at seqNo, so the guard we are setting here needs to be greater
		// than whatever came before, but less than the continue seqno
		int64_t seqnoForEval = bmData->seqNo - 1;

		RangeAssignment raContinue;
		raContinue.isAssign = true;
		raContinue.worker = currentWorkerId;
		raContinue.keyRange = granuleRange;
		raContinue.assign = RangeAssignmentData(AssignRequestType::Continue); // continue assignment and re-snapshot
		bool reassignSuccess = handleRangeAssign(bmData, raContinue);

		// set updated boundary evaluation to avoid racing calls getting unblocked after here
		// We need to only revoke based on non-continue seqno, but ignore duplicate calls based on continue seqno
		if (reassignSuccess) {
			bmData->boundaryEvaluations.insert(
			    granuleRange,
			    BoundaryEvaluation(bmData->epoch, seqnoForEval, BoundaryEvalType::SPLIT, originalEpoch, originalSeqno));
		}

		return Void();
	}

	// Enforce max split fanout for performance reasons. This mainly happens when a blob worker is behind.
	if (newRanges.size() >=
	    SERVER_KNOBS->BG_MAX_SPLIT_FANOUT + 2) { // +2 because this is boundaries, so N keys would have N+1 bounaries.
		CODE_PROBE(true, "downsampling granule split because fanout too high");
		Standalone<VectorRef<KeyRef>> coalescedRanges;
		coalescedRanges.arena().dependsOn(newRanges.arena());
		coalescedRanges.push_back(coalescedRanges.arena(), newRanges.front());

		// since we include start + end boundaries here, only need maxSplitFanout-1 split boundaries to produce
		// maxSplitFanout granules
		downsampleSplit(newRanges, coalescedRanges, 1, newRanges.size() - 1, SERVER_KNOBS->BG_MAX_SPLIT_FANOUT - 1);

		coalescedRanges.push_back(coalescedRanges.arena(), newRanges.back());
		ASSERT(coalescedRanges.size() == SERVER_KNOBS->BG_MAX_SPLIT_FANOUT + 1);
		if (BM_DEBUG) {
			fmt::print("Downsampled split from {0} -> {1} granules\n",
			           newRanges.size() - 1,
			           SERVER_KNOBS->BG_MAX_SPLIT_FANOUT);
		}

		newRanges = coalescedRanges;
		ASSERT(newRanges.size() <= SERVER_KNOBS->BG_MAX_SPLIT_FANOUT + 1);
	}

	ASSERT(granuleRange.begin == newRanges.front());
	ASSERT(granuleRange.end == newRanges.back());

	// Have to make set of granule ids deterministic across retries to not end up with extra UIDs in the split
	// state, which could cause recovery to fail and resources to not be cleaned up.
	// This entire transaction must be idempotent across retries for all splitting state
	state std::vector<UID> newGranuleIDs;
	newGranuleIDs.reserve(newRanges.size() - 1);
	for (int i = 0; i < newRanges.size() - 1; i++) {
		newGranuleIDs.push_back(deterministicRandom()->randomUniqueID());
	}

	if (BM_DEBUG) {
		fmt::print("Splitting range [{0} - {1}) into {2} granules:\n",
		           granuleRange.begin.printable(),
		           granuleRange.end.printable(),
		           newRanges.size() - 1);
		for (int i = 0; i < newRanges.size(); i++) {
			fmt::print("    {}:{}\n",
			           (i < newGranuleIDs.size() ? newGranuleIDs[i] : UID()).toString().substr(0, 6).c_str(),
			           newRanges[i].printable());
		}
	}

	state Version splitVersion;

	// Need to split range. Persist intent to split and split metadata to DB BEFORE sending split assignments to blob
	// workers, so that nothing is lost on blob manager recovery
	loop {
		try {
			tr->reset();
			tr->setOption(FDBTransactionOptions::Option::PRIORITY_SYSTEM_IMMEDIATE);
			tr->setOption(FDBTransactionOptions::Option::ACCESS_SYSTEM_KEYS);
			ASSERT(newRanges.size() > 2);

			// make sure we're still manager when this transaction gets committed
			wait(checkManagerLock(tr, bmData));

			// TODO can do this + lock in parallel
			// Read splitState to see if anything was committed instead of reading granule mapping because we don't want
			// to conflict with mapping changes/reassignments
			state RangeResult existingState =
			    wait(tr->getRange(blobGranuleSplitKeyRangeFor(granuleID), SERVER_KNOBS->BG_MAX_SPLIT_FANOUT + 2));
			ASSERT_WE_THINK(!existingState.more && existingState.size() <= SERVER_KNOBS->BG_MAX_SPLIT_FANOUT + 1);
			// maybe someone decreased the knob, we should gracefully handle it not in simulation
			if (existingState.more || existingState.size() > SERVER_KNOBS->BG_MAX_SPLIT_FANOUT) {
				RangeResult tryAgain = wait(tr->getRange(blobGranuleSplitKeyRangeFor(granuleID), 10000));
				ASSERT(!tryAgain.more);
				existingState = tryAgain;
			}
			if (!existingState.empty()) {
				// Something was previously committed, we must go with that decision.
				// Read its boundaries and override our planned split boundaries
				CODE_PROBE(true, "Overriding split ranges with existing ones from DB");
				RangeResult existingBoundaries =
				    wait(tr->getRange(KeyRangeRef(granuleRange.begin.withPrefix(blobGranuleMappingKeys.begin),
				                                  keyAfter(granuleRange.end).withPrefix(blobGranuleMappingKeys.begin)),
				                      existingState.size() + 2));
				// +2 because this is boundaries and existingState was granules, and to ensure it doesn't set more
				ASSERT(!existingBoundaries.more);
				ASSERT(existingBoundaries.size() == existingState.size() + 1);
				newRanges.clear();
				newRanges.arena().dependsOn(existingBoundaries.arena());
				for (auto& it : existingBoundaries) {
					newRanges.push_back(newRanges.arena(), it.key.removePrefix(blobGranuleMappingKeys.begin));
				}
				ASSERT(newRanges.front() == granuleRange.begin);
				ASSERT(newRanges.back() == granuleRange.end);
				if (BM_DEBUG) {
					fmt::print("Replaced old range splits for [{0} - {1}) with {2}:\n",
					           granuleRange.begin.printable(),
					           granuleRange.end.printable(),
					           newRanges.size() - 1);
					for (int i = 0; i < newRanges.size(); i++) {
						fmt::print("    {}\n", newRanges[i].printable());
					}
				}
				break;
			}

			// acquire lock for old granule to make sure nobody else modifies it
			state Key lockKey = blobGranuleLockKeyFor(granuleRange);
			Optional<Value> lockValue = wait(tr->get(lockKey));
			ASSERT(lockValue.present());
			std::tuple<int64_t, int64_t, UID> prevGranuleLock = decodeBlobGranuleLockValue(lockValue.get());
			int64_t ownerEpoch = std::get<0>(prevGranuleLock);

			if (ownerEpoch > bmData->epoch) {
				if (BM_DEBUG) {
					fmt::print("BM {0} found a higher epoch {1} than {2} for granule lock of [{3} - {4})\n",
					           bmData->epoch,
					           ownerEpoch,
					           bmData->epoch,
					           granuleRange.begin.printable(),
					           granuleRange.end.printable());
				}

				if (bmData->iAmReplaced.canBeSet()) {
					bmData->iAmReplaced.send(Void());
				}
				return Void();
			}

			// Set lock to max value for this manager, so other reassignments can't race with this transaction
			// and existing owner can't modify it further.
			// Merging makes lock go backwards if we later merge other granules back to this same range, but it is fine
			tr->set(lockKey,
			        blobGranuleLockValueFor(
			            bmData->epoch, std::numeric_limits<int64_t>::max(), std::get<2>(prevGranuleLock)));

			// get last delta file version written, to make that the split version
			RangeResult lastDeltaFile =
			    wait(tr->getRange(blobGranuleFileKeyRangeFor(granuleID), 1, Snapshot::False, Reverse::True));
			ASSERT(lastDeltaFile.size() == 1);
			std::tuple<UID, Version, uint8_t> k = decodeBlobGranuleFileKey(lastDeltaFile[0].key);
			ASSERT(std::get<0>(k) == granuleID);
			ASSERT(std::get<2>(k) == 'D');
			splitVersion = std::get<1>(k);

			if (BM_DEBUG) {
				fmt::print("BM {0} found version {1} for splitting [{2} - {3})\n",
				           bmData->epoch,
				           splitVersion,
				           granuleRange.begin.printable(),
				           granuleRange.end.printable());
			}

			// set up splits in granule mapping, but point each part to the old owner (until they get reassigned)
			state int i;
			for (i = 0; i < newRanges.size() - 1; i++) {
				Key splitKey = blobGranuleSplitKeyFor(granuleID, newGranuleIDs[i]);

				tr->atomicOp(splitKey,
				             blobGranuleSplitValueFor(BlobGranuleSplitState::Initialized),
				             MutationRef::SetVersionstampedValue);

				KeyRangeRef splitRange(newRanges[i], newRanges[i + 1]);
				Key historyKey = blobGranuleHistoryKeyFor(splitRange, splitVersion);

				Standalone<BlobGranuleHistoryValue> historyValue;
				historyValue.granuleID = newGranuleIDs[i];
				historyValue.parentBoundaries.push_back(historyValue.arena(), granuleRange.begin);
				historyValue.parentBoundaries.push_back(historyValue.arena(), granuleRange.end);
				historyValue.parentVersions.push_back(historyValue.arena(), granuleStartVersion);

				tr->set(historyKey, blobGranuleHistoryValueFor(historyValue));

				// split the assignment but still pointing to the same worker
				// FIXME: could pick new random workers here, they'll get overridden shortly unless the BM immediately
				// restarts
				wait(krmSetRange(tr,
				                 blobGranuleMappingKeys.begin,
				                 KeyRangeRef(newRanges[i], newRanges[i + 1]),
				                 blobGranuleMappingValueFor(currentWorkerId)));
			}

			wait(tr->commit());
			break;
		} catch (Error& e) {
			if (e.code() == error_code_operation_cancelled) {
				throw;
			}
			if (BM_DEBUG) {
				fmt::print("BM {0} Persisting granule split got error {1}\n", bmData->epoch, e.name());
			}
			if (e.code() == error_code_granule_assignment_conflict) {
				if (bmData->iAmReplaced.canBeSet()) {
					bmData->iAmReplaced.send(Void());
				}
				return Void();
			}
			wait(tr->onError(e));
		}
	}

	if (BM_DEBUG) {
		fmt::print("Splitting range [{0} - {1}) into {2} granules @ {3} done, sending assignments:\n",
		           granuleRange.begin.printable(),
		           granuleRange.end.printable(),
		           newRanges.size() - 1,
		           splitVersion);
	}

	++bmData->stats.granuleSplits;
	if (writeHot) {
		++bmData->stats.granuleWriteHotSplits;
	}

	int64_t seqnoForEval = bmData->seqNo;

	// transaction committed, send range assignments
	// range could have been moved since split eval started, so just revoke from whoever has it
	RangeAssignment raRevoke;
	raRevoke.isAssign = false;
	raRevoke.keyRange = granuleRange;
	raRevoke.revoke = RangeRevokeData(false); // not a dispose
	handleRangeAssign(bmData, raRevoke);

	for (int i = 0; i < newRanges.size() - 1; i++) {
		// reassign new range and do handover of previous range
		RangeAssignment raAssignSplit;
		raAssignSplit.isAssign = true;
		raAssignSplit.keyRange = KeyRangeRef(newRanges[i], newRanges[i + 1]);
		raAssignSplit.assign = RangeAssignmentData();
		// don't care who this range gets assigned to
		handleRangeAssign(bmData, raAssignSplit);
	}

	if (BM_DEBUG) {
		fmt::print("Splitting range [{0} - {1}) into {2} granules @ {3} got assignments processed\n",
		           granuleRange.begin.printable(),
		           granuleRange.end.printable(),
		           newRanges.size() - 1,
		           splitVersion);
	}

	// set updated boundary evaluation to avoid racing calls getting unblocked after here
	bmData->boundaryEvaluations.insert(
	    granuleRange,
	    BoundaryEvaluation(bmData->epoch, seqnoForEval, BoundaryEvalType::SPLIT, originalEpoch, originalSeqno));

	return Void();
}

// read mapping from db to handle any in flight granules or other issues
// Forces all granules in the specified key range to flush data to blob up to the specified version. This is required
// for executing a merge.
ACTOR Future<Void> forceGranuleFlush(Reference<BlobManagerData> bmData, KeyRange keyRange, Version version) {
	state Transaction tr(bmData->db);
	state KeyRange currentRange = keyRange;

	if (BM_DEBUG) {
		fmt::print(
		    "Flushing Granules [{0} - {1}) @ {2}\n", keyRange.begin.printable(), keyRange.end.printable(), version);
	}

	loop {
		tr.setOption(FDBTransactionOptions::ACCESS_SYSTEM_KEYS);
		if (currentRange.begin == currentRange.end) {
			break;
		}
		try {
			// TODO KNOB
			state RangeResult blobGranuleMapping = wait(krmGetRanges(
			    &tr, blobGranuleMappingKeys.begin, currentRange, 64, GetRangeLimits::BYTE_LIMIT_UNLIMITED));

			state int i = 0;
			state std::vector<Future<ErrorOr<Void>>> flushes;

			for (; i < blobGranuleMapping.size() - 1; i++) {
				if (!blobGranuleMapping[i].value.size()) {
					if (BM_DEBUG) {
						fmt::print("ERROR: No valid granule data for range [{1} - {2}) \n",
						           blobGranuleMapping[i].key.printable(),
						           blobGranuleMapping[i + 1].key.printable());
					}
					throw blob_granule_transaction_too_old();
				}

				state UID workerId = decodeBlobGranuleMappingValue(blobGranuleMapping[i].value);
				if (workerId == UID()) {
					if (BM_DEBUG) {
						fmt::print("ERROR: Invalid Blob Worker ID for range [{1} - {2}) \n",
						           blobGranuleMapping[i].key.printable(),
						           blobGranuleMapping[i + 1].key.printable());
					}
					throw blob_granule_transaction_too_old();
				}

				if (!tr.trState->cx->blobWorker_interf.count(workerId)) {
					Optional<Value> workerInterface = wait(tr.get(blobWorkerListKeyFor(workerId)));
					// from the time the mapping was read from the db, the associated blob worker
					// could have died and so its interface wouldn't be present as part of the blobWorkerList
					// we persist in the db.
					if (workerInterface.present()) {
						tr.trState->cx->blobWorker_interf[workerId] = decodeBlobWorkerListValue(workerInterface.get());
					} else {
						if (BM_DEBUG) {
							fmt::print("ERROR: Worker  for range [{1} - {2}) does not exist!\n",
							           workerId.toString().substr(0, 5),
							           blobGranuleMapping[i].key.printable(),
							           blobGranuleMapping[i + 1].key.printable());
						}
						break;
					}
				}

				if (BM_DEBUG) {
					fmt::print("Flushing range [{0} - {1}) from worker {2}!\n",
					           blobGranuleMapping[i].key.printable(),
					           blobGranuleMapping[i + 1].key.printable(),
					           workerId.toString().substr(0, 5));
				}

				KeyRangeRef range(blobGranuleMapping[i].key, blobGranuleMapping[i + 1].key);
				Future<ErrorOr<Void>> flush =
				    tr.trState->cx->blobWorker_interf[workerId].flushGranuleRequest.tryGetReply(
				        FlushGranuleRequest(bmData->epoch, range, version));
				flushes.push_back(flush);
			}
			// wait for each flush, if it has an error, retry from there if it is a retriable error
			state int j = 0;
			for (; j < flushes.size(); j++) {
				try {
					ErrorOr<Void> result = wait(flushes[j]);
					if (result.isError()) {
						throw result.getError();
					}
					if (BM_DEBUG) {
						fmt::print("Flushing range [{0} - {1}) complete!\n",
						           blobGranuleMapping[j].key.printable(),
						           blobGranuleMapping[j + 1].key.printable());
					}
				} catch (Error& e) {
					if (e.code() == error_code_wrong_shard_server || e.code() == error_code_request_maybe_delivered ||
					    e.code() == error_code_broken_promise || e.code() == error_code_connection_failed) {
						// re-read range and retry from failed req
						i = j;
						break;
					} else {
						if (BM_DEBUG) {
							fmt::print("ERROR: Error flushing range [{0} - {1}): {2}!\n",
							           blobGranuleMapping[j].key.printable(),
							           blobGranuleMapping[j + 1].key.printable(),
							           e.name());
						}
						throw;
					}
				}
			}
			if (i < blobGranuleMapping.size() - 1) {
				// a request failed, retry from there after a sleep
				currentRange = KeyRangeRef(blobGranuleMapping[i].key, currentRange.end);
				wait(delay(FLOW_KNOBS->PREVENT_FAST_SPIN_DELAY));
			} else if (blobGranuleMapping.more) {
				// no requests failed but there is more to read, continue reading
				currentRange = KeyRangeRef(blobGranuleMapping.back().key, currentRange.end);
			} else {
				break;
			}
		} catch (Error& e) {
			wait(tr.onError(e));
		}
	}

	if (BM_DEBUG) {
		fmt::print("Flushing Granules [{0} - {1}) @ {2} Complete!\n",
		           keyRange.begin.printable(),
		           keyRange.end.printable(),
		           version);
	}

	return Void();
}

// Persist the merge intent for this merge in the database. Once this transaction commits, the merge is in progress. It
// cannot be aborted, and must be completed.
ACTOR Future<std::pair<UID, Version>> persistMergeGranulesStart(Reference<BlobManagerData> bmData,
                                                                KeyRange mergeRange,
                                                                std::vector<UID> parentGranuleIDs,
                                                                std::vector<Key> parentGranuleRanges,
                                                                std::vector<Version> parentGranuleStartVersions) {
	state UID mergeGranuleID = deterministicRandom()->randomUniqueID();
	state Reference<ReadYourWritesTransaction> tr = makeReference<ReadYourWritesTransaction>(bmData->db);
	loop {
		try {
			tr->setOption(FDBTransactionOptions::ACCESS_SYSTEM_KEYS);
			tr->setOption(FDBTransactionOptions::PRIORITY_SYSTEM_IMMEDIATE);

			wait(checkManagerLock(tr, bmData));

			tr->atomicOp(
			    blobGranuleMergeKeyFor(mergeGranuleID),
			    blobGranuleMergeValueFor(mergeRange, parentGranuleIDs, parentGranuleRanges, parentGranuleStartVersions),
			    MutationRef::SetVersionstampedValue);

			wait(updateChangeFeed(
			    tr, granuleIDToCFKey(mergeGranuleID), ChangeFeedStatus::CHANGE_FEED_CREATE, mergeRange));

			wait(tr->commit());

			Version mergeVersion = tr->getCommittedVersion();
			if (BM_DEBUG) {
				fmt::print("Granule merge intent persisted [{0} - {1}): {2} @ {3}!\n",
				           mergeRange.begin.printable(),
				           mergeRange.end.printable(),
				           mergeGranuleID.shortString().substr(0, 6),
				           mergeVersion);
			}

			// update merge version in boundary evals so racing splits can continue if necessary
			auto mergeInProgress = bmData->activeGranuleMerges.rangeContaining(mergeRange.begin);
			if (BM_DEBUG) {
				fmt::print("Updating merge in progress [{0} - {1}) to merge version {2}!\n",
				           mergeInProgress.begin().printable(),
				           mergeInProgress.end().printable(),
				           mergeVersion);
			}
			ASSERT(mergeInProgress.begin() == mergeRange.begin);
			ASSERT(mergeInProgress.end() == mergeRange.end);
			ASSERT(mergeInProgress.cvalue() == 0);
			mergeInProgress.value() = mergeVersion;

			return std::pair(mergeGranuleID, mergeVersion);
		} catch (Error& e) {
			wait(tr->onError(e));
		}
	}
}

// FIXME: why not just make parentGranuleRanges vector of N+1 keys?
// Persists the merge being complete in the database by clearing the merge intent. Once this transaction commits, the
// merge is considered completed.
ACTOR Future<Void> persistMergeGranulesDone(Reference<BlobManagerData> bmData,
                                            UID mergeGranuleID,
                                            KeyRange mergeRange,
                                            Version mergeVersion,
                                            std::vector<UID> parentGranuleIDs,
                                            std::vector<Key> parentGranuleRanges,
                                            std::vector<Version> parentGranuleStartVersions) {
	state Reference<ReadYourWritesTransaction> tr = makeReference<ReadYourWritesTransaction>(bmData->db);
	// pick worker that has part of old range, it will soon get overridden anyway
	state UID tmpWorkerId;
	auto ranges = bmData->workerAssignments.intersectingRanges(mergeRange);
	for (auto& it : ranges) {
		if (it.cvalue() != UID()) {
			tmpWorkerId = it.cvalue();
			break;
		}
	}
	if (tmpWorkerId == UID()) {
		CODE_PROBE(true, "All workers dead right now");
		while (bmData->workersById.empty()) {
			wait(bmData->recruitingStream.onChange() || bmData->foundBlobWorkers.getFuture());
		}
		tmpWorkerId = bmData->workersById.begin()->first;
	}
	loop {
		try {
			tr->setOption(FDBTransactionOptions::ACCESS_SYSTEM_KEYS);
			tr->setOption(FDBTransactionOptions::PRIORITY_SYSTEM_IMMEDIATE);

			wait(checkManagerLock(tr, bmData));

			tr->clear(blobGranuleMergeKeyFor(mergeGranuleID));

			state int parentIdx;
			// TODO: could parallelize these
			for (parentIdx = 0; parentIdx < parentGranuleIDs.size(); parentIdx++) {
				KeyRange parentRange(KeyRangeRef(parentGranuleRanges[parentIdx], parentGranuleRanges[parentIdx + 1]));
				state Key lockKey = blobGranuleLockKeyFor(parentRange);
				state Future<Optional<Value>> oldLockFuture = tr->get(lockKey);

				wait(updateChangeFeed(tr,
				                      granuleIDToCFKey(parentGranuleIDs[parentIdx]),
				                      ChangeFeedStatus::CHANGE_FEED_DESTROY,
				                      parentRange));
				if (BM_DEBUG) {
					fmt::print("Granule merge destroying CF {0} ({1})!\n",
					           parentGranuleIDs[parentIdx].shortString().substr(0, 6),
					           granuleIDToCFKey(parentGranuleIDs[parentIdx]).printable());
				}

				Optional<Value> oldLock = wait(oldLockFuture);
				ASSERT(oldLock.present());
				auto prevLock = decodeBlobGranuleLockValue(oldLock.get());
				// Set lock to max value for this manager, so other reassignments can't race with this transaction
				// and existing owner can't modify it further.
				// Merging makes lock go backwards if we later split another granule back to this same range, but it is
				// fine and handled in the blob worker
				tr->set(
				    lockKey,
				    blobGranuleLockValueFor(bmData->epoch, std::numeric_limits<int64_t>::max(), std::get<2>(prevLock)));
			}

			// either set initial lock value, or re-set it if it was set to (epoch, <max>) in a previous split
			int64_t seqNo = bmData->seqNo++;
			tr->set(blobGranuleLockKeyFor(mergeRange), blobGranuleLockValueFor(bmData->epoch, seqNo, mergeGranuleID));

			// persist history entry
			Key historyKey = blobGranuleHistoryKeyFor(mergeRange, mergeVersion);

			Standalone<BlobGranuleHistoryValue> historyValue;
			historyValue.granuleID = mergeGranuleID;
			for (parentIdx = 0; parentIdx < parentGranuleIDs.size(); parentIdx++) {
				historyValue.parentBoundaries.push_back(historyValue.arena(), parentGranuleRanges[parentIdx]);
				historyValue.parentVersions.push_back(historyValue.arena(), parentGranuleStartVersions[parentIdx]);
			}
			historyValue.parentBoundaries.push_back(historyValue.arena(), parentGranuleRanges.back());

			tr->set(historyKey, blobGranuleHistoryValueFor(historyValue));

			wait(krmSetRange(tr, blobGranuleMappingKeys.begin, mergeRange, blobGranuleMappingValueFor(tmpWorkerId)));
			wait(tr->commit());
			if (BM_DEBUG) {
				fmt::print("Granule merge intent cleared [{0} - {1}): {2} @ {3} (cv={4})\n",
				           mergeRange.begin.printable(),
				           mergeRange.end.printable(),
				           mergeGranuleID.shortString().substr(0, 6),
				           mergeVersion,
				           tr->getCommittedVersion());
			}
			CODE_PROBE(true, "Granule merge complete");
			return Void();
		} catch (Error& e) {
			wait(tr->onError(e));
		}
	}
}

// This is the idempotent function that executes a granule merge once the initial merge intent has been persisted.
ACTOR Future<Void> finishMergeGranules(Reference<BlobManagerData> bmData,
                                       UID mergeGranuleID,
                                       KeyRange mergeRange,
                                       Version mergeVersion,
                                       std::vector<UID> parentGranuleIDs,
                                       std::vector<Key> parentGranuleRanges,
                                       std::vector<Version> parentGranuleStartVersions) {

	// wait for BM to be fully recovered before starting actual merges
	wait(bmData->doneRecovering.getFuture());
	wait(delay(0));

	// force granules to persist state up to mergeVersion
	wait(forceGranuleFlush(bmData, mergeRange, mergeVersion));

	// update state and clear merge intent
	wait(persistMergeGranulesDone(bmData,
	                              mergeGranuleID,
	                              mergeRange,
	                              mergeVersion,
	                              parentGranuleIDs,
	                              parentGranuleRanges,
	                              parentGranuleStartVersions));

	int64_t seqnoForEval = bmData->seqNo;

	// revoke old ranges and assign new range
	RangeAssignment revokeOld;
	revokeOld.isAssign = false;
	revokeOld.keyRange = mergeRange;
	revokeOld.revoke = RangeRevokeData(false);
	handleRangeAssign(bmData, revokeOld);

	RangeAssignment assignNew;
	assignNew.isAssign = true;
	assignNew.keyRange = mergeRange;
	assignNew.assign = RangeAssignmentData(); // not a continue
	handleRangeAssign(bmData, assignNew);

	bmData->activeGranuleMerges.insert(mergeRange, invalidVersion);
	bmData->activeGranuleMerges.coalesce(mergeRange.begin);

	bmData->boundaryEvaluations.insert(mergeRange,
	                                   BoundaryEvaluation(bmData->epoch, seqnoForEval, BoundaryEvalType::MERGE, 0, 0));
	bmData->clearMergeCandidate(mergeRange, MergeCandidateMerging);

	return Void();
}

ACTOR Future<Void> doMerge(Reference<BlobManagerData> bmData,
                           KeyRange mergeRange,
                           std::vector<std::tuple<UID, KeyRange, Version>> toMerge) {
	// switch to format persist merge wants
	state std::vector<UID> ids;
	state std::vector<Key> ranges;
	state std::vector<Version> startVersions;
	for (auto& it : toMerge) {
		ids.push_back(std::get<0>(it));
		ranges.push_back(std::get<1>(it).begin);
		startVersions.push_back(std::get<2>(it));
	}
	ranges.push_back(std::get<1>(toMerge.back()).end);

	try {
		std::pair<UID, Version> persistMerge =
		    wait(persistMergeGranulesStart(bmData, mergeRange, ids, ranges, startVersions));
		wait(finishMergeGranules(
		    bmData, persistMerge.first, mergeRange, persistMerge.second, ids, ranges, startVersions));
		return Void();
	} catch (Error& e) {
		if (e.code() == error_code_operation_cancelled || e.code() == error_code_blob_manager_replaced) {
			throw;
		}
		TraceEvent(SevError, "UnexpectedErrorGranuleMerge").error(e).detail("Range", mergeRange);
		throw e;
	}
}

// Needs to not be an actor to run synchronously for the race checking.
// Technically this could just be the first part of doMerge, but this guarantees no waits happen for the checks before
// the logic starts
static void attemptStartMerge(Reference<BlobManagerData> bmData,
                              const std::vector<std::tuple<UID, KeyRange, Version>>& toMerge) {
	if (toMerge.size() < 2) {
		return;
	}
<<<<<<< HEAD
	// TODO REMOVE validation eventually
	for (int i = 0; i < toMerge.size() - 1; i++) {
		ASSERT(std::get<1>(toMerge[i]).end == std::get<1>(toMerge[i + 1]).begin);
	}
	KeyRange mergeRange(KeyRangeRef(std::get<1>(toMerge.front()).begin, std::get<1>(toMerge.back()).end));
	// merge/merge races should not be possible because granuleMergeChecker should only start attemptMerges() for
	// disjoint ranges, and merge candidate is not updated if it is already in the state MergeCandidateMerging
	ASSERT(!bmData->isMergeActive(mergeRange));
	// Check to avoid races where a split eval came in while merge was evaluating. This also effectively checks
	// boundaryEvals because they're both updated before maybeSplitRange is called. This handles split/merge races.
	auto reCheckMergeCandidates = bmData->mergeCandidates.intersectingRanges(mergeRange);
	for (auto it : reCheckMergeCandidates) {
		if (!it->cvalue().canMergeNow()) {
			TEST(true); // granule no longer merge candidate after checking metrics, aborting merge
			return;
=======

	if (beforeCandidates.empty() && afterCandidates.empty()) {
		CODE_PROBE(true, "no consecutive merge candidates");
		if (BM_DEBUG) {
			fmt::print("BM {0} maybe merge [{1} - {2}): No merge candidates\n",
			           bmData->epoch,
			           granuleRange.begin.printable(),
			           granuleRange.end.printable());
>>>>>>> a7469b92
		}
	}

<<<<<<< HEAD
=======
	CODE_PROBE(true, "consecutive granule merge candidates");

>>>>>>> a7469b92
	if (BM_DEBUG) {
		fmt::print("BM {0} Starting merge of [{1} - {2}) ({3})\n",
		           bmData->epoch,
<<<<<<< HEAD
		           mergeRange.begin.printable(),
		           mergeRange.end.printable(),
		           toMerge.size());
	}
	TEST(true); // Doing granule merge!
	bmData->activeGranuleMerges.insert(mergeRange, 0);
	bmData->clearMergeCandidate(mergeRange, MergeCandidateMerging);
	// Now, after setting activeGranuleMerges, we have committed to doing the merge, so any subsequent split eval for
	// any of the ranges will be ignored. This handles merge/split races.
	bmData->addActor.send(doMerge(bmData, mergeRange, toMerge));
}
=======
		           granuleRange.begin.printable(),
		           granuleRange.end.printable(),
		           beforeCandidates.size() + afterCandidates.size() + 1,
		           beforeCandidates.size(),
		           afterCandidates.size());
	}

	// get metrics for current granule to see if it is still mergeable
	StorageMetrics targetGranuleMetrics = wait(bmData->db->getStorageMetrics(granuleRange, CLIENT_KNOBS->TOO_MANY));
	if (targetGranuleMetrics.bytesPerKSecond >= SERVER_KNOBS->SHARD_MIN_BYTES_PER_KSEC ||
	    targetGranuleMetrics.bytes >= SERVER_KNOBS->BG_SNAPSHOT_FILE_TARGET_BYTES) {
		CODE_PROBE(true, "granule merge candidate no longer mergeable");
		return Void();
	}
>>>>>>> a7469b92

// Greedily merges any consecutive 2+ granules in a row that are mergeable
ACTOR Future<Void> attemptMerges(Reference<BlobManagerData> bmData,
                                 std::vector<std::tuple<UID, KeyRange, Version>> candidates) {
	ASSERT(candidates.size() >= 2);

	// TODO REMOVE validation eventually
	for (int i = 0; i < candidates.size() - 1; i++) {
		ASSERT(std::get<1>(candidates[i]).end == std::get<1>(candidates[i + 1]).begin);
	}
	TEST(true); // Candidate ranges to merge
	wait(bmData->concurrentMergeChecks.take());
	state FlowLock::Releaser holdingDVL(bmData->concurrentMergeChecks);

	// start merging any set of 2+ consecutive granules that can be merged
	state int64_t currentBytes = 0;
	// large keys can cause a large number of granules in the merge to exceed the maximum value size
	state int currentKeySumBytes = 0;
	state std::vector<std::tuple<UID, KeyRange, Version>> currentCandidates;
	state int i;
	for (i = 0; i < candidates.size(); i++) {
		StorageMetrics metrics =
		    wait(bmData->db->getStorageMetrics(std::get<1>(candidates[i]), CLIENT_KNOBS->TOO_MANY));

		if (metrics.bytes >= SERVER_KNOBS->BG_SNAPSHOT_FILE_TARGET_BYTES ||
		    metrics.bytesPerKSecond >= SERVER_KNOBS->SHARD_MIN_BYTES_PER_KSEC) {
			// This granule cannot be merged with any neighbors.
			// If current candidates up to here can be merged, merge them and skip over this one
			attemptStartMerge(bmData, currentCandidates);
			currentCandidates.clear();
			currentBytes = 0;
			currentKeySumBytes = 0;
			continue;
		}

		// if the current window is already at the maximum merge size, or adding this granule would push the window over
		// the edge, merge the existing candidates if possible
		ASSERT(currentCandidates.size() <= SERVER_KNOBS->BG_MAX_MERGE_FANIN);
		if (currentCandidates.size() == SERVER_KNOBS->BG_MAX_MERGE_FANIN ||
		    currentBytes + metrics.bytes > SERVER_KNOBS->BG_SNAPSHOT_FILE_TARGET_BYTES ||
		    currentKeySumBytes >= CLIENT_KNOBS->VALUE_SIZE_LIMIT / 2) {
			ASSERT(currentBytes <= SERVER_KNOBS->BG_SNAPSHOT_FILE_TARGET_BYTES);
			TEST(currentKeySumBytes >= CLIENT_KNOBS->VALUE_SIZE_LIMIT / 2); // merge early because of key size
			attemptStartMerge(bmData, currentCandidates);
			currentCandidates.clear();
			currentBytes = 0;
			currentKeySumBytes = 0;
		}

		// add this granule to the window
		if (currentCandidates.empty()) {
			currentKeySumBytes += std::get<1>(candidates[i]).begin.size();
		}
		currentKeySumBytes += std::get<1>(candidates[i]).end.size();
		currentCandidates.push_back(candidates[i]);
	}

	attemptStartMerge(bmData, currentCandidates);

	return Void();
}

// Uses single-pass algorithm to identify mergeable sections of granules.
// To ensure each granule waits to see whether all of its neighbors are merge-eligible before merging it, a newly
// merge-eligible granule will be ignored on the first pass
ACTOR Future<Void> granuleMergeChecker(Reference<BlobManagerData> bmData) {
	// initial sleep
	wait(delayJittered(SERVER_KNOBS->BG_MERGE_CANDIDATE_DELAY_SECONDS));
	// TODO could optimize to not check if there are no new merge-eligible granules and none in merge pending state
	loop {

		double sleepTime = SERVER_KNOBS->BG_MERGE_CANDIDATE_DELAY_SECONDS;
		// Check more frequently if speedUpSimulation is set. This may
		if (g_network->isSimulated() && g_simulator.speedUpSimulation) {
			sleepTime = std::min(5.0, sleepTime);
		}
		// start delay at the start of the loop, to account for time spend in calculation
		state Future<Void> intervalDelay = delayJittered(sleepTime);

<<<<<<< HEAD
		// go over granule states, and start a findMergeableGranules for each sub-range of mergeable granules
		// FIXME: avoid SlowTask by breaking this up periodically

		// Break it up into parallel chunks. This makes it possible to process large ranges, but does mean the merges
		// can be slightly suboptimal at boundaries. Use relatively large chunks to minimize the impact of this.
		int maxRangeSize = SERVER_KNOBS->BG_MAX_MERGE_FANIN * 10;

		state std::vector<Future<Void>> mergeChecks;
		auto allRanges = bmData->mergeCandidates.ranges();
		std::vector<std::tuple<UID, KeyRange, Version>> currentCandidates;

		for (auto& it : allRanges) {
			if (!it->cvalue().canMergeNow() || currentCandidates.size() == maxRangeSize) {
				if (currentCandidates.size() >= 2) {
					mergeChecks.push_back(attemptMerges(bmData, currentCandidates));
=======
	CODE_PROBE(bestGranuleIDs.size() == 1, "Cannot combine merge candidates into mergeable granule");
	CODE_PROBE(bestGranuleIDs.size() > 1, "Granule ready for merge!");

	if (bestGranuleIDs.size() > 1) {
		if (BM_DEBUG) {
			fmt::print("BM {0} maybe merge [{1} - {2}): Found {3} consecutive granules in range [{4} - {5}):\n",
			           bmData->epoch,
			           granuleRange.begin.printable(),
			           granuleRange.end.printable(),
			           bestGranuleIDs.size(),
			           bestGranuleRange.begin.printable(),
			           bestGranuleRange.end.printable());
		}
		// This code block must execute withou a wait for the lock checks (isMergeActive, mergeCandidates) to not
		// deadlock and to avoid merge-merge races.
		if ((!g_network->isSimulated() || !g_simulator.speedUpSimulation) && !bmData->isMergeActive(bestGranuleRange)) {
			// check to avoid races where a split eval came in while merge was evaluating
			auto reCheckMergeCandidates = bmData->mergeCandidates.intersectingRanges(bestGranuleRange);
			bool mergeStillOk = true;
			for (auto it : reCheckMergeCandidates) {
				if (!it->cvalue().present()) {
					CODE_PROBE(true, "granule no longer merge candidate after checking metrics, because of split eval");
					mergeStillOk = false;
					break;
>>>>>>> a7469b92
				}
				currentCandidates.clear();
			}

<<<<<<< HEAD
			if (it->cvalue().canMergeNow()) {
				currentCandidates.push_back(std::tuple(it->cvalue().granuleID, it->range(), it->cvalue().startVersion));
			} else if (it->cvalue().canMerge()) {
				// set flag so this can get merged on the next pass
				it->value().mergeNow = true;
=======
			if (mergeStillOk) {
				fmt::print("BM {0} maybe merge [{1} - {2}): Starting merge of [{3} - {4}) ({5})\n",
				           bmData->epoch,
				           granuleRange.begin.printable(),
				           granuleRange.end.printable(),
				           bestGranuleRange.begin.printable(),
				           bestGranuleRange.end.printable(),
				           bestGranuleIDs.size());
				CODE_PROBE(true, "Doing granule merge!");
				bmData->activeGranuleMerges.insert(bestGranuleRange, 0);
				bmData->mergeCandidates.insert(bestGranuleRange, Optional<std::pair<UID, Version>>());
				state std::pair<UID, Version> persistMerge = wait(persistMergeGranulesStart(
				    bmData, bestGranuleRange, bestGranuleIDs, bestGranuleRanges, bestGranuleStartVersions));
				wait(finishMergeGranules(bmData,
				                         persistMerge.first,
				                         bestGranuleRange,
				                         persistMerge.second,
				                         bestGranuleIDs,
				                         bestGranuleRanges,
				                         bestGranuleStartVersions));
>>>>>>> a7469b92
			}
		}
		if (currentCandidates.size() >= 2) {
			mergeChecks.push_back(attemptMerges(bmData, currentCandidates));
		}

		TEST(mergeChecks.size() > 1); // parallel merge checks
		wait(waitForAll(mergeChecks));
		// if the calculation took longer than the desired interval, still wait a bit
		wait(intervalDelay && delay(5.0));
	}
}

ACTOR Future<Void> deregisterBlobWorker(Reference<BlobManagerData> bmData, BlobWorkerInterface interf) {
	state Reference<ReadYourWritesTransaction> tr = makeReference<ReadYourWritesTransaction>(bmData->db);
	loop {
		tr->setOption(FDBTransactionOptions::ACCESS_SYSTEM_KEYS);
		tr->setOption(FDBTransactionOptions::PRIORITY_SYSTEM_IMMEDIATE);
		try {
			wait(checkManagerLock(tr, bmData));
			Key blobWorkerListKey = blobWorkerListKeyFor(interf.id());
			// FIXME: should be able to remove this conflict range
			tr->addReadConflictRange(singleKeyRange(blobWorkerListKey));
			tr->clear(blobWorkerListKey);

			wait(tr->commit());

			if (BM_DEBUG) {
				fmt::print("Deregistered blob worker {0}\n", interf.id().toString());
			}
			return Void();
		} catch (Error& e) {
			if (BM_DEBUG) {
				fmt::print("Deregistering blob worker {0} got error {1}\n", interf.id().toString(), e.name());
			}
			wait(tr->onError(e));
		}
	}
}

ACTOR Future<Void> haltBlobWorker(Reference<BlobManagerData> bmData, BlobWorkerInterface bwInterf) {
	loop {
		try {
			wait(bwInterf.haltBlobWorker.getReply(HaltBlobWorkerRequest(bmData->epoch, bmData->id)));
			break;
		} catch (Error& e) {
			// throw other errors instead of returning?
			if (e.code() == error_code_operation_cancelled) {
				throw;
			}
			if (e.code() != error_code_blob_manager_replaced) {
				break;
			}
			if (bmData->iAmReplaced.canBeSet()) {
				bmData->iAmReplaced.send(Void());
			}
		}
	}

	return Void();
}

ACTOR Future<Void> killBlobWorker(Reference<BlobManagerData> bmData, BlobWorkerInterface bwInterf, bool registered) {
	state UID bwId = bwInterf.id();

	// Remove blob worker from stats map so that when we try to find a worker to takeover the range,
	// the one we just killed isn't considered.
	// Remove it from workersById also since otherwise that worker addr will remain excluded
	// when we try to recruit new blob workers.

	TraceEvent("KillBlobWorker", bmData->id).detail("Epoch", bmData->epoch).detail("WorkerId", bwId);

	if (registered) {
		bmData->deadWorkers.insert(bwId);
		bmData->workerStats.erase(bwId);
		bmData->workersById.erase(bwId);
		bmData->workerAddresses.erase(bwInterf.stableAddress());
	}

	// Remove blob worker from persisted list of blob workers
	Future<Void> deregister = deregisterBlobWorker(bmData, bwInterf);

	// for every range owned by this blob worker, we want to
	// - send a revoke request for that range
	// - add the range back to the stream of ranges to be assigned
	if (BM_DEBUG) {
		fmt::print("Taking back ranges from BW {0}\n", bwId.toString());
	}
	// copy ranges into vector before sending, because send then modifies workerAssignments
	state std::vector<KeyRange> rangesToMove;
	for (auto& it : bmData->workerAssignments.ranges()) {
		if (it.cvalue() == bwId) {
			rangesToMove.push_back(it.range());
		}
	}
	for (auto& it : rangesToMove) {
		// Send revoke request
		RangeAssignment raRevoke;
		raRevoke.isAssign = false;
		raRevoke.keyRange = it;
		raRevoke.revoke = RangeRevokeData(false);
		handleRangeAssign(bmData, raRevoke);

		// Add range back into the stream of ranges to be assigned
		RangeAssignment raAssign;
		raAssign.isAssign = true;
		raAssign.worker = Optional<UID>();
		raAssign.keyRange = it;
		raAssign.assign = RangeAssignmentData(); // not a continue
		handleRangeAssign(bmData, raAssign);
	}

	// Send halt to blob worker, with no expectation of hearing back
	if (BM_DEBUG) {
		fmt::print("Sending halt to BW {}\n", bwId.toString());
	}
	bmData->addActor.send(haltBlobWorker(bmData, bwInterf));

	// wait for blob worker to be removed from DB and in-memory mapping to have reassigned all shards from this worker
	// before removing it from deadWorkers, to avoid a race with checkBlobWorkerList
	wait(deregister);

	// restart recruiting to replace the dead blob worker
	bmData->restartRecruiting.trigger();

	if (registered) {
		bmData->deadWorkers.erase(bwInterf.id());
	}

	return Void();
}

ACTOR Future<Void> monitorBlobWorkerStatus(Reference<BlobManagerData> bmData, BlobWorkerInterface bwInterf) {
	// outer loop handles reconstructing stream if it got a retryable error
	// do backoff, we can get a lot of retries in a row

	// wait for blob manager to be done recovering, so it has initial granule mapping and worker data
	wait(bmData->doneRecovering.getFuture());
	wait(delay(0));

	state double backoff = SERVER_KNOBS->BLOB_MANAGER_STATUS_EXP_BACKOFF_MIN;
	loop {
		try {
			state ReplyPromiseStream<GranuleStatusReply> statusStream =
			    bwInterf.granuleStatusStreamRequest.getReplyStream(GranuleStatusStreamRequest(bmData->epoch));
			// read from stream until worker fails (should never get explicit end_of_stream)
			loop {
				GranuleStatusReply rep = waitNext(statusStream.getFuture());

				if (BM_DEBUG) {
					fmt::print("BM {0} got status of [{1} - {2}) @ ({3}, {4}) from BW {5}: {6} {7}\n",
					           bmData->epoch,
					           rep.granuleRange.begin.printable(),
					           rep.granuleRange.end.printable(),
					           rep.continueEpoch,
					           rep.continueSeqno,
					           bwInterf.id().toString(),
					           rep.doSplit ? "split" : (rep.mergeCandidate ? "merge" : ""),
					           rep.mergeCandidate ? "" : (rep.writeHotSplit ? "hot" : "normal"));
				}

				ASSERT(rep.doSplit || rep.mergeCandidate);

				// if we get a reply from the stream, reset backoff
				backoff = SERVER_KNOBS->BLOB_MANAGER_STATUS_EXP_BACKOFF_MIN;
				if (rep.continueEpoch > bmData->epoch) {
					if (BM_DEBUG) {
						fmt::print("BM {0} heard from BW {1} that there is a new manager with higher epoch\n",
						           bmData->epoch,
						           bwInterf.id().toString());
					}
					if (bmData->iAmReplaced.canBeSet()) {
						bmData->iAmReplaced.send(Void());
					}
				}

				BoundaryEvaluation newEval(rep.continueEpoch,
				                           rep.continueSeqno,
				                           rep.doSplit ? BoundaryEvalType::SPLIT : BoundaryEvalType::MERGE,
				                           rep.originalEpoch,
				                           rep.originalSeqno);

				bool ignore = false;
				Optional<std::pair<KeyRange, BoundaryEvaluation>> existingInProgress;
				auto lastBoundaryEvals = bmData->boundaryEvaluations.intersectingRanges(rep.granuleRange);
				for (auto& lastBoundaryEval : lastBoundaryEvals) {
					if (ignore) {
						break;
					}
					if (rep.granuleRange.begin == lastBoundaryEval.begin() &&
					    rep.granuleRange.end == lastBoundaryEval.end() && newEval == lastBoundaryEval.cvalue()) {
						if (BM_DEBUG) {
							fmt::print("BM {0} received repeat status for the same granule [{1} - {2}) {3}, "
							           "ignoring.\n",
							           bmData->epoch,
							           rep.granuleRange.begin.printable(),
							           rep.granuleRange.end.printable(),
							           newEval.toString());
						}
						ignore = true;
					} else if (newEval < lastBoundaryEval.cvalue()) {
						CODE_PROBE(true, "BM got out-of-date split request");
						if (BM_DEBUG) {
							fmt::print("BM {0} ignoring status from BW {1} for granule [{2} - {3}) {4} since it "
							           "already processed [{5} - {6}) {7}.\n",
							           bmData->epoch,
							           bwInterf.id().toString().substr(0, 5),
							           rep.granuleRange.begin.printable(),
							           rep.granuleRange.end.printable(),
							           newEval.toString(),
							           lastBoundaryEval.begin().printable(),
							           lastBoundaryEval.end().printable(),
							           lastBoundaryEval.cvalue().toString());
						}

						// only revoke if original epoch + seqno is older, different assignment
						if (newEval.isOlderThanOriginal(lastBoundaryEval.cvalue())) {
							// revoke range from out-of-date worker, but bypass rangeAssigner and hack (epoch, seqno) to
							// be (requesting epoch, requesting seqno + 1) to ensure no race with then reassigning the
							// range to the worker at a later version

							if (BM_DEBUG) {
								fmt::print("BM {0} revoking from BW {1} granule [{2} - {3}) {4} with original ({5}, "
								           "{6}) since it already processed original ({7}, {8}).\n",
								           bmData->epoch,
								           bwInterf.id().toString().substr(0, 5),
								           rep.granuleRange.begin.printable(),
								           rep.granuleRange.end.printable(),
								           newEval.toString(),
								           newEval.originalEpoch,
								           newEval.originalSeqno,
								           lastBoundaryEval.cvalue().originalEpoch,
								           lastBoundaryEval.cvalue().originalSeqno);
							}
							RangeAssignment revokeOld;
							revokeOld.isAssign = false;
							revokeOld.worker = bwInterf.id();
							revokeOld.keyRange = rep.granuleRange;
							revokeOld.revoke = RangeRevokeData(false);

							bmData->addActor.send(doRangeAssignment(
							    bmData, revokeOld, bwInterf.id(), rep.continueEpoch, rep.continueSeqno + 1));
						}

						ignore = true;
					} else if (lastBoundaryEval.cvalue().inProgress.isValid() &&
					           !lastBoundaryEval.cvalue().inProgress.isReady()) {
						existingInProgress = std::pair(lastBoundaryEval.range(), lastBoundaryEval.value());
					}
				}
				if (rep.doSplit && !ignore) {
					ASSERT(!rep.mergeCandidate);

					bool clearMergeCandidate = !existingInProgress.present() ||
					                           existingInProgress.get().second.type != BoundaryEvalType::MERGE;

					// Check for split/merge race
					Version inProgressMergeVersion = bmData->activeMergeVersion(rep.granuleRange);

					if (BM_DEBUG) {
						fmt::print("BM {0} splt eval [{1} - {2}). existing={3}, inProgressMergeVersion={4}, "
						           "blockedVersion={5}\n",
						           bmData->epoch,
						           rep.granuleRange.begin.printable().c_str(),
						           rep.granuleRange.end.printable().c_str(),
						           existingInProgress.present() ? "T" : "F",
						           inProgressMergeVersion,
						           rep.blockedVersion);
					}

					// If the in progress one is a merge, and the blockedVersion < the mergeVersion, this granule
					// needs to continue to flush up to the merge version. If the merge intent is still not
					// persisted, the version will be invalidVersion, so this should only happen after the merge
					// intent is persisted and the merge version is fixed. This can happen if a merge candidate
					// suddenly gets a burst of writes after a decision to merge is made
					if (inProgressMergeVersion != invalidVersion) {
						if (rep.blockedVersion < inProgressMergeVersion) {
							CODE_PROBE(true, "merge blocking re-snapshot");
							if (BM_DEBUG) {
								fmt::print("DBG: BM {0} MERGE @ {1} blocking re-snapshot [{2} - {3}) @ {4}, "
								           "continuing snapshot\n",
								           bmData->epoch,
								           inProgressMergeVersion,
								           rep.granuleRange.begin.printable(),
								           rep.granuleRange.end.printable(),
								           rep.blockedVersion);
							}
							RangeAssignment raContinue;
							raContinue.isAssign = true;
							raContinue.worker = bwInterf.id();
							raContinue.keyRange = rep.granuleRange;
							raContinue.assign =
							    RangeAssignmentData(AssignRequestType::Continue); // continue assignment and re-snapshot
							handleRangeAssign(bmData, raContinue);
						}
						clearMergeCandidate = false;
						ignore = true;
					} else if (existingInProgress.present()) {
						// For example, one worker asked BM to split, then died, granule was moved, new worker asks
						// to split on recovery. We need to ensure that they are semantically the same split. We
						// will just rely on the in-progress split to finish
						if (BM_DEBUG) {
							fmt::print("BM {0} got request for [{1} - {2}) {3}, but already in "
							           "progress from [{4} - {5}) {6}\n",
							           bmData->epoch,
							           rep.granuleRange.begin.printable(),
							           rep.granuleRange.end.printable(),
							           newEval.toString(),
							           existingInProgress.get().first.begin.printable(),
							           existingInProgress.get().first.end.printable(),
							           existingInProgress.get().second.toString());
						}

						// ignore the request, they will retry
						ignore = true;
					}
					if (!ignore) {
						if (BM_DEBUG) {
							fmt::print("BM {0} evaluating [{1} - {2}) {3}\n",
							           bmData->epoch,
							           rep.granuleRange.begin.printable().c_str(),
							           rep.granuleRange.end.printable().c_str(),
							           newEval.toString());
						}
						newEval.inProgress = maybeSplitRange(bmData,
						                                     bwInterf.id(),
						                                     rep.granuleRange,
						                                     rep.granuleID,
						                                     rep.startVersion,
						                                     rep.writeHotSplit,
						                                     rep.originalEpoch,
						                                     rep.originalSeqno);
						bmData->boundaryEvaluations.insert(rep.granuleRange, newEval);
					}

					// clear merge candidates for range, if not already merging
					if (clearMergeCandidate) {
						bmData->clearMergeCandidate(rep.granuleRange, MergeCandidateCannotMerge);
					}
				}
				if (rep.mergeCandidate && !ignore) {
					// mark granule as merge candidate
					ASSERT(!rep.doSplit);
<<<<<<< HEAD
					if (BM_DEBUG) {
						fmt::print("Manager {0} merge candidate granule [{1} - {2}) {3}\n",
						           bmData->epoch,
						           rep.granuleRange.begin.printable().c_str(),
						           rep.granuleRange.end.printable().c_str(),
						           newEval.toString());
=======
					// TODO: do we need any sort of validation that this is coming from the worker that currently owns
					// the granule?
					if (existingInProgress.present()) {
						// TODO LOG?
					} else {
						if (BM_DEBUG) {
							fmt::print("Manager {0} evaluating [{1} - {2}) {3}\n",
							           bmData->epoch,
							           rep.granuleRange.begin.printable().c_str(),
							           rep.granuleRange.end.printable().c_str(),
							           newEval.toString());
						}
						if (!bmData->isMergeActive(rep.granuleRange)) {
							ASSERT(rep.mergeCandidate);
							CODE_PROBE(true, "Granule merge candidate");
							bmData->mergeCandidates.insert(rep.granuleRange,
							                               std::pair(rep.granuleID, rep.startVersion));
							newEval.inProgress =
							    maybeMergeRange(bmData, rep.granuleID, rep.granuleRange, rep.startVersion);
							// still update epoch/seqno even if not doing a merge eval
							bmData->boundaryEvaluations.insert(rep.granuleRange, newEval);
						}
>>>>>>> a7469b92
					}
					bmData->boundaryEvaluations.insert(rep.granuleRange, newEval);
					bmData->setMergeCandidate(rep.granuleRange, rep.granuleID, rep.startVersion);
				}
			}
		} catch (Error& e) {
			if (e.code() == error_code_operation_cancelled) {
				throw e;
			}

			// on known network errors or stream close errors, throw
			if (e.code() == error_code_broken_promise) {
				throw e;
			}

			// if manager is replaced, die
			if (e.code() == error_code_blob_manager_replaced) {
				if (bmData->iAmReplaced.canBeSet()) {
					bmData->iAmReplaced.send(Void());
				}
				return Void();
			}

			// if we got an error constructing or reading from stream that is retryable, wait and retry.
			// Sometimes we get connection_failed without the failure monitor tripping. One example is simulation's
			// rollRandomClose. In this case, just reconstruct the stream. If it was a transient failure, it works, and
			// if it is permanent, the failure monitor will eventually trip.
			ASSERT(e.code() != error_code_end_of_stream);
			if (e.code() == error_code_request_maybe_delivered || e.code() == error_code_connection_failed) {
				CODE_PROBE(true, "BM retrying BW monitoring");
				wait(delay(backoff));
				backoff = std::min(backoff * SERVER_KNOBS->BLOB_MANAGER_STATUS_EXP_BACKOFF_EXPONENT,
				                   SERVER_KNOBS->BLOB_MANAGER_STATUS_EXP_BACKOFF_MAX);
				continue;
			} else {
				TraceEvent(SevError, "BlobManagerUnexpectedErrorStatusMonitoring", bmData->id)
				    .error(e)
				    .detail("Epoch", bmData->epoch);
				ASSERT_WE_THINK(false);
				// if not simulation, kill the BM
				if (bmData->iAmReplaced.canBeSet()) {
					bmData->iAmReplaced.sendError(e);
				}
				throw e;
			}
		}
	}
}

ACTOR Future<Void> monitorBlobWorker(Reference<BlobManagerData> bmData, BlobWorkerInterface bwInterf) {
	try {
		state Future<Void> waitFailure = waitFailureClient(bwInterf.waitFailure, SERVER_KNOBS->BLOB_WORKER_TIMEOUT);
		state Future<Void> monitorStatus = monitorBlobWorkerStatus(bmData, bwInterf);

		choose {
			when(wait(waitFailure)) {
				if (BM_DEBUG) {
					fmt::print("BM {0} detected BW {1} is dead\n", bmData->epoch, bwInterf.id().toString());
				}
				TraceEvent("BlobWorkerFailed", bmData->id).detail("BlobWorkerID", bwInterf.id());
			}
			when(wait(monitorStatus)) {
				// should only return when manager got replaced
				ASSERT(!bmData->iAmReplaced.canBeSet());
			}
		}
	} catch (Error& e) {
		// will blob worker get cleaned up in this case?
		if (e.code() == error_code_operation_cancelled) {
			throw e;
		}

		if (BM_DEBUG) {
			fmt::print(
			    "BM {0} got monitoring error {1} from BW {2}\n", bmData->epoch, e.name(), bwInterf.id().toString());
		}

		// Expected errors here are: [broken_promise]
		if (e.code() != error_code_broken_promise) {
			if (BM_DEBUG) {
				fmt::print("BM got unexpected error {0} monitoring BW {1}\n", e.name(), bwInterf.id().toString());
			}
			TraceEvent(SevError, "BlobManagerUnexpectedErrorMonitorBW", bmData->id)
			    .error(e)
			    .detail("Epoch", bmData->epoch);
			ASSERT_WE_THINK(false);
			// if not simulation, kill the BM
			if (bmData->iAmReplaced.canBeSet()) {
				bmData->iAmReplaced.sendError(e);
			}
			throw e;
		}
	}

	// kill the blob worker
	wait(killBlobWorker(bmData, bwInterf, true));

	if (BM_DEBUG) {
		fmt::print("No longer monitoring BW {0}\n", bwInterf.id().toString());
	}
	return Void();
}

ACTOR Future<Void> checkBlobWorkerList(Reference<BlobManagerData> bmData, Promise<Void> workerListReady) {

	try {
		loop {
			// Get list of last known blob workers
			// note: the list will include every blob worker that the old manager knew about,
			// but it might also contain blob workers that died while the new manager was being recruited
			std::vector<BlobWorkerInterface> blobWorkers = wait(getBlobWorkers(bmData->db));
			// add all blob workers to this new blob manager's records and start monitoring it
			bool foundAnyNew = false;
			for (auto& worker : blobWorkers) {
				if (!bmData->deadWorkers.count(worker.id())) {
					if (!bmData->workerAddresses.count(worker.stableAddress()) &&
					    worker.locality.dcId() == bmData->dcId) {
						bmData->workerAddresses.insert(worker.stableAddress());
						bmData->workersById[worker.id()] = worker;
						bmData->workerStats[worker.id()] = BlobWorkerInfo();
						bmData->addActor.send(monitorBlobWorker(bmData, worker));
						foundAnyNew = true;
					} else if (!bmData->workersById.count(worker.id())) {
						bmData->addActor.send(killBlobWorker(bmData, worker, false));
					}
				}
			}
			if (workerListReady.canBeSet()) {
				workerListReady.send(Void());
			}
			// if any assigns are stuck on workers, and we have workers, wake them
			if (foundAnyNew || !bmData->workersById.empty()) {
				Promise<Void> hold = bmData->foundBlobWorkers;
				bmData->foundBlobWorkers = Promise<Void>();
				hold.send(Void());
			}
			wait(delay(SERVER_KNOBS->BLOB_WORKERLIST_FETCH_INTERVAL));
		}
	} catch (Error& e) {
		if (BM_DEBUG) {
			fmt::print("BM {0} got error {1} reading blob worker list!!\n", bmData->epoch, e.name());
		}
		throw e;
	}
}
// Shared code for handling KeyRangeMap<tuple(UID, epoch, seqno)> that is used several places in blob manager recovery
// when there can be conflicting sources of what assignments exist or which workers owns a granule.
// Resolves these conflicts by comparing the epoch + seqno for the range
// Special epoch/seqnos:
//   (0,0): range is not mapped
static void addAssignment(KeyRangeMap<std::tuple<UID, int64_t, int64_t>>& map,
                          const KeyRangeRef& newRange,
                          UID newId,
                          int64_t newEpoch,
                          int64_t newSeqno,
                          std::vector<std::pair<UID, KeyRange>>& outOfDate) {
	std::vector<std::pair<KeyRange, std::tuple<UID, int64_t, int64_t>>> newer;
	auto intersecting = map.intersectingRanges(newRange);
	bool allExistingNewer = true;
	bool anyConflicts = false;
	for (auto& old : intersecting) {
		UID oldWorker = std::get<0>(old.value());
		int64_t oldEpoch = std::get<1>(old.value());
		int64_t oldSeqno = std::get<2>(old.value());
		if (oldEpoch > newEpoch || (oldEpoch == newEpoch && oldSeqno > newSeqno)) {
			newer.push_back(std::pair(old.range(), std::tuple(oldWorker, oldEpoch, oldSeqno)));
			if (old.range() != newRange) {
				CODE_PROBE(true, "BM Recovery: BWs disagree on range boundaries");
				anyConflicts = true;
			}
		} else {
			allExistingNewer = false;
			if (newId != UID() && newEpoch != std::numeric_limits<int64_t>::max()) {
				// different workers can't have same epoch and seqno for granule assignment
				ASSERT(oldEpoch != newEpoch || oldSeqno != newSeqno);
			}
			if (newEpoch == std::numeric_limits<int64_t>::max() && (oldWorker != newId || old.range() != newRange)) {
				CODE_PROBE(true, "BM Recovery: DB disagrees with workers");
				// new one is from DB (source of truth on boundaries) and existing mapping disagrees on boundary or
				// assignment, do explicit revoke and re-assign to converge
				anyConflicts = true;
				// if ranges don't match, need to explicitly reassign all parts of old range, as it could be from a
				// yet-unassigned split
				if (old.range() != newRange) {
					std::get<0>(old.value()) = UID();
				}
				if (oldWorker != UID() &&
				    (outOfDate.empty() || outOfDate.back() != std::pair(oldWorker, KeyRange(old.range())))) {

					outOfDate.push_back(std::pair(oldWorker, old.range()));
				}
			} else if (oldWorker != UID() && oldWorker != newId &&
			           (oldEpoch < newEpoch || (oldEpoch == newEpoch && oldSeqno < newSeqno))) {
				// 2 blob workers reported conflicting mappings, add old one to out of date (if not already added by a
				// previous intersecting range in the split case)
				// if ranges don't match, need to explicitly reassign all parts of old range, as it could be from a
				// partially-assigned split
				if (old.range() != newRange) {
					std::get<0>(old.value()) = UID();
				}
				if (outOfDate.empty() || outOfDate.back() != std::pair(oldWorker, KeyRange(old.range()))) {
					CODE_PROBE(true, "BM Recovery: Two workers claim ownership of same granule");
					outOfDate.push_back(std::pair(oldWorker, old.range()));
				}
			}
		}
	}

	if (!allExistingNewer) {
		// if this range supercedes an old range insert it over that
		map.insert(newRange, std::tuple(anyConflicts ? UID() : newId, newEpoch, newSeqno));

		// then, if there were any ranges superceded by this one, insert them over this one
		if (newer.size()) {
			if (newId != UID()) {
				outOfDate.push_back(std::pair(newId, newRange));
			}
			for (auto& it : newer) {
				map.insert(it.first, it.second);
			}
		}
	} else {
		if (newId != UID()) {
			outOfDate.push_back(std::pair(newId, newRange));
		}
	}
}

ACTOR Future<Void> resumeActiveMerges(Reference<BlobManagerData> bmData) {
	state Reference<ReadYourWritesTransaction> tr = makeReference<ReadYourWritesTransaction>(bmData->db);

	// FIXME: use range stream instead
	state int rowLimit = BUGGIFY ? deterministicRandom()->randomInt(1, 10) : 10000;
	state KeyRange currentRange = blobGranuleMergeKeys;
	loop {
		try {
			tr->setOption(FDBTransactionOptions::ACCESS_SYSTEM_KEYS);
			tr->setOption(FDBTransactionOptions::PRIORITY_SYSTEM_IMMEDIATE);

			RangeResult result = wait(tr->getRange(currentRange, rowLimit));
			for (auto& it : result) {
				CODE_PROBE(true, "Blob Manager Recovery found merging granule");
				UID mergeGranuleID = decodeBlobGranuleMergeKey(it.key);
				KeyRange mergeRange;
				std::vector<UID> parentGranuleIDs;
				std::vector<Key> parentGranuleRanges;
				std::vector<Version> parentGranuleStartVersions;
				Version mergeVersion;
				std::tie(mergeRange, mergeVersion, parentGranuleIDs, parentGranuleRanges, parentGranuleStartVersions) =
				    decodeBlobGranuleMergeValue(it.value);

				if (BM_DEBUG) {
					fmt::print("BM {0} found merge in progress: [{1} - {2}) @ {3}\n",
					           bmData->epoch,
					           mergeRange.begin.printable(),
					           mergeRange.end.printable(),
					           mergeVersion);
				}

				// want to mark in progress granule ranges as merging, BEFORE recovery is complete and workers can
				// report updated status. Start with early (epoch, seqno) to guarantee lower than later status
				BoundaryEvaluation eval(1, 0, BoundaryEvalType::MERGE, 1, 0);
				ASSERT(!bmData->isMergeActive(mergeRange));
				bmData->addActor.send(finishMergeGranules(bmData,
				                                          mergeGranuleID,
				                                          mergeRange,
				                                          mergeVersion,
				                                          parentGranuleIDs,
				                                          parentGranuleRanges,
				                                          parentGranuleStartVersions));
				bmData->boundaryEvaluations.insert(mergeRange, eval);
				bmData->activeGranuleMerges.insert(mergeRange, mergeVersion);
				bmData->clearMergeCandidate(mergeRange, MergeCandidateMerging);
			}

			if (result.more) {
				currentRange = KeyRangeRef(keyAfter(result.back().key), currentRange.end);
			} else {
				return Void();
			}
		} catch (Error& e) {
			wait(tr->onError(e));
		}
	}
}

ACTOR Future<Void> recoverBlobManager(Reference<BlobManagerData> bmData) {
	state double recoveryStartTime = now();
	state Promise<Void> workerListReady;
	bmData->addActor.send(checkBlobWorkerList(bmData, workerListReady));
	wait(workerListReady.getFuture());

	state std::vector<BlobWorkerInterface> startingWorkers;
	for (auto& it : bmData->workersById) {
		startingWorkers.push_back(it.second);
	}

	// Once we acknowledge the existing blob workers, we can go ahead and recruit new ones
	bmData->startRecruiting.trigger();

	// skip the rest of the algorithm for the first blob manager
	if (bmData->epoch == 1) {
		bmData->doneRecovering.send(Void());
		return Void();
	}

	state Future<Void> resumeMergesFuture = resumeActiveMerges(bmData);

	CODE_PROBE(true, "BM doing recovery");

	wait(delay(0));

	// At this point, bmData->workersById is a list of all alive blob workers, but could also include some dead BWs.
	// The algorithm below works as follows:
	//
	// 1. We get the existing granule mappings. We do this by asking all active blob workers for their current granule
	//    assignments. This guarantees a consistent snapshot of the state of that worker's assignments: Any request it
	//    recieved and processed from the old manager before the granule assignment request will be included in the
	//    assignments, and any request it recieves from the old manager afterwards will be rejected with
	//    blob_manager_replaced. We then read from the database as the source of truth for the assignment. We will
	//    reconcile the set of ongoing splits to this mapping, and any ranges that are not already assigned to existing
	//    blob workers will be reassigned.
	//
	// 2. For every range in our granuleAssignments, we send an assign request to the stream of requests,
	//    ultimately giving every range back to some worker (trying to mimic the state of the old BM).
	//    If the worker already had the range, this is a no-op. If the worker didn't have it, it will
	//    begin persisting it. The worker that had the same range before will now be at a lower seqno.

	state KeyRangeMap<std::tuple<UID, int64_t, int64_t>> workerAssignments;
	workerAssignments.insert(normalKeys, std::tuple(UID(), 0, 0));
	state Reference<ReadYourWritesTransaction> tr = makeReference<ReadYourWritesTransaction>(bmData->db);

	// FIXME: use range stream instead
	state int rowLimit = BUGGIFY ? deterministicRandom()->randomInt(2, 10) : 10000;

	if (BM_DEBUG) {
		fmt::print("BM {0} recovering:\n", bmData->epoch);
	}

	// Step 1. Get the latest known mapping of granules to blob workers (i.e. assignments)
	// This must happen causally AFTER reading the split boundaries, since the blob workers can clear the split
	// boundaries for a granule as part of persisting their assignment.

	// First, ask existing workers for their mapping
	if (BM_DEBUG) {
		fmt::print("BM {0} requesting assignments from {1} workers:\n", bmData->epoch, startingWorkers.size());
	}
	state std::vector<Future<Optional<GetGranuleAssignmentsReply>>> aliveAssignments;
	aliveAssignments.reserve(startingWorkers.size());
	for (auto& it : startingWorkers) {
		GetGranuleAssignmentsRequest req;
		req.managerEpoch = bmData->epoch;
		aliveAssignments.push_back(timeout(brokenPromiseToNever(it.granuleAssignmentsRequest.getReply(req)),
		                                   SERVER_KNOBS->BLOB_WORKER_TIMEOUT));
	}

	state std::vector<std::pair<UID, KeyRange>> outOfDateAssignments;
	state int successful = 0;
	state int assignIdx = 0;

	for (; assignIdx < aliveAssignments.size(); assignIdx++) {
		Optional<GetGranuleAssignmentsReply> reply = wait(aliveAssignments[assignIdx]);
		UID workerId = startingWorkers[assignIdx].id();

		if (reply.present()) {
			if (BM_DEBUG) {
				fmt::print("  Worker {}: ({})\n", workerId.toString().substr(0, 5), reply.get().assignments.size());
			}
			successful++;
			for (auto& assignment : reply.get().assignments) {
				if (BM_DEBUG) {
					fmt::print("    [{0} - {1}): ({2}, {3})\n",
					           assignment.range.begin.printable(),
					           assignment.range.end.printable(),
					           assignment.epochAssigned,
					           assignment.seqnoAssigned);
				}
				bmData->knownBlobRanges.insert(assignment.range, true);
				addAssignment(workerAssignments,
				              assignment.range,
				              workerId,
				              assignment.epochAssigned,
				              assignment.seqnoAssigned,
				              outOfDateAssignments);
			}
			if (bmData->workerStats.count(workerId)) {
				bmData->workerStats[workerId].numGranulesAssigned = reply.get().assignments.size();
			}
		} else {
			CODE_PROBE(true, "BM Recovery: BW didn't respond to assignments request");
			// SOMEDAY: mark as failed and kill it
			if (BM_DEBUG) {
				fmt::print("  Worker {}: failed\n", workerId.toString().substr(0, 5));
			}
		}
	}

	if (BM_DEBUG) {
		fmt::print("BM {0} got assignments from {1}/{2} workers:\n", bmData->epoch, successful, startingWorkers.size());
	}

	if (BM_DEBUG) {
		fmt::print("BM {0} found old assignments:\n", bmData->epoch);
	}

	// DB is the source of truth, so read from here, and resolve any conflicts with current worker mapping
	// We don't have a consistent snapshot of the mapping ACROSS blob workers, so we need the DB to reconcile any
	// differences (eg blob manager revoked from worker A, assigned to B, the revoke from A was processed but the assign
	// to B wasn't, meaning in the snapshot nobody owns the granule). This also handles races with a BM persisting a
	// boundary change, then dying before notifying the workers
	state Key beginKey = blobGranuleMappingKeys.begin;
	loop {
		try {
			tr->setOption(FDBTransactionOptions::ACCESS_SYSTEM_KEYS);
			tr->setOption(FDBTransactionOptions::PRIORITY_SYSTEM_IMMEDIATE);

			KeyRange nextRange(KeyRangeRef(beginKey, blobGranuleMappingKeys.end));
			// using the krm functions can produce incorrect behavior here as it does weird stuff with beginKey
			state GetRangeLimits limits(rowLimit, GetRangeLimits::BYTE_LIMIT_UNLIMITED);
			limits.minRows = 2;
			RangeResult results = wait(tr->getRange(nextRange, limits));

			// Add the mappings to our in memory key range map
			for (int rangeIdx = 0; rangeIdx < results.size() - 1; rangeIdx++) {
				Key granuleStartKey = results[rangeIdx].key.removePrefix(blobGranuleMappingKeys.begin);
				Key granuleEndKey = results[rangeIdx + 1].key.removePrefix(blobGranuleMappingKeys.begin);
				if (results[rangeIdx].value.size()) {
					// note: if the old owner is dead, we handle this in rangeAssigner
					UID existingOwner = decodeBlobGranuleMappingValue(results[rangeIdx].value);
					// use (max int64_t, 0) to be higher than anything that existing workers have
					addAssignment(workerAssignments,
					              KeyRangeRef(granuleStartKey, granuleEndKey),
					              existingOwner,
					              std::numeric_limits<int64_t>::max(),
					              0,
					              outOfDateAssignments);

					bmData->knownBlobRanges.insert(KeyRangeRef(granuleStartKey, granuleEndKey), true);
					if (BM_DEBUG) {
						fmt::print("  [{0} - {1})={2}\n",
						           granuleStartKey.printable(),
						           granuleEndKey.printable(),
						           existingOwner.toString().substr(0, 5));
					}
				} else {
					if (BM_DEBUG) {
						fmt::print("  [{0} - {1})\n", granuleStartKey.printable(), granuleEndKey.printable());
					}
				}
			}

			if (!results.more || results.size() <= 1) {
				break;
			}

			// re-read last key to get range that starts there
			beginKey = results.back().key;
		} catch (Error& e) {
			if (BM_DEBUG) {
				fmt::print("BM {0} got error reading granule mapping during recovery: {1}\n", bmData->epoch, e.name());
			}
			wait(tr->onError(e));
		}
	}

	wait(resumeMergesFuture);

	// Step 2. Send assign requests for all the granules and transfer assignments
	// from local workerAssignments to bmData
	// before we take ownership of all of the ranges, check the manager lock again
	tr->reset();
	loop {
		try {
			tr->setOption(FDBTransactionOptions::ACCESS_SYSTEM_KEYS);
			tr->setOption(FDBTransactionOptions::PRIORITY_SYSTEM_IMMEDIATE);
			wait(checkManagerLock(tr, bmData));
			wait(tr->commit());
			break;
		} catch (Error& e) {
			if (BM_DEBUG) {
				fmt::print("BM {0} got error checking lock after recovery: {1}\n", bmData->epoch, e.name());
			}
			wait(tr->onError(e));
		}
	}

	// Get set of workers again. Some could have died after reporting assignments
	std::unordered_set<UID> endingWorkers;
	for (auto& it : bmData->workersById) {
		endingWorkers.insert(it.first);
	}

	// revoke assignments that are old and incorrect
	CODE_PROBE(!outOfDateAssignments.empty(), "BM resolved conflicting assignments on recovery");
	for (auto& it : outOfDateAssignments) {
		if (BM_DEBUG) {
			fmt::print("BM {0} revoking out of date assignment [{1} - {2}): {3}:\n",
			           bmData->epoch,
			           it.second.begin.printable().c_str(),
			           it.second.end.printable().c_str(),
			           it.first.toString().c_str());
		}
		RangeAssignment raRevoke;
		raRevoke.isAssign = false;
		raRevoke.worker = it.first;
		raRevoke.keyRange = it.second;
		raRevoke.revoke = RangeRevokeData(false);
		handleRangeAssign(bmData, raRevoke);
	}

	if (BM_DEBUG) {
		fmt::print("BM {0} final ranges:\n", bmData->epoch);
	}

	int explicitAssignments = 0;
	for (auto& range : workerAssignments.intersectingRanges(normalKeys)) {
		int64_t epoch = std::get<1>(range.value());
		int64_t seqno = std::get<2>(range.value());
		if (epoch == 0 && seqno == 0) {
			continue;
		}

		UID workerId = std::get<0>(range.value());
		bmData->workerAssignments.insert(range.range(), workerId);

		if (BM_DEBUG) {
			fmt::print("  [{0} - {1}): {2}\n",
			           range.begin().printable(),
			           range.end().printable(),
			           workerId == UID() || epoch == 0 ? " (?)" : workerId.toString().substr(0, 5).c_str());
		}

		// if worker id is already set to a known worker that replied with it in the mapping, range is already assigned
		// there. If not, need to explicitly assign it to someone
		if (workerId == UID() || epoch == 0 || !endingWorkers.count(workerId)) {
			RangeAssignment raAssign;
			raAssign.isAssign = true;
			raAssign.worker = workerId;
			raAssign.keyRange = range.range();
			raAssign.assign = RangeAssignmentData(AssignRequestType::Normal);
			handleRangeAssign(bmData, raAssign);
			explicitAssignments++;
		}
	}

	TraceEvent("BlobManagerRecovered", bmData->id)
	    .detail("Epoch", bmData->epoch)
	    .detail("Duration", now() - recoveryStartTime)
	    .detail("Granules", bmData->workerAssignments.size()) // TODO this includes un-set ranges, so it is inaccurate
	    .detail("Assigned", explicitAssignments)
	    .detail("Revoked", outOfDateAssignments.size());

	ASSERT(bmData->doneRecovering.canBeSet());
	bmData->doneRecovering.send(Void());

	return Void();
}

ACTOR Future<Void> chaosRangeMover(Reference<BlobManagerData> bmData) {
	// Only move each granule once during the test, otherwise it can cause availability issues
	// KeyRange isn't hashable and this is only for simulation, so just use toString of range
	state std::unordered_set<std::string> alreadyMoved;
	ASSERT(g_network->isSimulated());
	CODE_PROBE(true, "BM chaos range mover enabled");
	loop {
		wait(delay(30.0));

		if (g_simulator.speedUpSimulation) {
			if (BM_DEBUG) {
				printf("Range mover stopping\n");
			}
			return Void();
		}

		if (bmData->workersById.size() > 1) {
			int tries = 10;
			while (tries > 0) {
				tries--;
				auto randomRange = bmData->workerAssignments.randomRange();
				if (randomRange.value() != UID() && !alreadyMoved.count(randomRange.range().toString())) {
					if (BM_DEBUG) {
						fmt::print("Range mover moving range [{0} - {1}): {2}\n",
						           randomRange.begin().printable().c_str(),
						           randomRange.end().printable().c_str(),
						           randomRange.value().toString().c_str());
					}
					alreadyMoved.insert(randomRange.range().toString());

					// FIXME: with low probability, could immediately revoke it from the new assignment and move
					// it back right after to test that race

					state KeyRange range = randomRange.range();
					RangeAssignment revokeOld;
					revokeOld.isAssign = false;
					revokeOld.keyRange = range;
					revokeOld.revoke = RangeRevokeData(false);
					handleRangeAssign(bmData, revokeOld);

					RangeAssignment assignNew;
					assignNew.isAssign = true;
					assignNew.keyRange = range;
					assignNew.assign = RangeAssignmentData(); // not a continue
					handleRangeAssign(bmData, assignNew);
					break;
				}
			}
			if (tries == 0 && BM_DEBUG) {
				printf("Range mover couldn't find random range to move, skipping\n");
			}
		} else if (BM_DEBUG) {
			fmt::print("Range mover found {0} workers, skipping\n", bmData->workerAssignments.size());
		}
	}
}

// Returns the number of blob workers on addr
int numExistingBWOnAddr(Reference<BlobManagerData> self, const AddressExclusion& addr) {
	int numExistingBW = 0;
	for (auto& server : self->workersById) {
		const NetworkAddress& netAddr = server.second.stableAddress();
		AddressExclusion usedAddr(netAddr.ip, netAddr.port);
		if (usedAddr == addr) {
			++numExistingBW;
		}
	}

	return numExistingBW;
}

// Tries to recruit a blob worker on the candidateWorker process
ACTOR Future<Void> initializeBlobWorker(Reference<BlobManagerData> self, RecruitBlobWorkerReply candidateWorker) {
	const NetworkAddress& netAddr = candidateWorker.worker.stableAddress();
	AddressExclusion workerAddr(netAddr.ip, netAddr.port);
	self->recruitingStream.set(self->recruitingStream.get() + 1);

	// Ask the candidateWorker to initialize a BW only if the worker does not have a pending request
	if (numExistingBWOnAddr(self, workerAddr) == 0 &&
	    self->recruitingLocalities.count(candidateWorker.worker.stableAddress()) == 0) {
		state UID interfaceId = deterministicRandom()->randomUniqueID();

		state InitializeBlobWorkerRequest initReq;
		initReq.reqId = deterministicRandom()->randomUniqueID();
		initReq.interfaceId = interfaceId;

		// acknowledge that this worker is currently being recruited on
		self->recruitingLocalities.insert(candidateWorker.worker.stableAddress());

		TraceEvent("BMRecruiting", self->id)
		    .detail("Epoch", self->epoch)
		    .detail("State", "Sending request to worker")
		    .detail("WorkerID", candidateWorker.worker.id())
		    .detail("WorkerLocality", candidateWorker.worker.locality.toString())
		    .detail("Interf", interfaceId)
		    .detail("Addr", candidateWorker.worker.address());

		// send initialization request to worker (i.e. worker.actor.cpp)
		// here, the worker will construct the blob worker at which point the BW will start!
		Future<ErrorOr<InitializeBlobWorkerReply>> fRecruit =
		    candidateWorker.worker.blobWorker.tryGetReply(initReq, TaskPriority::BlobManager);

		// wait on the reply to the request
		state ErrorOr<InitializeBlobWorkerReply> newBlobWorker = wait(fRecruit);

		// if the initialization failed in an unexpected way, then kill the BM.
		// if it failed in an expected way, add some delay before we try to recruit again
		// on this worker
		if (newBlobWorker.isError()) {
			CODE_PROBE(true, "BM got error recruiting BW");
			TraceEvent(SevWarn, "BMRecruitmentError", self->id)
			    .error(newBlobWorker.getError())
			    .detail("Epoch", self->epoch);
			if (!newBlobWorker.isError(error_code_recruitment_failed) &&
			    !newBlobWorker.isError(error_code_request_maybe_delivered)) {
				throw newBlobWorker.getError();
			}
			wait(delay(SERVER_KNOBS->STORAGE_RECRUITMENT_DELAY, TaskPriority::BlobManager));
		}

		// if the initialization succeeded, add the blob worker's interface to
		// the blob manager's data and start monitoring the blob worker
		if (newBlobWorker.present()) {
			BlobWorkerInterface bwi = newBlobWorker.get().interf;

			if (!self->deadWorkers.count(bwi.id())) {
				if (!self->workerAddresses.count(bwi.stableAddress()) && bwi.locality.dcId() == self->dcId) {
					self->workerAddresses.insert(bwi.stableAddress());
					self->workersById[bwi.id()] = bwi;
					self->workerStats[bwi.id()] = BlobWorkerInfo();
					self->addActor.send(monitorBlobWorker(self, bwi));
				} else if (!self->workersById.count(bwi.id())) {
					self->addActor.send(killBlobWorker(self, bwi, false));
				}
			}

			TraceEvent("BMRecruiting", self->id)
			    .detail("Epoch", self->epoch)
			    .detail("State", "Finished request")
			    .detail("WorkerID", candidateWorker.worker.id())
			    .detail("WorkerLocality", candidateWorker.worker.locality.toString())
			    .detail("Interf", interfaceId)
			    .detail("Addr", candidateWorker.worker.address());
		}

		// acknowledge that this worker is not actively being recruited on anymore.
		// if the initialization did succeed, then this worker will still be excluded
		// since it was added to workersById.
		self->recruitingLocalities.erase(candidateWorker.worker.stableAddress());
	}

	// try to recruit more blob workers
	self->recruitingStream.set(self->recruitingStream.get() - 1);
	self->restartRecruiting.trigger();
	return Void();
}

// Recruits blob workers in a loop
ACTOR Future<Void> blobWorkerRecruiter(
    Reference<BlobManagerData> self,
    Reference<IAsyncListener<RequestStream<RecruitBlobWorkerRequest>>> recruitBlobWorker) {
	state Future<RecruitBlobWorkerReply> fCandidateWorker;
	state RecruitBlobWorkerRequest lastRequest;

	// wait until existing blob workers have been acknowledged so we don't break recruitment invariants
	loop choose {
		when(wait(self->startRecruiting.onTrigger())) { break; }
	}

	loop {
		try {
			state RecruitBlobWorkerRequest recruitReq;

			// workers that are used by existing blob workers should be excluded
			for (auto const& [bwId, bwInterf] : self->workersById) {
				auto addr = bwInterf.stableAddress();
				AddressExclusion addrExcl(addr.ip, addr.port);
				recruitReq.excludeAddresses.emplace_back(addrExcl);
			}

			// workers that are used by blob workers that are currently being recruited should be excluded
			for (auto addr : self->recruitingLocalities) {
				recruitReq.excludeAddresses.emplace_back(AddressExclusion(addr.ip, addr.port));
			}

			TraceEvent("BMRecruiting", self->id).detail("Epoch", self->epoch).detail("State", "Sending request to CC");

			if (!fCandidateWorker.isValid() || fCandidateWorker.isReady() ||
			    recruitReq.excludeAddresses != lastRequest.excludeAddresses) {
				lastRequest = recruitReq;
				// send req to cluster controller to get back a candidate worker we can recruit on
				fCandidateWorker =
				    brokenPromiseToNever(recruitBlobWorker->get().getReply(recruitReq, TaskPriority::BlobManager));
			}

			choose {
				// when we get back a worker we can use, we will try to initialize a blob worker onto that
				// process
				when(RecruitBlobWorkerReply candidateWorker = wait(fCandidateWorker)) {
					self->addActor.send(initializeBlobWorker(self, candidateWorker));
				}

				// when the CC changes, so does the request stream so we need to restart recruiting here
				when(wait(recruitBlobWorker->onChange())) { fCandidateWorker = Future<RecruitBlobWorkerReply>(); }

				// signal used to restart the loop and try to recruit the next blob worker
				when(wait(self->restartRecruiting.onTrigger())) {}
			}
			wait(delay(FLOW_KNOBS->PREVENT_FAST_SPIN_DELAY, TaskPriority::BlobManager));
		} catch (Error& e) {
			if (e.code() != error_code_timed_out) {
				throw;
			}
			CODE_PROBE(true, "Blob worker recruitment timed out");
		}
	}
}

ACTOR Future<Void> haltBlobGranules(Reference<BlobManagerData> bmData) {
	std::vector<BlobWorkerInterface> blobWorkers = wait(getBlobWorkers(bmData->db));
	std::vector<Future<Void>> deregisterBlobWorkers;
	for (auto& worker : blobWorkers) {
		bmData->addActor.send(haltBlobWorker(bmData, worker));
		deregisterBlobWorkers.emplace_back(deregisterBlobWorker(bmData, worker));
	}
	waitForAll(deregisterBlobWorkers);

	return Void();
}

ACTOR Future<GranuleFiles> loadHistoryFiles(Reference<BlobManagerData> bmData, UID granuleID) {
	state Transaction tr(bmData->db);
	state KeyRange range = blobGranuleFileKeyRangeFor(granuleID);
	state Key startKey = range.begin;
	state GranuleFiles files;
	loop {
		try {
			wait(readGranuleFiles(&tr, &startKey, range.end, &files, granuleID));
			return files;
		} catch (Error& e) {
			wait(tr.onError(e));
		}
	}
}

ACTOR Future<Void> canDeleteFullGranule(Reference<BlobManagerData> self, UID granuleId) {
	state Transaction tr(self->db);
	state KeyRange splitRange = blobGranuleSplitKeyRangeFor(granuleId);

	loop {
		try {
			tr.setOption(FDBTransactionOptions::ACCESS_SYSTEM_KEYS);
			tr.setOption(FDBTransactionOptions::PRIORITY_SYSTEM_IMMEDIATE);

			state RangeResult splitState = wait(tr.getRange(splitRange, SERVER_KNOBS->BG_MAX_SPLIT_FANOUT));
			state int i = 0;
			state bool retry = false;
			for (; i < splitState.size(); i++) {
				UID parent, child;
				BlobGranuleSplitState st;
				Version v;
				std::tie(parent, child) = decodeBlobGranuleSplitKey(splitState[i].key);
				std::tie(st, v) = decodeBlobGranuleSplitValue(splitState[i].value);
				// if split state is done, this granule has definitely persisted a snapshot
				if (st >= BlobGranuleSplitState::Done) {
					continue;
				}
				// if split state isn't even assigned, this granule has definitely not persisted a snapshot
				if (st <= BlobGranuleSplitState::Initialized) {
					retry = true;
					break;
				}

				ASSERT(st == BlobGranuleSplitState::Assigned);
				// if assigned, granule may or may not have snapshotted. Check files to confirm. Since a re-snapshot is
				// the first file written for a new granule, any files present mean it has re-snapshotted from this
				// granule
				KeyRange granuleFileRange = blobGranuleFileKeyRangeFor(child);
				RangeResult files = wait(tr.getRange(granuleFileRange, 1));
				if (files.empty()) {
					retry = true;
					break;
				}
			}
			if (retry) {
				tr.reset();
				wait(delay(1.0));
			} else {
				if (splitState.empty() || !splitState.more) {
					break;
				}
				splitRange = KeyRangeRef(keyAfter(splitState.back().key), splitRange.end);
			}
		} catch (Error& e) {
			wait(tr.onError(e));
		}
	}
	return Void();
}

static Future<Void> deleteFile(Reference<BlobConnectionProvider> bstoreProvider, std::string filePath) {
	Reference<BackupContainerFileSystem> bstore = bstoreProvider->getForRead(filePath);
	return bstore->deleteFile(filePath);
}

ACTOR Future<Reference<BlobConnectionProvider>> getBStoreForGranule(Reference<BlobManagerData> self,
                                                                    KeyRange granuleRange) {
	if (self->bstore.isValid()) {
		return self->bstore;
	}
	loop {
		state Reference<GranuleTenantData> data = self->tenantData.getDataForGranule(granuleRange);
		if (data.isValid()) {
			wait(data->bstoreLoaded.getFuture());
			wait(delay(0));
			return data->bstore;
		} else {
			// race on startup between loading tenant ranges and bgcc/purging. just wait
			wait(delay(0.1));
		}
	}
}

/*
 * Deletes all files pertaining to the granule with id granuleId and
 * also removes the history entry for this granule from the system keyspace
 */
ACTOR Future<Void> fullyDeleteGranule(Reference<BlobManagerData> self,
                                      UID granuleId,
                                      Key historyKey,
                                      Version purgeVersion,
                                      KeyRange granuleRange) {
	if (BM_DEBUG) {
		fmt::print("Fully deleting granule {0}: init\n", granuleId.toString());
	}

	// if granule is still splitting and files are needed for new sub-granules to re-snapshot, we can only partially
	// delete the granule, since we need to keep the last snapshot and deltas for splitting
	wait(canDeleteFullGranule(self, granuleId));
	state Reference<BlobConnectionProvider> bstore = wait(getBStoreForGranule(self, granuleRange));

	// get files
	GranuleFiles files = wait(loadHistoryFiles(self->db, granuleId));

	std::vector<Future<Void>> deletions;
	state std::vector<std::string> filesToDelete; // TODO: remove, just for debugging

	for (auto snapshotFile : files.snapshotFiles) {
		std::string fname = snapshotFile.filename;
		deletions.push_back(deleteFile(bstore, fname));
		filesToDelete.emplace_back(fname);
	}

	for (auto deltaFile : files.deltaFiles) {
		std::string fname = deltaFile.filename;
		deletions.push_back(deleteFile(bstore, fname));
		filesToDelete.emplace_back(fname);
	}

	if (BM_DEBUG) {
		fmt::print("Fully deleting granule {0}: deleting {1} files\n", granuleId.toString(), filesToDelete.size());
		for (auto filename : filesToDelete) {
			fmt::print(" - {}\n", filename.c_str());
		}
	}

	// delete the files before the corresponding metadata.
	// this could lead to dangling pointers in fdb, but this granule should
	// never be read again anyways, and we can clean up the keys the next time around.
	// deleting files before corresponding metadata reduces the # of orphaned files.
	wait(waitForAll(deletions));

	// delete metadata in FDB (history entry and file keys)
	if (BM_DEBUG) {
		fmt::print("Fully deleting granule {0}: deleting history and file keys\n", granuleId.toString());
	}

	state Transaction tr(self->db);
	tr.setOption(FDBTransactionOptions::ACCESS_SYSTEM_KEYS);
	tr.setOption(FDBTransactionOptions::PRIORITY_SYSTEM_IMMEDIATE);

	loop {
		try {
			KeyRange fileRangeKey = blobGranuleFileKeyRangeFor(granuleId);
			tr.clear(historyKey);
			tr.clear(fileRangeKey);
			wait(tr.commit());
			break;
		} catch (Error& e) {
			wait(tr.onError(e));
		}
	}

	if (BM_DEBUG) {
		fmt::print("Fully deleting granule {0}: success\n", granuleId.toString());
	}

	TraceEvent("GranuleFullPurge", self->id)
	    .detail("Epoch", self->epoch)
	    .detail("GranuleID", granuleId)
	    .detail("PurgeVersion", purgeVersion)
	    .detail("FilesPurged", filesToDelete.size());

	++self->stats.granulesFullyPurged;
	self->stats.filesPurged += filesToDelete.size();

	return Void();
}

/*
 * For the granule with id granuleId, finds the first snapshot file at a
 * version <= purgeVersion and deletes all files older than it.
 *
 * Assumption: this granule's startVersion might change because the first snapshot
 * file might be deleted. We will need to ensure we don't rely on the granule's startVersion
 * (that's persisted as part of the key), but rather use the granule's first snapshot's version when needed
 */
ACTOR Future<Void> partiallyDeleteGranule(Reference<BlobManagerData> self,
                                          UID granuleId,
                                          Version purgeVersion,
                                          KeyRange granuleRange) {
	if (BM_DEBUG) {
		fmt::print("Partially deleting granule {0}: init\n", granuleId.toString());
	}

	state Reference<BlobConnectionProvider> bstore = wait(getBStoreForGranule(self, granuleRange));

	// get files
	GranuleFiles files = wait(loadHistoryFiles(self->db, granuleId));

	// represents the version of the latest snapshot file in this granule with G.version < purgeVersion
	Version latestSnapshotVersion = invalidVersion;

	state std::vector<Future<Void>> deletions; // deletion work per file
	state std::vector<Key> deletedFileKeys; // keys for deleted files
	state std::vector<std::string> filesToDelete; // TODO: remove evenutally, just for debugging

	// TODO: binary search these snapshot files for latestSnapshotVersion
	for (int idx = files.snapshotFiles.size() - 1; idx >= 0; --idx) {
		// if we already found the latestSnapshotVersion, this snapshot can be deleted
		if (latestSnapshotVersion != invalidVersion) {
			std::string fname = files.snapshotFiles[idx].filename;
			deletions.push_back(deleteFile(bstore, fname));
			deletedFileKeys.emplace_back(blobGranuleFileKeyFor(granuleId, files.snapshotFiles[idx].version, 'S'));
			filesToDelete.emplace_back(fname);
		} else if (files.snapshotFiles[idx].version <= purgeVersion) {
			// otherwise if this is the FIRST snapshot file with version < purgeVersion,
			// then we found our latestSnapshotVersion (FIRST since we are traversing in reverse)
			latestSnapshotVersion = files.snapshotFiles[idx].version;
		}
	}

	if (latestSnapshotVersion == invalidVersion) {
		return Void();
	}

	// delete all delta files older than latestSnapshotVersion
	for (auto deltaFile : files.deltaFiles) {
		// traversing in fwd direction, so stop once we find the first delta file past the latestSnapshotVersion
		if (deltaFile.version > latestSnapshotVersion) {
			break;
		}

		// otherwise deltaFile.version <= latestSnapshotVersion so delete it
		// == should also be deleted because the last delta file before a snapshot would have the same version
		std::string fname = deltaFile.filename;
		deletions.push_back(deleteFile(bstore, fname));
		deletedFileKeys.emplace_back(blobGranuleFileKeyFor(granuleId, deltaFile.version, 'D'));
		filesToDelete.emplace_back(fname);
	}

	if (BM_DEBUG) {
		fmt::print("Partially deleting granule {0}: deleting {1} files\n", granuleId.toString(), filesToDelete.size());
		for (auto filename : filesToDelete) {
			fmt::print(" - {0}\n", filename);
		}
	}

	// TODO: the following comment relies on the assumption that BWs will not get requests to
	// read data that was already purged. confirm assumption is fine. otherwise, we'd need
	// to communicate with BWs here and have them ack the purgeVersion

	// delete the files before the corresponding metadata.
	// this could lead to dangling pointers in fdb, but we should never read data older than
	// purgeVersion anyways, and we can clean up the keys the next time around.
	// deleting files before corresponding metadata reduces the # of orphaned files.
	wait(waitForAll(deletions));

	// delete metadata in FDB (deleted file keys)
	if (BM_DEBUG) {
		fmt::print("Partially deleting granule {0}: deleting file keys\n", granuleId.toString());
	}

	state Transaction tr(self->db);
	tr.setOption(FDBTransactionOptions::ACCESS_SYSTEM_KEYS);
	tr.setOption(FDBTransactionOptions::PRIORITY_SYSTEM_IMMEDIATE);

	loop {
		try {
			for (auto& key : deletedFileKeys) {
				tr.clear(key);
			}
			wait(tr.commit());
			break;
		} catch (Error& e) {
			wait(tr.onError(e));
		}
	}

	if (BM_DEBUG) {
		fmt::print("Partially deleting granule {0}: success\n", granuleId.toString());
	}
	TraceEvent("GranulePartialPurge", self->id)
	    .detail("Epoch", self->epoch)
	    .detail("GranuleID", granuleId)
	    .detail("PurgeVersion", purgeVersion)
	    .detail("FilesPurged", filesToDelete.size());

	++self->stats.granulesPartiallyPurged;
	self->stats.filesPurged += filesToDelete.size();

	return Void();
}

/*
 * This method is used to purge the range [startKey, endKey) at (and including) purgeVersion.
 * To do this, we do a BFS traversal starting at the active granules. Then we classify granules
 * in the history as nodes that can be fully deleted (i.e. their files and history can be deleted)
 * and nodes that can be partially deleted (i.e. some of their files can be deleted).
 * Once all this is done, we finally clear the purgeIntent key, if possible, to indicate we are done
 * processing this purge intent.
 */
ACTOR Future<Void> purgeRange(Reference<BlobManagerData> self, KeyRangeRef range, Version purgeVersion, bool force) {
	if (BM_DEBUG) {
		fmt::print("purgeRange starting for range [{0} - {1}) @ purgeVersion={2}, force={3}\n",
		           range.begin.printable(),
		           range.end.printable(),
		           purgeVersion,
		           force);
	}

	TraceEvent("PurgeGranulesBegin", self->id)
	    .detail("Epoch", self->epoch)
	    .detail("Range", range)
	    .detail("PurgeVersion", purgeVersion)
	    .detail("Force", force);

	// queue of <range, startVersion, endVersion> for BFS traversal of history
	state std::queue<std::tuple<KeyRange, Version, Version>> historyEntryQueue;

	// stacks of <granuleId, historyKey> and <granuleId> to track which granules to delete
	state std::vector<std::tuple<UID, Key, KeyRange>> toFullyDelete;
	state std::vector<std::pair<UID, KeyRange>> toPartiallyDelete;

	// track which granules we have already added to traversal
	// note: (startKey, startVersion) uniquely identifies a granule
	state std::unordered_set<std::pair<const uint8_t*, Version>, boost::hash<std::pair<const uint8_t*, Version>>>
	    visited;

	// find all active granules (that comprise the range) and add to the queue
	state KeyRangeMap<UID>::Ranges activeRanges = self->workerAssignments.intersectingRanges(range);

	state Transaction tr(self->db);
	tr.setOption(FDBTransactionOptions::ACCESS_SYSTEM_KEYS);
	tr.setOption(FDBTransactionOptions::PRIORITY_SYSTEM_IMMEDIATE);

	state KeyRangeMap<UID>::iterator activeRange;
	for (activeRange = activeRanges.begin(); activeRange != activeRanges.end(); ++activeRange) {
		if (BM_DEBUG) {
			fmt::print("Checking if active range [{0} - {1}), owned by BW {2}, should be purged\n",
			           activeRange.begin().printable(),
			           activeRange.end().printable(),
			           activeRange.value().toString());
		}

		// assumption: purge boundaries must respect granule boundaries
		if (activeRange.begin() < range.begin || activeRange.end() > range.end) {
			continue;
		}

		// TODO: if this is a force purge, then revoke the assignment from the corresponding BW first
		// so that it doesn't try to interact with the granule (i.e. force it to give up gLock).
		// we'll need some way to ack that the revoke was successful

		loop {
			try {
				if (BM_DEBUG) {
					fmt::print("Fetching latest history entry for range [{0} - {1})\n",
					           activeRange.begin().printable(),
					           activeRange.end().printable());
				}
				Optional<GranuleHistory> history = wait(getLatestGranuleHistory(&tr, activeRange.range()));
				// TODO: can we tell from the krm that this range is not valid, so that we don't need to do a
				// get
				if (history.present()) {
					if (BM_DEBUG) {
						printf("Adding range to history queue\n");
					}
					visited.insert({ activeRange.range().begin.begin(), history.get().version });
					historyEntryQueue.push({ activeRange.range(), history.get().version, MAX_VERSION });
				}
				break;
			} catch (Error& e) {
				wait(tr.onError(e));
			}
		}
	}

	if (BM_DEBUG) {
		printf("Beginning BFS traversal of history\n");
	}
	while (!historyEntryQueue.empty()) {
		// process the node at the front of the queue and remove it
		state KeyRange currRange;
		state Version startVersion;
		state Version endVersion;
		std::tie(currRange, startVersion, endVersion) = historyEntryQueue.front();
		historyEntryQueue.pop();

		if (BM_DEBUG) {
			fmt::print("Processing history node [{0} - {1}) with versions [{2}, {3})\n",
			           currRange.begin.printable(),
			           currRange.end.printable(),
			           startVersion,
			           endVersion);
		}

		// get the persisted history entry for this granule
		state Standalone<BlobGranuleHistoryValue> currHistoryNode;
		state Key historyKey = blobGranuleHistoryKeyFor(currRange, startVersion);
		state bool foundHistory = false;
		loop {
			try {
				Optional<Value> persistedHistory = wait(tr.get(historyKey));
				if (persistedHistory.present()) {
					currHistoryNode = decodeBlobGranuleHistoryValue(persistedHistory.get());
					foundHistory = true;
				}
				break;
			} catch (Error& e) {
				wait(tr.onError(e));
			}
		}

		if (!foundHistory) {
			continue;
		}

		if (BM_DEBUG) {
			fmt::print("Found history entry for this node. It's granuleID is {0}\n",
			           currHistoryNode.granuleID.toString());
		}

		// There are three cases this granule can fall into:
		// - if the granule's end version is at or before the purge version or this is a force delete,
		//   this granule should be completely deleted
		// - else if the startVersion <= purgeVersion, then G.startVersion < purgeVersion < G.endVersion
		//   and so this granule should be partially deleted
		// - otherwise, this granule is active, so don't schedule it for deletion
		if (force || endVersion <= purgeVersion) {
			if (BM_DEBUG) {
				fmt::print("Granule {0} will be FULLY deleted\n", currHistoryNode.granuleID.toString());
			}
			toFullyDelete.push_back({ currHistoryNode.granuleID, historyKey, currRange });
		} else if (startVersion < purgeVersion) {
			if (BM_DEBUG) {
				fmt::print("Granule {0} will be partially deleted\n", currHistoryNode.granuleID.toString());
			}
			toPartiallyDelete.push_back({ currHistoryNode.granuleID, currRange });
		}

		// add all of the node's parents to the queue
		for (int i = 0; i < currHistoryNode.parentVersions.size(); i++) {
			// for (auto& parent : currHistoryNode.parentVersions.size()) {
			// if we already added this node to queue, skip it; otherwise, mark it as visited
			KeyRangeRef parentRange(currHistoryNode.parentBoundaries[i], currHistoryNode.parentBoundaries[i + 1]);
			Version parentVersion = currHistoryNode.parentVersions[i];
			if (visited.count({ parentRange.begin.begin(), parentVersion })) {
				if (BM_DEBUG) {
					fmt::print("Already added {0} to queue, so skipping it\n", currHistoryNode.granuleID.toString());
				}
				continue;
			}
			visited.insert({ parentRange.begin.begin(), parentVersion });

			if (BM_DEBUG) {
				fmt::print("Adding parent [{0} - {1}) with versions [{2} - {3}) to queue\n",
				           parentRange.begin.printable(),
				           parentRange.end.printable(),
				           parentVersion,
				           startVersion);
			}

			// the parent's end version is this node's startVersion,
			// since this node must have started where it's parent finished
			historyEntryQueue.push({ parentRange, parentVersion, startVersion });
		}
	}

	// The top of the stacks have the oldest ranges. This implies that for a granule located at
	// index i, it's parent must be located at some index j, where j > i. For this reason,
	// we delete granules in reverse order; this way, we will never end up with unreachable
	// nodes in the persisted history. Moreover, for any node that must be fully deleted,
	// any node that must be partially deleted must occur later on in the history. Thus,
	// we delete the 'toFullyDelete' granules first.
	//
	// Unfortunately we can't do parallelize _full_ deletions because they might
	// race and we'll end up with unreachable nodes in the case of a crash.
	// Since partial deletions only occur for "leafs", they can be done in parallel
	//
	// Note about file deletions: although we might be retrying a deletion of a granule,
	// we won't run into any issues with trying to "re-delete" a blob file since deleting
	// a file that doesn't exist is considered successful

	state std::vector<Future<Void>> partialDeletions;
	state int i;
	if (BM_DEBUG) {
		fmt::print("{0} granules to fully delete\n", toFullyDelete.size());
	}
	for (i = toFullyDelete.size() - 1; i >= 0; --i) {
		state UID granuleId;
		Key historyKey;
		KeyRange keyRange;
		std::tie(granuleId, historyKey, keyRange) = toFullyDelete[i];
		// FIXME: consider batching into a single txn (need to take care of txn size limit)
		if (BM_DEBUG) {
			fmt::print("About to fully delete granule {0}\n", granuleId.toString());
		}
		wait(fullyDeleteGranule(self, granuleId, historyKey, purgeVersion, range));
	}

	if (BM_DEBUG) {
		fmt::print("{0} granules to partially delete\n", toPartiallyDelete.size());
	}

	for (i = toPartiallyDelete.size() - 1; i >= 0; --i) {
		UID granuleId;
		KeyRange range;
		std::tie(granuleId, range) = toPartiallyDelete[i];
		if (BM_DEBUG) {
			fmt::print("About to partially delete granule {0}\n", granuleId.toString());
		}
		partialDeletions.emplace_back(partiallyDeleteGranule(self, granuleId, purgeVersion, range));
	}

	wait(waitForAll(partialDeletions));

	// Now that all the necessary granules and their files have been deleted, we can
	// clear the purgeIntent key to signify that the work is done. However, there could have been
	// another purgeIntent that got written for this table while we were processing this one.
	// If that is the case, we should not clear the key. Otherwise, we can just clear the key.

	if (BM_DEBUG) {
		fmt::print("Successfully purged range [{0} - {1}) at purgeVersion={2}\n",
		           range.begin.printable(),
		           range.end.printable(),
		           purgeVersion);
	}

	TraceEvent("PurgeGranulesComplete", self->id)
	    .detail("Epoch", self->epoch)
	    .detail("Range", range)
	    .detail("PurgeVersion", purgeVersion)
	    .detail("Force", force);

	++self->stats.purgesProcessed;
	return Void();
}

/*
 * This monitor watches for changes to a key K that gets updated whenever there is a new purge intent.
 * On this change, we scan through all blobGranulePurgeKeys (which look like <startKey, endKey>=<purge_version,
 * force>) and purge any intents.
 *
 * Once the purge has succeeded, we clear the key IF the version is still the same one that was purged.
 * That way, if another purge intent arrived for the same range while we were working on an older one,
 * we wouldn't end up clearing the intent.
 *
 * When watching for changes, we might end up in scenarios where we failed to do the work
 * for a purge intent even though the watch was triggered (maybe the BM had a blip). This is problematic
 * if the intent is a force and there isn't another purge intent for quite some time. To remedy this,
 * if we don't see a watch change in X (configurable) seconds, we will just sweep through the purge intents,
 * consolidating any work we might have missed before.
 *
 * Note: we could potentially use a changefeed here to get the exact purgeIntent that was added
 * rather than iterating through all of them, but this might have too much overhead for latency
 * improvements we don't really need here (also we need to go over all purge intents anyways in the
 * case that the timer is up before any new purge intents arrive).
 */
ACTOR Future<Void> monitorPurgeKeys(Reference<BlobManagerData> self) {
	self->initBStore();

	loop {
		state Reference<ReadYourWritesTransaction> tr = makeReference<ReadYourWritesTransaction>(self->db);
		tr->setOption(FDBTransactionOptions::ACCESS_SYSTEM_KEYS);
		tr->setOption(FDBTransactionOptions::PRIORITY_SYSTEM_IMMEDIATE);

		// Wait for the watch to change, or some time to expire (whichever comes first)
		// before checking through the purge intents. We write a UID into the change key value
		// so that we can still recognize when the watch key has been changed while we weren't
		// monitoring it

		state Key lastPurgeKey = blobGranulePurgeKeys.begin;

		loop {
			tr->setOption(FDBTransactionOptions::ACCESS_SYSTEM_KEYS);
			tr->setOption(FDBTransactionOptions::PRIORITY_SYSTEM_IMMEDIATE);

			state std::vector<Future<Void>> purges;
			state CoalescedKeyRangeMap<std::pair<Version, bool>> purgeMap;
			purgeMap.insert(allKeys, std::make_pair<Version, bool>(0, false));
			try {
				// TODO: replace 10000 with a knob
				state RangeResult purgeIntents = wait(tr->getRange(blobGranulePurgeKeys, BUGGIFY ? 1 : 10000));
				if (purgeIntents.size()) {
					int rangeIdx = 0;
					for (; rangeIdx < purgeIntents.size(); ++rangeIdx) {
						Version purgeVersion;
						KeyRange range;
						bool force;
						std::tie(purgeVersion, range, force) =
						    decodeBlobGranulePurgeValue(purgeIntents[rangeIdx].value);
						auto ranges = purgeMap.intersectingRanges(range);
						bool foundConflict = false;
						for (auto it : ranges) {
							if ((it.value().second && !force && it.value().first < purgeVersion) ||
							    (!it.value().second && force && purgeVersion < it.value().first)) {
								foundConflict = true;
								break;
							}
						}
						if (foundConflict) {
							break;
						}
						purgeMap.insert(range, std::make_pair(purgeVersion, force));

						if (BM_DEBUG) {
							fmt::print("about to purge range [{0} - {1}) @ {2}, force={3}\n",
							           range.begin.printable(),
							           range.end.printable(),
							           purgeVersion,
							           force ? "T" : "F");
						}
					}
					lastPurgeKey = purgeIntents[rangeIdx - 1].key;

					for (auto it : purgeMap.ranges()) {
						if (it.value().first > 0) {
							purges.emplace_back(purgeRange(self, it.range(), it.value().first, it.value().second));
						}
					}

					// wait for this set of purges to complete before starting the next ones since if we
					// purge a range R at version V and while we are doing that, the time expires, we will
					// end up trying to purge the same range again since the work isn't finished and the
					// purges will race
					//
					// TODO: this isn't that efficient though. Instead we could keep metadata as part of the
					// BM's memory that tracks which purges are active. Once done, we can mark that work as
					// done. If the BM fails then all purges will fail and so the next BM will have a clear
					// set of metadata (i.e. no work in progress) so we will end up doing the work in the
					// new BM

					wait(waitForAll(purges));
					break;
				} else {
					state Future<Void> watchPurgeIntentsChange = tr->watch(blobGranulePurgeChangeKey);
					wait(tr->commit());
					wait(watchPurgeIntentsChange);
					tr->reset();
				}
			} catch (Error& e) {
				wait(tr->onError(e));
			}
		}

		tr->reset();
		loop {
			try {
				tr->setOption(FDBTransactionOptions::ACCESS_SYSTEM_KEYS);
				tr->setOption(FDBTransactionOptions::PRIORITY_SYSTEM_IMMEDIATE);
				tr->clear(KeyRangeRef(blobGranulePurgeKeys.begin, keyAfter(lastPurgeKey)));
				wait(tr->commit());
				break;
			} catch (Error& e) {
				wait(tr->onError(e));
			}
		}

		if (BM_DEBUG) {
			printf("Done clearing current set of purge intents.\n");
		}
	}
}

ACTOR Future<Void> doLockChecks(Reference<BlobManagerData> bmData) {
	loop {
		Promise<Void> check = bmData->doLockCheck;
		wait(check.getFuture());
		wait(delay(0.5)); // don't do this too often if a lot of conflict

		CODE_PROBE(true, "BM doing lock checks after getting conflicts");

		state Reference<ReadYourWritesTransaction> tr = makeReference<ReadYourWritesTransaction>(bmData->db);

		loop {
			try {
				tr->setOption(FDBTransactionOptions::ACCESS_SYSTEM_KEYS);
				tr->setOption(FDBTransactionOptions::PRIORITY_SYSTEM_IMMEDIATE);
				wait(checkManagerLock(tr, bmData));
				wait(tr->commit());
				break;
			} catch (Error& e) {
				if (e.code() == error_code_granule_assignment_conflict) {
					if (BM_DEBUG) {
						fmt::print("BM {0} got lock out of date in lock check on conflict! Dying\n", bmData->epoch);
					}
					if (bmData->iAmReplaced.canBeSet()) {
						bmData->iAmReplaced.send(Void());
					}
					return Void();
				}
				wait(tr->onError(e));
				if (BM_DEBUG) {
					fmt::print("BM {0} still ok after checking lock on conflict\n", bmData->epoch);
				}
			}
		}
		bmData->doLockCheck = Promise<Void>();
	}
}

static void blobManagerExclusionSafetyCheck(Reference<BlobManagerData> self,
                                            BlobManagerExclusionSafetyCheckRequest req) {
	TraceEvent("BMExclusionSafetyCheckBegin", self->id).log();
	BlobManagerExclusionSafetyCheckReply reply(true);
	// make sure at least one blob worker remains after exclusions
	if (self->workersById.empty()) {
		TraceEvent("BMExclusionSafetyCheckNoWorkers", self->id).log();
		reply.safe = false;
	} else {
		std::set<UID> remainingWorkers;
		for (auto& worker : self->workersById) {
			remainingWorkers.insert(worker.first);
		}
		for (const AddressExclusion& excl : req.exclusions) {
			for (auto& worker : self->workersById) {
				if (excl.excludes(worker.second.address())) {
					remainingWorkers.erase(worker.first);
				}
			}
		}

		TraceEvent("BMExclusionSafetyChecked", self->id).detail("RemainingWorkers", remainingWorkers.size()).log();
		reply.safe = !remainingWorkers.empty();
	}

	TraceEvent("BMExclusionSafetyCheckEnd", self->id).log();
	req.reply.send(reply);
}

ACTOR Future<int64_t> bgccCheckGranule(Reference<BlobManagerData> bmData, KeyRange range) {
	state std::pair<RangeResult, Version> fdbResult = wait(readFromFDB(bmData->db, range));
	state Reference<BlobConnectionProvider> bstore = wait(getBStoreForGranule(bmData, range));

	std::pair<RangeResult, Standalone<VectorRef<BlobGranuleChunkRef>>> blobResult =
	    wait(readFromBlob(bmData->db, bstore, range, 0, fdbResult.second));

	if (!compareFDBAndBlob(fdbResult.first, blobResult, range, fdbResult.second, BM_DEBUG)) {
		++bmData->stats.ccMismatches;
	}

	int64_t bytesRead = fdbResult.first.expectedSize();

	++bmData->stats.ccGranulesChecked;
	bmData->stats.ccRowsChecked += fdbResult.first.size();
	bmData->stats.ccBytesChecked += bytesRead;

	return bytesRead;
}

// FIXME: could eventually make this more thorough by storing some state in the DB or something
// FIXME: simpler solution could be to shuffle ranges
ACTOR Future<Void> bgConsistencyCheck(Reference<BlobManagerData> bmData) {

	state Reference<IRateControl> rateLimiter =
	    Reference<IRateControl>(new SpeedLimit(SERVER_KNOBS->BG_CONSISTENCY_CHECK_TARGET_SPEED_KB * 1024, 1));
	bmData->initBStore();

	if (BM_DEBUG) {
		fmt::print("BGCC starting\n");
	}

	loop {
		if (g_network->isSimulated() && g_simulator.speedUpSimulation) {
			if (BM_DEBUG) {
				printf("BGCC stopping\n");
			}
			return Void();
		}

		if (bmData->workersById.size() >= 1) {
			int tries = 10;
			state KeyRange range;
			while (tries > 0) {
				auto randomRange = bmData->workerAssignments.randomRange();
				if (randomRange.value() != UID()) {
					range = randomRange.range();
					break;
				}
				tries--;
			}

			state int64_t allowanceBytes = SERVER_KNOBS->BG_SNAPSHOT_FILE_TARGET_BYTES;
			if (tries == 0) {
				if (BM_DEBUG) {
					printf("BGCC couldn't find random range to check, skipping\n");
				}
			} else {
				try {
					Optional<int64_t> bytesRead =
					    wait(timeout(bgccCheckGranule(bmData, range), SERVER_KNOBS->BGCC_TIMEOUT));
					if (bytesRead.present()) {
						allowanceBytes = bytesRead.get();
					} else {
						++bmData->stats.ccTimeouts;
					}
				} catch (Error& e) {
					if (e.code() == error_code_operation_cancelled) {
						throw e;
					}
					TraceEvent(SevWarn, "BGCCError", bmData->id).error(e).detail("Epoch", bmData->epoch);
					++bmData->stats.ccErrors;
				}
			}
			// wait at least some interval if snapshot is small and to not overwhelm the system with reads (for example,
			// empty database with one empty granule)
			wait(rateLimiter->getAllowance(allowanceBytes) && delay(SERVER_KNOBS->BGCC_MIN_INTERVAL));
		} else {
			if (BM_DEBUG) {
				fmt::print("BGCC found no workers, skipping\n", bmData->workerAssignments.size());
			}
			wait(delay(60.0));
		}
	}
}

// Simulation validation that multiple blob managers aren't started with the same epoch
static std::map<int64_t, UID> managerEpochsSeen;

ACTOR Future<Void> blobManager(BlobManagerInterface bmInterf,
                               Reference<AsyncVar<ServerDBInfo> const> dbInfo,
                               int64_t epoch) {
	if (g_network->isSimulated()) {
		bool managerEpochAlreadySeen = managerEpochsSeen.count(epoch);
		if (managerEpochAlreadySeen) {
			TraceEvent(SevError, "DuplicateBlobManagersAtEpoch")
			    .detail("Epoch", epoch)
			    .detail("BMID1", bmInterf.id())
			    .detail("BMID2", managerEpochsSeen.at(epoch));
		}
		ASSERT(!managerEpochAlreadySeen);
		managerEpochsSeen[epoch] = bmInterf.id();
	}
	state Reference<BlobManagerData> self =
	    makeReference<BlobManagerData>(deterministicRandom()->randomUniqueID(),
	                                   dbInfo,
	                                   openDBOnServer(dbInfo, TaskPriority::DefaultEndpoint, LockAware::True),
	                                   bmInterf.locality.dcId());

	state Future<Void> collection = actorCollection(self->addActor.getFuture());

	if (BM_DEBUG) {
		fmt::print("Blob manager {0} starting...\n", epoch);
	}
	TraceEvent("BlobManagerInit", bmInterf.id()).detail("Epoch", epoch).log();

	self->epoch = epoch;

	// although we start the recruiter, we wait until existing workers are ack'd
	auto recruitBlobWorker = IAsyncListener<RequestStream<RecruitBlobWorkerRequest>>::create(
	    dbInfo, [](auto const& info) { return info.clusterInterface.recruitBlobWorker; });

	self->addActor.send(blobWorkerRecruiter(self, recruitBlobWorker));

	// we need to recover the old blob manager's state (e.g. granule assignments) before
	// before the new blob manager does anything
	wait(recoverBlobManager(self));

	self->addActor.send(doLockChecks(self));
	self->addActor.send(monitorClientRanges(self));
	self->addActor.send(monitorPurgeKeys(self));
	if (SERVER_KNOBS->BG_CONSISTENCY_CHECK_ENABLED) {
		self->addActor.send(bgConsistencyCheck(self));
	}
	if (SERVER_KNOBS->BG_ENABLE_MERGING) {
		self->addActor.send(granuleMergeChecker(self));
	}

	if (BUGGIFY) {
		self->addActor.send(chaosRangeMover(self));
	}

	try {
		loop choose {
			when(wait(self->iAmReplaced.getFuture())) {
				if (BM_DEBUG) {
					fmt::print("BM {} exiting because it is replaced\n", self->epoch);
				}
				TraceEvent("BlobManagerReplaced", bmInterf.id()).detail("Epoch", epoch);
				break;
			}
			when(HaltBlobManagerRequest req = waitNext(bmInterf.haltBlobManager.getFuture())) {
				req.reply.send(Void());
				TraceEvent("BlobManagerHalted", bmInterf.id()).detail("Epoch", epoch).detail("ReqID", req.requesterID);
				break;
			}
			when(state HaltBlobGranulesRequest req = waitNext(bmInterf.haltBlobGranules.getFuture())) {
				wait(haltBlobGranules(self));
				req.reply.send(Void());
				TraceEvent("BlobGranulesHalted", bmInterf.id()).detail("Epoch", epoch).detail("ReqID", req.requesterID);
				break;
			}
			when(BlobManagerExclusionSafetyCheckRequest exclCheckReq =
			         waitNext(bmInterf.blobManagerExclCheckReq.getFuture())) {
				blobManagerExclusionSafetyCheck(self, exclCheckReq);
			}
			when(wait(collection)) {
				TraceEvent(SevError, "BlobManagerActorCollectionError");
				ASSERT(false);
				throw internal_error();
			}
		}
	} catch (Error& err) {
		TraceEvent("BlobManagerDied", bmInterf.id()).errorUnsuppressed(err);
	}
	return Void();
}

// Test:
// start empty
// DB has [A - B). That should show up in knownBlobRanges and should be in added
// DB has nothing. knownBlobRanges should be empty and [A - B) should be in removed
// DB has [A - B) and [C - D). They should both show up in knownBlobRanges and added.
// DB has [A - D). It should show up coalesced in knownBlobRanges, and [B - C) should be in added.
// DB has [A - C). It should show up coalesced in knownBlobRanges, and [C - D) should be in removed.
// DB has [B - C). It should show up coalesced in knownBlobRanges, and [A - B) should be removed.
// DB has [B - D). It should show up coalesced in knownBlobRanges, and [C - D) should be removed.
// DB has [A - D). It should show up coalesced in knownBlobRanges, and [A - B) should be removed.
// DB has [A - B) and [C - D). They should show up in knownBlobRanges, and [B - C) should be in removed.
// DB has [B - C). It should show up in knownBlobRanges, [B - C) should be in added, and [A - B) and [C - D)
// should be in removed.
TEST_CASE("/blobmanager/updateranges") {
	KeyRangeMap<bool> knownBlobRanges(false, normalKeys.end);
	Arena ar;

	VectorRef<KeyRangeRef> added;
	VectorRef<KeyRangeRef> removed;

	StringRef active = LiteralStringRef("1");
	StringRef inactive = StringRef();

	RangeResult dbDataEmpty;
	std::vector<std::pair<KeyRangeRef, bool>> kbrRanges;

	StringRef keyA = StringRef(ar, LiteralStringRef("A"));
	StringRef keyB = StringRef(ar, LiteralStringRef("B"));
	StringRef keyC = StringRef(ar, LiteralStringRef("C"));
	StringRef keyD = StringRef(ar, LiteralStringRef("D"));

	// db data setup
	RangeResult dbDataAB;
	dbDataAB.emplace_back(ar, keyA, active);
	dbDataAB.emplace_back(ar, keyB, inactive);

	RangeResult dbDataAC;
	dbDataAC.emplace_back(ar, keyA, active);
	dbDataAC.emplace_back(ar, keyC, inactive);

	RangeResult dbDataAD;
	dbDataAD.emplace_back(ar, keyA, active);
	dbDataAD.emplace_back(ar, keyD, inactive);

	RangeResult dbDataBC;
	dbDataBC.emplace_back(ar, keyB, active);
	dbDataBC.emplace_back(ar, keyC, inactive);

	RangeResult dbDataBD;
	dbDataBD.emplace_back(ar, keyB, active);
	dbDataBD.emplace_back(ar, keyD, inactive);

	RangeResult dbDataCD;
	dbDataCD.emplace_back(ar, keyC, active);
	dbDataCD.emplace_back(ar, keyD, inactive);

	RangeResult dbDataAB_CD;
	dbDataAB_CD.emplace_back(ar, keyA, active);
	dbDataAB_CD.emplace_back(ar, keyB, inactive);
	dbDataAB_CD.emplace_back(ar, keyC, active);
	dbDataAB_CD.emplace_back(ar, keyD, inactive);

	// key ranges setup
	KeyRangeRef rangeAB = KeyRangeRef(keyA, keyB);
	KeyRangeRef rangeAC = KeyRangeRef(keyA, keyC);
	KeyRangeRef rangeAD = KeyRangeRef(keyA, keyD);

	KeyRangeRef rangeBC = KeyRangeRef(keyB, keyC);
	KeyRangeRef rangeBD = KeyRangeRef(keyB, keyD);

	KeyRangeRef rangeCD = KeyRangeRef(keyC, keyD);

	KeyRangeRef rangeStartToA = KeyRangeRef(normalKeys.begin, keyA);
	KeyRangeRef rangeStartToB = KeyRangeRef(normalKeys.begin, keyB);
	KeyRangeRef rangeStartToC = KeyRangeRef(normalKeys.begin, keyC);
	KeyRangeRef rangeBToEnd = KeyRangeRef(keyB, normalKeys.end);
	KeyRangeRef rangeCToEnd = KeyRangeRef(keyC, normalKeys.end);
	KeyRangeRef rangeDToEnd = KeyRangeRef(keyD, normalKeys.end);

	// actual test

	getRanges(kbrRanges, knownBlobRanges);
	ASSERT(kbrRanges.size() == 1);
	ASSERT(kbrRanges[0].first == normalKeys);
	ASSERT(!kbrRanges[0].second);

	// DB has [A - B)
	kbrRanges.clear();
	added.clear();
	removed.clear();
	updateClientBlobRanges(&knownBlobRanges, dbDataAB, ar, &added, &removed);

	ASSERT(added.size() == 1);
	ASSERT(added[0] == rangeAB);

	ASSERT(removed.size() == 0);

	getRanges(kbrRanges, knownBlobRanges);
	ASSERT(kbrRanges.size() == 3);
	ASSERT(kbrRanges[0].first == rangeStartToA);
	ASSERT(!kbrRanges[0].second);
	ASSERT(kbrRanges[1].first == rangeAB);
	ASSERT(kbrRanges[1].second);
	ASSERT(kbrRanges[2].first == rangeBToEnd);
	ASSERT(!kbrRanges[2].second);

	// DB has nothing
	kbrRanges.clear();
	added.clear();
	removed.clear();
	updateClientBlobRanges(&knownBlobRanges, dbDataEmpty, ar, &added, &removed);

	ASSERT(added.size() == 0);

	ASSERT(removed.size() == 1);
	ASSERT(removed[0] == rangeAB);

	getRanges(kbrRanges, knownBlobRanges);
	ASSERT(kbrRanges[0].first == normalKeys);
	ASSERT(!kbrRanges[0].second);

	// DB has [A - B) and [C - D)
	kbrRanges.clear();
	added.clear();
	removed.clear();
	updateClientBlobRanges(&knownBlobRanges, dbDataAB_CD, ar, &added, &removed);

	ASSERT(added.size() == 2);
	ASSERT(added[0] == rangeAB);
	ASSERT(added[1] == rangeCD);

	ASSERT(removed.size() == 0);

	getRanges(kbrRanges, knownBlobRanges);
	ASSERT(kbrRanges.size() == 5);
	ASSERT(kbrRanges[0].first == rangeStartToA);
	ASSERT(!kbrRanges[0].second);
	ASSERT(kbrRanges[1].first == rangeAB);
	ASSERT(kbrRanges[1].second);
	ASSERT(kbrRanges[2].first == rangeBC);
	ASSERT(!kbrRanges[2].second);
	ASSERT(kbrRanges[3].first == rangeCD);
	ASSERT(kbrRanges[3].second);
	ASSERT(kbrRanges[4].first == rangeDToEnd);
	ASSERT(!kbrRanges[4].second);

	// DB has [A - D)
	kbrRanges.clear();
	added.clear();
	removed.clear();
	updateClientBlobRanges(&knownBlobRanges, dbDataAD, ar, &added, &removed);

	ASSERT(added.size() == 1);
	ASSERT(added[0] == rangeBC);

	ASSERT(removed.size() == 0);

	getRanges(kbrRanges, knownBlobRanges);
	ASSERT(kbrRanges.size() == 3);
	ASSERT(kbrRanges[0].first == rangeStartToA);
	ASSERT(!kbrRanges[0].second);
	ASSERT(kbrRanges[1].first == rangeAD);
	ASSERT(kbrRanges[1].second);
	ASSERT(kbrRanges[2].first == rangeDToEnd);
	ASSERT(!kbrRanges[2].second);

	// DB has [A - C)
	kbrRanges.clear();
	added.clear();
	removed.clear();
	updateClientBlobRanges(&knownBlobRanges, dbDataAC, ar, &added, &removed);

	ASSERT(added.size() == 0);

	ASSERT(removed.size() == 1);
	ASSERT(removed[0] == rangeCD);

	getRanges(kbrRanges, knownBlobRanges);
	ASSERT(kbrRanges.size() == 3);
	ASSERT(kbrRanges[0].first == rangeStartToA);
	ASSERT(!kbrRanges[0].second);
	ASSERT(kbrRanges[1].first == rangeAC);
	ASSERT(kbrRanges[1].second);
	ASSERT(kbrRanges[2].first == rangeCToEnd);
	ASSERT(!kbrRanges[2].second);

	// DB has [B - C)
	kbrRanges.clear();
	added.clear();
	removed.clear();
	updateClientBlobRanges(&knownBlobRanges, dbDataBC, ar, &added, &removed);

	ASSERT(added.size() == 0);

	ASSERT(removed.size() == 1);
	ASSERT(removed[0] == rangeAB);

	getRanges(kbrRanges, knownBlobRanges);
	ASSERT(kbrRanges.size() == 3);
	ASSERT(kbrRanges[0].first == rangeStartToB);
	ASSERT(!kbrRanges[0].second);
	ASSERT(kbrRanges[1].first == rangeBC);
	ASSERT(kbrRanges[1].second);
	ASSERT(kbrRanges[2].first == rangeCToEnd);
	ASSERT(!kbrRanges[2].second);

	// DB has [B - D)
	kbrRanges.clear();
	added.clear();
	removed.clear();
	updateClientBlobRanges(&knownBlobRanges, dbDataBD, ar, &added, &removed);

	ASSERT(added.size() == 1);
	ASSERT(added[0] == rangeCD);

	ASSERT(removed.size() == 0);

	getRanges(kbrRanges, knownBlobRanges);
	ASSERT(kbrRanges.size() == 3);
	ASSERT(kbrRanges[0].first == rangeStartToB);
	ASSERT(!kbrRanges[0].second);
	ASSERT(kbrRanges[1].first == rangeBD);
	ASSERT(kbrRanges[1].second);
	ASSERT(kbrRanges[2].first == rangeDToEnd);
	ASSERT(!kbrRanges[2].second);

	// DB has [A - D)
	kbrRanges.clear();
	added.clear();
	removed.clear();
	updateClientBlobRanges(&knownBlobRanges, dbDataAD, ar, &added, &removed);

	ASSERT(added.size() == 1);
	ASSERT(added[0] == rangeAB);

	ASSERT(removed.size() == 0);

	getRanges(kbrRanges, knownBlobRanges);
	ASSERT(kbrRanges.size() == 3);
	ASSERT(kbrRanges[0].first == rangeStartToA);
	ASSERT(!kbrRanges[0].second);
	ASSERT(kbrRanges[1].first == rangeAD);
	ASSERT(kbrRanges[1].second);
	ASSERT(kbrRanges[2].first == rangeDToEnd);
	ASSERT(!kbrRanges[2].second);

	// DB has [A - B) and [C - D)
	kbrRanges.clear();
	added.clear();
	removed.clear();
	updateClientBlobRanges(&knownBlobRanges, dbDataAB_CD, ar, &added, &removed);

	ASSERT(added.size() == 0);

	ASSERT(removed.size() == 1);
	ASSERT(removed[0] == rangeBC);

	getRanges(kbrRanges, knownBlobRanges);
	ASSERT(kbrRanges.size() == 5);
	ASSERT(kbrRanges[0].first == rangeStartToA);
	ASSERT(!kbrRanges[0].second);
	ASSERT(kbrRanges[1].first == rangeAB);
	ASSERT(kbrRanges[1].second);
	ASSERT(kbrRanges[2].first == rangeBC);
	ASSERT(!kbrRanges[2].second);
	ASSERT(kbrRanges[3].first == rangeCD);
	ASSERT(kbrRanges[3].second);
	ASSERT(kbrRanges[4].first == rangeDToEnd);
	ASSERT(!kbrRanges[4].second);

	// DB has [B - C)
	kbrRanges.clear();
	added.clear();
	removed.clear();
	updateClientBlobRanges(&knownBlobRanges, dbDataBC, ar, &added, &removed);

	ASSERT(added.size() == 1);
	ASSERT(added[0] == rangeBC);

	ASSERT(removed.size() == 2);
	ASSERT(removed[0] == rangeAB);
	ASSERT(removed[1] == rangeCD);

	getRanges(kbrRanges, knownBlobRanges);
	ASSERT(kbrRanges.size() == 3);
	ASSERT(kbrRanges[0].first == rangeStartToB);
	ASSERT(!kbrRanges[0].second);
	ASSERT(kbrRanges[1].first == rangeBC);
	ASSERT(kbrRanges[1].second);
	ASSERT(kbrRanges[2].first == rangeCToEnd);
	ASSERT(!kbrRanges[2].second);

	return Void();
}<|MERGE_RESOLUTION|>--- conflicted
+++ resolved
@@ -1794,7 +1794,6 @@
 	if (toMerge.size() < 2) {
 		return;
 	}
-<<<<<<< HEAD
 	// TODO REMOVE validation eventually
 	for (int i = 0; i < toMerge.size() - 1; i++) {
 		ASSERT(std::get<1>(toMerge[i]).end == std::get<1>(toMerge[i + 1]).begin);
@@ -1808,57 +1807,25 @@
 	auto reCheckMergeCandidates = bmData->mergeCandidates.intersectingRanges(mergeRange);
 	for (auto it : reCheckMergeCandidates) {
 		if (!it->cvalue().canMergeNow()) {
-			TEST(true); // granule no longer merge candidate after checking metrics, aborting merge
+			CODE_PROBE(true, " granule no longer merge candidate after checking metrics, aborting merge");
 			return;
-=======
-
-	if (beforeCandidates.empty() && afterCandidates.empty()) {
-		CODE_PROBE(true, "no consecutive merge candidates");
-		if (BM_DEBUG) {
-			fmt::print("BM {0} maybe merge [{1} - {2}): No merge candidates\n",
-			           bmData->epoch,
-			           granuleRange.begin.printable(),
-			           granuleRange.end.printable());
->>>>>>> a7469b92
-		}
-	}
-
-<<<<<<< HEAD
-=======
-	CODE_PROBE(true, "consecutive granule merge candidates");
-
->>>>>>> a7469b92
+		}
+	}
+
 	if (BM_DEBUG) {
 		fmt::print("BM {0} Starting merge of [{1} - {2}) ({3})\n",
 		           bmData->epoch,
-<<<<<<< HEAD
 		           mergeRange.begin.printable(),
 		           mergeRange.end.printable(),
 		           toMerge.size());
 	}
-	TEST(true); // Doing granule merge!
+	CODE_PROBE(true, "Doing granule merge");
 	bmData->activeGranuleMerges.insert(mergeRange, 0);
 	bmData->clearMergeCandidate(mergeRange, MergeCandidateMerging);
 	// Now, after setting activeGranuleMerges, we have committed to doing the merge, so any subsequent split eval for
 	// any of the ranges will be ignored. This handles merge/split races.
 	bmData->addActor.send(doMerge(bmData, mergeRange, toMerge));
 }
-=======
-		           granuleRange.begin.printable(),
-		           granuleRange.end.printable(),
-		           beforeCandidates.size() + afterCandidates.size() + 1,
-		           beforeCandidates.size(),
-		           afterCandidates.size());
-	}
-
-	// get metrics for current granule to see if it is still mergeable
-	StorageMetrics targetGranuleMetrics = wait(bmData->db->getStorageMetrics(granuleRange, CLIENT_KNOBS->TOO_MANY));
-	if (targetGranuleMetrics.bytesPerKSecond >= SERVER_KNOBS->SHARD_MIN_BYTES_PER_KSEC ||
-	    targetGranuleMetrics.bytes >= SERVER_KNOBS->BG_SNAPSHOT_FILE_TARGET_BYTES) {
-		CODE_PROBE(true, "granule merge candidate no longer mergeable");
-		return Void();
-	}
->>>>>>> a7469b92
 
 // Greedily merges any consecutive 2+ granules in a row that are mergeable
 ACTOR Future<Void> attemptMerges(Reference<BlobManagerData> bmData,
@@ -1869,7 +1836,7 @@
 	for (int i = 0; i < candidates.size() - 1; i++) {
 		ASSERT(std::get<1>(candidates[i]).end == std::get<1>(candidates[i + 1]).begin);
 	}
-	TEST(true); // Candidate ranges to merge
+	CODE_PROBE(true, "Candidate ranges to merge");
 	wait(bmData->concurrentMergeChecks.take());
 	state FlowLock::Releaser holdingDVL(bmData->concurrentMergeChecks);
 
@@ -1901,7 +1868,7 @@
 		    currentBytes + metrics.bytes > SERVER_KNOBS->BG_SNAPSHOT_FILE_TARGET_BYTES ||
 		    currentKeySumBytes >= CLIENT_KNOBS->VALUE_SIZE_LIMIT / 2) {
 			ASSERT(currentBytes <= SERVER_KNOBS->BG_SNAPSHOT_FILE_TARGET_BYTES);
-			TEST(currentKeySumBytes >= CLIENT_KNOBS->VALUE_SIZE_LIMIT / 2); // merge early because of key size
+			CODE_PROBE(currentKeySumBytes >= CLIENT_KNOBS->VALUE_SIZE_LIMIT / 2, "merge early because of key size");
 			attemptStartMerge(bmData, currentCandidates);
 			currentCandidates.clear();
 			currentBytes = 0;
@@ -1938,7 +1905,6 @@
 		// start delay at the start of the loop, to account for time spend in calculation
 		state Future<Void> intervalDelay = delayJittered(sleepTime);
 
-<<<<<<< HEAD
 		// go over granule states, and start a findMergeableGranules for each sub-range of mergeable granules
 		// FIXME: avoid SlowTask by breaking this up periodically
 
@@ -1954,71 +1920,22 @@
 			if (!it->cvalue().canMergeNow() || currentCandidates.size() == maxRangeSize) {
 				if (currentCandidates.size() >= 2) {
 					mergeChecks.push_back(attemptMerges(bmData, currentCandidates));
-=======
-	CODE_PROBE(bestGranuleIDs.size() == 1, "Cannot combine merge candidates into mergeable granule");
-	CODE_PROBE(bestGranuleIDs.size() > 1, "Granule ready for merge!");
-
-	if (bestGranuleIDs.size() > 1) {
-		if (BM_DEBUG) {
-			fmt::print("BM {0} maybe merge [{1} - {2}): Found {3} consecutive granules in range [{4} - {5}):\n",
-			           bmData->epoch,
-			           granuleRange.begin.printable(),
-			           granuleRange.end.printable(),
-			           bestGranuleIDs.size(),
-			           bestGranuleRange.begin.printable(),
-			           bestGranuleRange.end.printable());
-		}
-		// This code block must execute withou a wait for the lock checks (isMergeActive, mergeCandidates) to not
-		// deadlock and to avoid merge-merge races.
-		if ((!g_network->isSimulated() || !g_simulator.speedUpSimulation) && !bmData->isMergeActive(bestGranuleRange)) {
-			// check to avoid races where a split eval came in while merge was evaluating
-			auto reCheckMergeCandidates = bmData->mergeCandidates.intersectingRanges(bestGranuleRange);
-			bool mergeStillOk = true;
-			for (auto it : reCheckMergeCandidates) {
-				if (!it->cvalue().present()) {
-					CODE_PROBE(true, "granule no longer merge candidate after checking metrics, because of split eval");
-					mergeStillOk = false;
-					break;
->>>>>>> a7469b92
 				}
 				currentCandidates.clear();
 			}
 
-<<<<<<< HEAD
 			if (it->cvalue().canMergeNow()) {
 				currentCandidates.push_back(std::tuple(it->cvalue().granuleID, it->range(), it->cvalue().startVersion));
 			} else if (it->cvalue().canMerge()) {
 				// set flag so this can get merged on the next pass
 				it->value().mergeNow = true;
-=======
-			if (mergeStillOk) {
-				fmt::print("BM {0} maybe merge [{1} - {2}): Starting merge of [{3} - {4}) ({5})\n",
-				           bmData->epoch,
-				           granuleRange.begin.printable(),
-				           granuleRange.end.printable(),
-				           bestGranuleRange.begin.printable(),
-				           bestGranuleRange.end.printable(),
-				           bestGranuleIDs.size());
-				CODE_PROBE(true, "Doing granule merge!");
-				bmData->activeGranuleMerges.insert(bestGranuleRange, 0);
-				bmData->mergeCandidates.insert(bestGranuleRange, Optional<std::pair<UID, Version>>());
-				state std::pair<UID, Version> persistMerge = wait(persistMergeGranulesStart(
-				    bmData, bestGranuleRange, bestGranuleIDs, bestGranuleRanges, bestGranuleStartVersions));
-				wait(finishMergeGranules(bmData,
-				                         persistMerge.first,
-				                         bestGranuleRange,
-				                         persistMerge.second,
-				                         bestGranuleIDs,
-				                         bestGranuleRanges,
-				                         bestGranuleStartVersions));
->>>>>>> a7469b92
 			}
 		}
 		if (currentCandidates.size() >= 2) {
 			mergeChecks.push_back(attemptMerges(bmData, currentCandidates));
 		}
 
-		TEST(mergeChecks.size() > 1); // parallel merge checks
+		CODE_PROBE(mergeChecks.size() > 1, "parallel merge checks");
 		wait(waitForAll(mergeChecks));
 		// if the calculation took longer than the desired interval, still wait a bit
 		wait(intervalDelay && delay(5.0));
@@ -2355,37 +2272,13 @@
 				if (rep.mergeCandidate && !ignore) {
 					// mark granule as merge candidate
 					ASSERT(!rep.doSplit);
-<<<<<<< HEAD
+					CODE_PROBE(true, "Granule merge candidate");
 					if (BM_DEBUG) {
 						fmt::print("Manager {0} merge candidate granule [{1} - {2}) {3}\n",
 						           bmData->epoch,
 						           rep.granuleRange.begin.printable().c_str(),
 						           rep.granuleRange.end.printable().c_str(),
 						           newEval.toString());
-=======
-					// TODO: do we need any sort of validation that this is coming from the worker that currently owns
-					// the granule?
-					if (existingInProgress.present()) {
-						// TODO LOG?
-					} else {
-						if (BM_DEBUG) {
-							fmt::print("Manager {0} evaluating [{1} - {2}) {3}\n",
-							           bmData->epoch,
-							           rep.granuleRange.begin.printable().c_str(),
-							           rep.granuleRange.end.printable().c_str(),
-							           newEval.toString());
-						}
-						if (!bmData->isMergeActive(rep.granuleRange)) {
-							ASSERT(rep.mergeCandidate);
-							CODE_PROBE(true, "Granule merge candidate");
-							bmData->mergeCandidates.insert(rep.granuleRange,
-							                               std::pair(rep.granuleID, rep.startVersion));
-							newEval.inProgress =
-							    maybeMergeRange(bmData, rep.granuleID, rep.granuleRange, rep.startVersion);
-							// still update epoch/seqno even if not doing a merge eval
-							bmData->boundaryEvaluations.insert(rep.granuleRange, newEval);
-						}
->>>>>>> a7469b92
 					}
 					bmData->boundaryEvaluations.insert(rep.granuleRange, newEval);
 					bmData->setMergeCandidate(rep.granuleRange, rep.granuleID, rep.startVersion);

/*
 * Knobs.cpp
 *
 * This source file is part of the FoundationDB open source project
 *
 * Copyright 2013-2018 Apple Inc. and the FoundationDB project authors
 *
 * Licensed under the Apache License, Version 2.0 (the "License");
 * you may not use this file except in compliance with the License.
 * You may obtain a copy of the License at
 *
 *     http://www.apache.org/licenses/LICENSE-2.0
 *
 * Unless required by applicable law or agreed to in writing, software
 * distributed under the License is distributed on an "AS IS" BASIS,
 * WITHOUT WARRANTIES OR CONDITIONS OF ANY KIND, either express or implied.
 * See the License for the specific language governing permissions and
 * limitations under the License.
 */

#include "fdbserver/Knobs.h"
#include "fdbrpc/Locality.h"
#include <cmath>

ServerKnobs const* SERVER_KNOBS = new ServerKnobs();

#define init( knob, value ) initKnob( knob, value, #knob )

ServerKnobs::ServerKnobs() {
	initialize();
}

void ServerKnobs::initialize(bool randomize, ClientKnobs* clientKnobs, bool isSimulated) {
	// clang-format off
	// Versions
	init( VERSIONS_PER_SECOND,                                   1e6 );
	init( MAX_VERSIONS_IN_FLIGHT,                100 * VERSIONS_PER_SECOND );
	init( MAX_VERSIONS_IN_FLIGHT_FORCED,         6e5 * VERSIONS_PER_SECOND ); //one week of versions
	init( MAX_READ_TRANSACTION_LIFE_VERSIONS,      5 * VERSIONS_PER_SECOND ); if (randomize && BUGGIFY) MAX_READ_TRANSACTION_LIFE_VERSIONS = VERSIONS_PER_SECOND; else if (randomize && BUGGIFY) MAX_READ_TRANSACTION_LIFE_VERSIONS = std::max<int>(1, 0.1 * VERSIONS_PER_SECOND); else if( randomize && BUGGIFY ) MAX_READ_TRANSACTION_LIFE_VERSIONS = 10 * VERSIONS_PER_SECOND;
	init( MAX_WRITE_TRANSACTION_LIFE_VERSIONS,     5 * VERSIONS_PER_SECOND ); if (randomize && BUGGIFY) MAX_WRITE_TRANSACTION_LIFE_VERSIONS=std::max<int>(1, 1 * VERSIONS_PER_SECOND);
	init( MAX_COMMIT_BATCH_INTERVAL,                             2.0 ); if( randomize && BUGGIFY ) MAX_COMMIT_BATCH_INTERVAL = 0.5; // Each master proxy generates a CommitTransactionBatchRequest at least this often, so that versions always advance smoothly
	MAX_COMMIT_BATCH_INTERVAL = std::min(MAX_COMMIT_BATCH_INTERVAL, MAX_READ_TRANSACTION_LIFE_VERSIONS/double(2*VERSIONS_PER_SECOND)); // Ensure that the proxy commits 2 times every MAX_READ_TRANSACTION_LIFE_VERSIONS, otherwise the master will not give out versions fast enough

	// TLogs
	init( TLOG_TIMEOUT,                                          0.4 ); //cannot buggify because of availability
	init( RECOVERY_TLOG_SMART_QUORUM_DELAY,                     0.25 ); if( randomize && BUGGIFY ) RECOVERY_TLOG_SMART_QUORUM_DELAY = 0.0; // smaller might be better for bug amplification
	init( TLOG_STORAGE_MIN_UPDATE_INTERVAL,                      0.5 );
	init( BUGGIFY_TLOG_STORAGE_MIN_UPDATE_INTERVAL,               30 );
	init( UNFLUSHED_DATA_RATIO,                                 0.05 ); if( randomize && BUGGIFY ) UNFLUSHED_DATA_RATIO = 0.0;
	init( DESIRED_TOTAL_BYTES,                                150000 ); if( randomize && BUGGIFY ) DESIRED_TOTAL_BYTES = 10000;
	init( DESIRED_UPDATE_BYTES,                2*DESIRED_TOTAL_BYTES );
	init( UPDATE_DELAY,                                        0.001 );
	init( MAXIMUM_PEEK_BYTES,                                   10e6 );
	init( APPLY_MUTATION_BYTES,                                  1e6 );
	init( RECOVERY_DATA_BYTE_LIMIT,                           100000 );
	init( BUGGIFY_RECOVERY_DATA_LIMIT,                          1000 );
	init( LONG_TLOG_COMMIT_TIME,                                0.25 ); //cannot buggify because of recovery time
	init( LARGE_TLOG_COMMIT_BYTES,                             4<<20 );
	init( BUGGIFY_RECOVER_MEMORY_LIMIT,                          1e6 );
	init( BUGGIFY_WORKER_REMOVED_MAX_LAG,                         30 );
	init( UPDATE_STORAGE_BYTE_LIMIT,                             1e6 );
	init( TLOG_PEEK_DELAY,                                   0.00005 );
	init( LEGACY_TLOG_UPGRADE_ENTRIES_PER_VERSION,               100 );
	init( VERSION_MESSAGES_OVERHEAD_FACTOR_1024THS,             1072 ); // Based on a naive interpretation of the gcc version of std::deque, we would expect this to be 16 bytes overhead per 512 bytes data. In practice, it seems to be 24 bytes overhead per 512.
	init( VERSION_MESSAGES_ENTRY_BYTES_WITH_OVERHEAD, std::ceil(16.0 * VERSION_MESSAGES_OVERHEAD_FACTOR_1024THS / 1024) );
	init( LOG_SYSTEM_PUSHED_DATA_BLOCK_SIZE,                     1e5 );
	init( MAX_MESSAGE_SIZE,            std::max<int>(LOG_SYSTEM_PUSHED_DATA_BLOCK_SIZE, 1e5 + 2e4 + 1) + 8 ); // VALUE_SIZE_LIMIT + SYSTEM_KEY_SIZE_LIMIT + 9 bytes (4 bytes for length, 4 bytes for sequence number, and 1 byte for mutation type)
	init( TLOG_MESSAGE_BLOCK_BYTES,                             10e6 );
	init( TLOG_MESSAGE_BLOCK_OVERHEAD_FACTOR,      double(TLOG_MESSAGE_BLOCK_BYTES) / (TLOG_MESSAGE_BLOCK_BYTES - MAX_MESSAGE_SIZE) ); //1.0121466709838096006362758832473
	init( PEEK_TRACKER_EXPIRATION_TIME,                          600 ); if( randomize && BUGGIFY ) PEEK_TRACKER_EXPIRATION_TIME = deterministicRandom()->coinflip() ? 0.1 : 60;
	init( PARALLEL_GET_MORE_REQUESTS,                             32 ); if( randomize && BUGGIFY ) PARALLEL_GET_MORE_REQUESTS = 2;
	init( MULTI_CURSOR_PRE_FETCH_LIMIT,                           10 );
	init( MAX_QUEUE_COMMIT_BYTES,                               15e6 ); if( randomize && BUGGIFY ) MAX_QUEUE_COMMIT_BYTES = 5000;
	init( DESIRED_OUTSTANDING_MESSAGES,                         5000 ); if( randomize && BUGGIFY ) DESIRED_OUTSTANDING_MESSAGES = deterministicRandom()->randomInt(0,100);
	init( DESIRED_GET_MORE_DELAY,                              0.005 );
	init( CONCURRENT_LOG_ROUTER_READS,                             5 ); if( randomize && BUGGIFY ) CONCURRENT_LOG_ROUTER_READS = 1;
	init( LOG_ROUTER_PEEK_FROM_SATELLITES_PREFERRED,               1 ); if( randomize && BUGGIFY ) LOG_ROUTER_PEEK_FROM_SATELLITES_PREFERRED = 0;
	init( DISK_QUEUE_ADAPTER_MIN_SWITCH_TIME,                    1.0 );
	init( DISK_QUEUE_ADAPTER_MAX_SWITCH_TIME,                    5.0 );
	init( TLOG_SPILL_REFERENCE_MAX_PEEK_MEMORY_BYTES,            2e9 ); if ( randomize && BUGGIFY ) TLOG_SPILL_REFERENCE_MAX_PEEK_MEMORY_BYTES = 2e6;
	init( TLOG_SPILL_REFERENCE_MAX_BATCHES_PER_PEEK,           100 ); if ( randomize && BUGGIFY ) TLOG_SPILL_REFERENCE_MAX_BATCHES_PER_PEEK = 1;
	init( TLOG_SPILL_REFERENCE_MAX_BYTES_PER_BATCH,           16<<10 ); if ( randomize && BUGGIFY ) TLOG_SPILL_REFERENCE_MAX_BYTES_PER_BATCH = 500;
	init( DISK_QUEUE_FILE_EXTENSION_BYTES,                    10<<20 ); // BUGGIFYd per file within the DiskQueue
	init( DISK_QUEUE_FILE_SHRINK_BYTES,                      100<<20 ); // BUGGIFYd per file within the DiskQueue
	init( DISK_QUEUE_MAX_TRUNCATE_BYTES,                       2<<30 ); if ( randomize && BUGGIFY ) DISK_QUEUE_MAX_TRUNCATE_BYTES = 0;
	init( TLOG_DEGRADED_DURATION,                                5.0 );
	init( MAX_CACHE_VERSIONS,                                   10e6 );
	init( TLOG_IGNORE_POP_AUTO_ENABLE_DELAY,                   300.0 );
	init( TXS_POPPED_MAX_DELAY,                                  1.0 ); if ( randomize && BUGGIFY ) TXS_POPPED_MAX_DELAY = deterministicRandom()->random01();
	init( TLOG_MAX_CREATE_DURATION,                             10.0 );
	init( PEEK_LOGGING_AMOUNT,                                     5 );
	init( PEEK_LOGGING_DELAY,                                    5.0 );

	// disk snapshot max timeout, to be put in TLog, storage and coordinator nodes
	init( SNAP_CREATE_MAX_TIMEOUT,                             300.0 );

	// Data distribution queue
	init( HEALTH_POLL_TIME,                                      1.0 );
	init( BEST_TEAM_STUCK_DELAY,                                 1.0 );
	init( BG_REBALANCE_POLLING_INTERVAL,                        10.0 );
	init( BG_REBALANCE_SWITCH_CHECK_INTERVAL,                    5.0 ); if (randomize && BUGGIFY) BG_REBALANCE_SWITCH_CHECK_INTERVAL = 1.0;
	init( DD_QUEUE_LOGGING_INTERVAL,                             5.0 );
	init( RELOCATION_PARALLELISM_PER_SOURCE_SERVER,                2 ); if( randomize && BUGGIFY ) RELOCATION_PARALLELISM_PER_SOURCE_SERVER = 1;
	init( DD_QUEUE_MAX_KEY_SERVERS,                              100 ); if( randomize && BUGGIFY ) DD_QUEUE_MAX_KEY_SERVERS = 1;
	init( DD_REBALANCE_PARALLELISM,                               50 );
	init( DD_REBALANCE_RESET_AMOUNT,                              30 );
	init( BG_DD_MAX_WAIT,                                      120.0 );
	init( BG_DD_MIN_WAIT,                                        0.1 );
	init( BG_DD_INCREASE_RATE,                                  1.10 );
	init( BG_DD_DECREASE_RATE,                                  1.02 );
	init( BG_DD_SATURATION_DELAY,                                1.0 );
	init( INFLIGHT_PENALTY_HEALTHY,                              1.0 );
	init( INFLIGHT_PENALTY_UNHEALTHY,                          500.0 );
	init( INFLIGHT_PENALTY_ONE_LEFT,                          1000.0 );
	init( USE_OLD_NEEDED_SERVERS,                              false );

	init( PRIORITY_RECOVER_MOVE,                                 110 );
	init( PRIORITY_REBALANCE_UNDERUTILIZED_TEAM,                 120 );
	init( PRIORITY_REBALANCE_OVERUTILIZED_TEAM,                  121 );
	init( PRIORITY_TEAM_HEALTHY,                                 140 );
	init( PRIORITY_TEAM_CONTAINS_UNDESIRED_SERVER,               150 );
	init( PRIORITY_TEAM_REDUNDANT,                               200 );
	init( PRIORITY_MERGE_SHARD,                                  340 );
	init( PRIORITY_POPULATE_REGION,                              600 );
	init( PRIORITY_TEAM_UNHEALTHY,                               700 );
	init( PRIORITY_TEAM_2_LEFT,                                  709 );
	init( PRIORITY_TEAM_1_LEFT,                                  800 );
	init( PRIORITY_TEAM_FAILED,                                  805 );
	init( PRIORITY_TEAM_0_LEFT,                                  809 );
	init( PRIORITY_SPLIT_SHARD,                                  950 ); if( randomize && BUGGIFY ) PRIORITY_SPLIT_SHARD = 350;

	// Data distribution
	init( RETRY_RELOCATESHARD_DELAY,                             0.1 );
	init( DATA_DISTRIBUTION_FAILURE_REACTION_TIME,              60.0 ); if( randomize && BUGGIFY ) DATA_DISTRIBUTION_FAILURE_REACTION_TIME = 1.0;
	bool buggifySmallShards = randomize && BUGGIFY;
	init( MIN_SHARD_BYTES,                                    200000 ); if( buggifySmallShards ) MIN_SHARD_BYTES = 40000; //FIXME: data distribution tracker (specifically StorageMetrics) relies on this number being larger than the maximum size of a key value pair
	init( SHARD_BYTES_RATIO,                                       4 );
	init( SHARD_BYTES_PER_SQRT_BYTES,                             45 ); if( buggifySmallShards ) SHARD_BYTES_PER_SQRT_BYTES = 0;//Approximately 10000 bytes per shard
	init( MAX_SHARD_BYTES,                                 500000000 );
	init( KEY_SERVER_SHARD_BYTES,                          500000000 );
	init( SHARD_MAX_READ_DENSITY_RATIO,                           2.0);
	/*
		The bytesRead/byteSize radio. Will be declared as read hot when larger than this. 2.0 was chosen to avoid reporting table scan as read hot.
	*/
	init ( SHARD_READ_HOT_BANDWITH_MIN_PER_KSECONDS,      166667 * 1000);
	/*
		The read bandwidth of a given shard needs to be larger than this value in order to be evaluated if it's read hot. The roughly 167KB per second is calculated as following:
			- Heuristic data suggests that each storage process can do max 50K read operations per second
			- Each read has a minimum cost of EMPTY_READ_PENALTY, which is 20 bytes
			- Thus that gives a minimum 1MB per second
			- But to be conservative, set that number to be 1/6 of 1MB, which is roughly 166,667 bytes per second
		Shard with a read bandwidth smaller than this value will never be too busy to handle the reads.
	*/
	init( SHARD_MAX_BYTES_READ_PER_KSEC_JITTER,     0.1 );
	bool buggifySmallBandwidthSplit = randomize && BUGGIFY;
	init( SHARD_MAX_BYTES_PER_KSEC,                 1LL*1000000*1000 ); if( buggifySmallBandwidthSplit ) SHARD_MAX_BYTES_PER_KSEC = 10LL*1000*1000;
	/* 1*1MB/sec * 1000sec/ksec
		Shards with more than this bandwidth will be split immediately.
		For a large shard (100MB), it will be split into multiple shards with sizes < SHARD_SPLIT_BYTES_PER_KSEC;
		all but one split shard will be moved; so splitting may cost ~100MB of work or about 10MB/sec over a 10 sec sampling window.
		If the sampling window is too much longer, the MVCC window will fill up while we wait.
		If SHARD_MAX_BYTES_PER_KSEC is too much lower, we could do a lot of data movement work in response to a small impulse of bandwidth.
		If SHARD_MAX_BYTES_PER_KSEC is too high relative to the I/O bandwidth of a given server, a workload can remain concentrated on a single
		team indefinitely, limiting performance.
		*/

	init( SHARD_MIN_BYTES_PER_KSEC,                100 * 1000 * 1000 ); if( buggifySmallBandwidthSplit ) SHARD_MIN_BYTES_PER_KSEC = 200*1*1000;
	/* 100*1KB/sec * 1000sec/ksec
		Shards with more than this bandwidth will not be merged.
		Obviously this needs to be significantly less than SHARD_MAX_BYTES_PER_KSEC, else we will repeatedly merge and split.
		It should probably be significantly less than SHARD_SPLIT_BYTES_PER_KSEC, else we will merge right after splitting.

		The number of extra shards in the database because of bandwidth splitting can't be more than about W/SHARD_MIN_BYTES_PER_KSEC, where
		W is the maximum bandwidth of the entire database in bytes/ksec.  For 250MB/sec write bandwidth, (250MB/sec)/(200KB/sec) = 1250 extra
		shards.

		The bandwidth sample maintained by the storage server needs to be accurate enough to reliably measure this minimum bandwidth.  See
		BANDWIDTH_UNITS_PER_SAMPLE.  If this number is too low, the storage server needs to spend more memory and time on sampling.
		*/

	init( SHARD_SPLIT_BYTES_PER_KSEC,              250 * 1000 * 1000 ); if( buggifySmallBandwidthSplit ) SHARD_SPLIT_BYTES_PER_KSEC = 50 * 1000 * 1000;
	/* 250*1KB/sec * 1000sec/ksec
		When splitting a shard, it is split into pieces with less than this bandwidth.
		Obviously this should be less than half of SHARD_MAX_BYTES_PER_KSEC.

		Smaller values mean that high bandwidth shards are split into more pieces, more quickly utilizing large numbers of servers to handle the
		bandwidth.

		Too many pieces (too small a value) may stress data movement mechanisms (see e.g. RELOCATION_PARALLELISM_PER_SOURCE_SERVER).

		If this value is too small relative to SHARD_MIN_BYTES_PER_KSEC immediate merging work will be generated.
		*/

	init( STORAGE_METRIC_TIMEOUT,         isSimulated ? 60.0 : 600.0 ); if( randomize && BUGGIFY ) STORAGE_METRIC_TIMEOUT = deterministicRandom()->coinflip() ? 10.0 : 30.0;
	init( METRIC_DELAY,                                          0.1 ); if( randomize && BUGGIFY ) METRIC_DELAY = 1.0;
	init( ALL_DATA_REMOVED_DELAY,                                1.0 );
	init( INITIAL_FAILURE_REACTION_DELAY,                       30.0 ); if( randomize && BUGGIFY ) INITIAL_FAILURE_REACTION_DELAY = 0.0;
	init( CHECK_TEAM_DELAY,                                     30.0 );
	init( LOG_ON_COMPLETION_DELAY,         DD_QUEUE_LOGGING_INTERVAL );
	init( BEST_TEAM_MAX_TEAM_TRIES,                               10 );
	init( BEST_TEAM_OPTION_COUNT,                                  4 );
	init( BEST_OF_AMT,                                             4 );
	init( SERVER_LIST_DELAY,                                     1.0 );
	init( RECRUITMENT_IDLE_DELAY,                                1.0 );
	init( STORAGE_RECRUITMENT_DELAY,                            10.0 );
	init( DATA_DISTRIBUTION_LOGGING_INTERVAL,                    5.0 );
	init( DD_ENABLED_CHECK_DELAY,                                1.0 );
	init( DD_STALL_CHECK_DELAY,                                  0.4 ); //Must be larger than 2*MAX_BUGGIFIED_DELAY
	init( DD_LOW_BANDWIDTH_DELAY,         isSimulated ? 15.0 : 240.0 ); if( randomize && BUGGIFY ) DD_LOW_BANDWIDTH_DELAY = 0; //Because of delayJitter, this should be less than 0.9 * DD_MERGE_COALESCE_DELAY
	init( DD_MERGE_COALESCE_DELAY,       isSimulated ?  30.0 : 300.0 ); if( randomize && BUGGIFY ) DD_MERGE_COALESCE_DELAY = 0.001;
	init( STORAGE_METRICS_POLLING_DELAY,                         2.0 ); if( randomize && BUGGIFY ) STORAGE_METRICS_POLLING_DELAY = 15.0;
	init( STORAGE_METRICS_RANDOM_DELAY,                          0.2 );
	init( AVAILABLE_SPACE_RATIO_CUTOFF,                         0.05 );
	init( DESIRED_TEAMS_PER_SERVER,                                5 ); if( randomize && BUGGIFY ) DESIRED_TEAMS_PER_SERVER = deterministicRandom()->randomInt(1, 10);
	init( MAX_TEAMS_PER_SERVER,           5*DESIRED_TEAMS_PER_SERVER );
	init( DD_SHARD_SIZE_GRANULARITY,                         5000000 );
	init( DD_SHARD_SIZE_GRANULARITY_SIM,                      500000 ); if( randomize && BUGGIFY ) DD_SHARD_SIZE_GRANULARITY_SIM = 0;
	init( DD_MOVE_KEYS_PARALLELISM,                               15 ); if( randomize && BUGGIFY ) DD_MOVE_KEYS_PARALLELISM = 1;
	init( DD_MERGE_LIMIT,                                       2000 ); if( randomize && BUGGIFY ) DD_MERGE_LIMIT = 2;
	init( DD_SHARD_METRICS_TIMEOUT,                             60.0 ); if( randomize && BUGGIFY ) DD_SHARD_METRICS_TIMEOUT = 0.1;
	init( DD_LOCATION_CACHE_SIZE,                            2000000 ); if( randomize && BUGGIFY ) DD_LOCATION_CACHE_SIZE = 3;
	init( MOVEKEYS_LOCK_POLLING_DELAY,                           5.0 );
	init( DEBOUNCE_RECRUITING_DELAY,                             5.0 );
	init( DD_FAILURE_TIME,                                       1.0 ); if( randomize && BUGGIFY ) DD_FAILURE_TIME = 10.0;
	init( DD_ZERO_HEALTHY_TEAM_DELAY,                            1.0 );
	init( REBALANCE_MAX_RETRIES,                                 100 );
	init( DD_OVERLAP_PENALTY,                                  10000 );
	init( DD_EXCLUDE_MIN_REPLICAS,                                 1 );
	init( DD_VALIDATE_LOCALITY,                                 true ); if( randomize && BUGGIFY ) DD_VALIDATE_LOCALITY = false;
	init( DD_CHECK_INVALID_LOCALITY_DELAY,                       60  ); if( randomize && BUGGIFY ) DD_CHECK_INVALID_LOCALITY_DELAY = 1 + deterministicRandom()->random01() * 600;
	init( DD_ENABLE_VERBOSE_TRACING,                           false ); if( randomize && BUGGIFY ) DD_ENABLE_VERBOSE_TRACING = true;
	init( DD_SS_FAILURE_VERSIONLAG,                        250000000 ); 
	init( DD_SS_ALLOWED_VERSIONLAG,                        200000000 ); if( randomize && BUGGIFY ) { DD_SS_FAILURE_VERSIONLAG = deterministicRandom()->randomInt(15000000, 500000000); DD_SS_ALLOWED_VERSIONLAG = 0.75 * DD_SS_FAILURE_VERSIONLAG; }
	init( DD_SS_STUCK_TIME_LIMIT,                              300.0 ); if( randomize && BUGGIFY ) { DD_SS_STUCK_TIME_LIMIT = 200.0 + deterministicRandom()->random01() * 100.0; }

	// TeamRemover
	init( TR_FLAG_DISABLE_MACHINE_TEAM_REMOVER,                false ); if( randomize && BUGGIFY ) TR_FLAG_DISABLE_MACHINE_TEAM_REMOVER = deterministicRandom()->random01() < 0.1 ? true : false; // false by default. disable the consistency check when it's true
	init( TR_REMOVE_MACHINE_TEAM_DELAY,                         60.0 ); if( randomize && BUGGIFY ) TR_REMOVE_MACHINE_TEAM_DELAY =  deterministicRandom()->random01() * 60.0;
	init( TR_FLAG_REMOVE_MT_WITH_MOST_TEAMS,                    true ); if( randomize && BUGGIFY ) TR_FLAG_REMOVE_MT_WITH_MOST_TEAMS = deterministicRandom()->random01() < 0.1 ? true : false;
	init( TR_FLAG_DISABLE_SERVER_TEAM_REMOVER,                 false ); if( randomize && BUGGIFY ) TR_FLAG_DISABLE_SERVER_TEAM_REMOVER = deterministicRandom()->random01() < 0.1 ? true : false; // false by default. disable the consistency check when it's true
	init( TR_REMOVE_SERVER_TEAM_DELAY,                          60.0 ); if( randomize && BUGGIFY ) TR_REMOVE_SERVER_TEAM_DELAY =  deterministicRandom()->random01() * 60.0;
	init( TR_REMOVE_SERVER_TEAM_EXTRA_DELAY,                     5.0 ); if( randomize && BUGGIFY ) TR_REMOVE_SERVER_TEAM_EXTRA_DELAY =  deterministicRandom()->random01() * 10.0;

	init( DD_REMOVE_STORE_ENGINE_DELAY,                         60.0 ); if( randomize && BUGGIFY ) DD_REMOVE_STORE_ENGINE_DELAY =  deterministicRandom()->random01() * 60.0;

	// Redwood Storage Engine
	init( PREFIX_TREE_IMMEDIATE_KEY_SIZE_LIMIT,                   30 );
	init( PREFIX_TREE_IMMEDIATE_KEY_SIZE_MIN,                      0 );

	// KeyValueStore SQLITE
	init( CLEAR_BUFFER_SIZE,                                   20000 );
	init( READ_VALUE_TIME_ESTIMATE,                           .00005 );
	init( READ_RANGE_TIME_ESTIMATE,                           .00005 );
	init( SET_TIME_ESTIMATE,                                  .00005 );
	init( CLEAR_TIME_ESTIMATE,                                .00005 );
	init( COMMIT_TIME_ESTIMATE,                                 .005 );
	init( CHECK_FREE_PAGE_AMOUNT,                                100 ); if( randomize && BUGGIFY ) CHECK_FREE_PAGE_AMOUNT = 5;
	init( DISK_METRIC_LOGGING_INTERVAL,                          5.0 );
	init( SOFT_HEAP_LIMIT,                                     300e6 );

	init( SQLITE_PAGE_SCAN_ERROR_LIMIT,                        10000 );
	init( SQLITE_BTREE_PAGE_USABLE,                          4096 - 8);  // pageSize - reserveSize for page checksum
	init( SQLITE_CHUNK_SIZE_PAGES,                             25600 );  // 100MB
	init( SQLITE_CHUNK_SIZE_PAGES_SIM,                          1024 );  // 4MB

	// Maximum and minimum cell payload bytes allowed on primary page as calculated in SQLite.
	// These formulas are copied from SQLite, using its hardcoded constants, so if you are
	// changing this you should also be changing SQLite.
	init( SQLITE_BTREE_CELL_MAX_LOCAL,  (SQLITE_BTREE_PAGE_USABLE - 12) * 64/255 - 23 );
	init( SQLITE_BTREE_CELL_MIN_LOCAL,  (SQLITE_BTREE_PAGE_USABLE - 12) * 32/255 - 23 );

	// Maximum FDB fragment key and value bytes that can fit in a primary btree page
	init( SQLITE_FRAGMENT_PRIMARY_PAGE_USABLE,
					SQLITE_BTREE_CELL_MAX_LOCAL
					 - 1 // vdbeRecord header length size
					 - 2 // max key length size
					 - 4 // max index length size
					 - 2 // max value fragment length size
	);

	// Maximum FDB fragment value bytes in an overflow page
	init( SQLITE_FRAGMENT_OVERFLOW_PAGE_USABLE,
					SQLITE_BTREE_PAGE_USABLE
					 - 4 // next pageNumber size
	);
	init( SQLITE_FRAGMENT_MIN_SAVINGS,                          0.20 );

	// KeyValueStoreSqlite spring cleaning
	init( SPRING_CLEANING_NO_ACTION_INTERVAL,                    1.0 ); if( randomize && BUGGIFY ) SPRING_CLEANING_NO_ACTION_INTERVAL = deterministicRandom()->coinflip() ? 0.1 : deterministicRandom()->random01() * 5;
	init( SPRING_CLEANING_LAZY_DELETE_INTERVAL,                  0.1 ); if( randomize && BUGGIFY ) SPRING_CLEANING_LAZY_DELETE_INTERVAL = deterministicRandom()->coinflip() ? 1.0 : deterministicRandom()->random01() * 5;
	init( SPRING_CLEANING_VACUUM_INTERVAL,                       1.0 ); if( randomize && BUGGIFY ) SPRING_CLEANING_VACUUM_INTERVAL = deterministicRandom()->coinflip() ? 0.1 : deterministicRandom()->random01() * 5;
	init( SPRING_CLEANING_LAZY_DELETE_TIME_ESTIMATE,            .010 ); if( randomize && BUGGIFY ) SPRING_CLEANING_LAZY_DELETE_TIME_ESTIMATE = deterministicRandom()->random01() * 5;
	init( SPRING_CLEANING_VACUUM_TIME_ESTIMATE,                 .010 ); if( randomize && BUGGIFY ) SPRING_CLEANING_VACUUM_TIME_ESTIMATE = deterministicRandom()->random01() * 5;
	init( SPRING_CLEANING_VACUUMS_PER_LAZY_DELETE_PAGE,          0.0 ); if( randomize && BUGGIFY ) SPRING_CLEANING_VACUUMS_PER_LAZY_DELETE_PAGE = deterministicRandom()->coinflip() ? 1e9 : deterministicRandom()->random01() * 5;
	init( SPRING_CLEANING_MIN_LAZY_DELETE_PAGES,                   0 ); if( randomize && BUGGIFY ) SPRING_CLEANING_MIN_LAZY_DELETE_PAGES = deterministicRandom()->randomInt(1, 100);
	init( SPRING_CLEANING_MAX_LAZY_DELETE_PAGES,                 1e9 ); if( randomize && BUGGIFY ) SPRING_CLEANING_MAX_LAZY_DELETE_PAGES = deterministicRandom()->coinflip() ? 0 : deterministicRandom()->randomInt(1, 1e4);
	init( SPRING_CLEANING_LAZY_DELETE_BATCH_SIZE,                100 ); if( randomize && BUGGIFY ) SPRING_CLEANING_LAZY_DELETE_BATCH_SIZE = deterministicRandom()->randomInt(1, 1000);
	init( SPRING_CLEANING_MIN_VACUUM_PAGES,                        1 ); if( randomize && BUGGIFY ) SPRING_CLEANING_MIN_VACUUM_PAGES = deterministicRandom()->randomInt(0, 100);
	init( SPRING_CLEANING_MAX_VACUUM_PAGES,                      1e9 ); if( randomize && BUGGIFY ) SPRING_CLEANING_MAX_VACUUM_PAGES = deterministicRandom()->coinflip() ? 0 : deterministicRandom()->randomInt(1, 1e4);

	// KeyValueStoreMemory
	init( REPLACE_CONTENTS_BYTES,                                1e5 );

	// Leader election
	bool longLeaderElection = randomize && BUGGIFY;
	init( MAX_NOTIFICATIONS,                                  100000 );
	init( MIN_NOTIFICATIONS,                                     100 );
	init( NOTIFICATION_FULL_CLEAR_TIME,                      10000.0 );
	init( CANDIDATE_MIN_DELAY,                                  0.05 );
	init( CANDIDATE_MAX_DELAY,                                   1.0 );
	init( CANDIDATE_GROWTH_RATE,                                 1.2 );
	init( POLLING_FREQUENCY,                                     2.0 ); if( longLeaderElection ) POLLING_FREQUENCY = 8.0;
	init( HEARTBEAT_FREQUENCY,                                   0.5 ); if( longLeaderElection ) HEARTBEAT_FREQUENCY = 1.0;

	// Master Proxy
	init( START_TRANSACTION_BATCH_INTERVAL_MIN,                 1e-6 );
	init( START_TRANSACTION_BATCH_INTERVAL_MAX,                0.010 );
	init( START_TRANSACTION_BATCH_INTERVAL_LATENCY_FRACTION,     0.5 );
	init( START_TRANSACTION_BATCH_INTERVAL_SMOOTHER_ALPHA,       0.1 );
	init( START_TRANSACTION_BATCH_QUEUE_CHECK_INTERVAL,        0.001 );
	init( START_TRANSACTION_MAX_TRANSACTIONS_TO_START,        100000 );
	init( START_TRANSACTION_MAX_REQUESTS_TO_START,             10000 );
	init( START_TRANSACTION_RATE_WINDOW,                         2.0 );
	init( START_TRANSACTION_MAX_EMPTY_QUEUE_BUDGET,             10.0 );
	init( START_TRANSACTION_MAX_QUEUE_SIZE,                      1e6 );
	init( KEY_LOCATION_MAX_QUEUE_SIZE,                           1e6 );

	init( COMMIT_TRANSACTION_BATCH_INTERVAL_FROM_IDLE,         0.0005 ); if( randomize && BUGGIFY ) COMMIT_TRANSACTION_BATCH_INTERVAL_FROM_IDLE = 0.005;
	init( COMMIT_TRANSACTION_BATCH_INTERVAL_MIN,                0.001 ); if( randomize && BUGGIFY ) COMMIT_TRANSACTION_BATCH_INTERVAL_MIN = 0.1;
	init( COMMIT_TRANSACTION_BATCH_INTERVAL_MAX,                0.020 );
	init( COMMIT_TRANSACTION_BATCH_INTERVAL_LATENCY_FRACTION,     0.1 );
	init( COMMIT_TRANSACTION_BATCH_INTERVAL_SMOOTHER_ALPHA,       0.1 );
	init( COMMIT_TRANSACTION_BATCH_COUNT_MAX,                   32768 ); if( randomize && BUGGIFY ) COMMIT_TRANSACTION_BATCH_COUNT_MAX = 1000; // Do NOT increase this number beyond 32768, as CommitIds only budget 2 bytes for storing transaction id within each batch
	init( COMMIT_BATCHES_MEM_BYTES_HARD_LIMIT,              8LL << 30 ); if (randomize && BUGGIFY) COMMIT_BATCHES_MEM_BYTES_HARD_LIMIT = deterministicRandom()->randomInt64(100LL << 20,  8LL << 30);
	init( COMMIT_BATCHES_MEM_FRACTION_OF_TOTAL,                   0.5 );
	init( COMMIT_BATCHES_MEM_TO_TOTAL_MEM_SCALE_FACTOR,          10.0 );

	// these settings disable batch bytes scaling.  Try COMMIT_TRANSACTION_BATCH_BYTES_MAX=1e6, COMMIT_TRANSACTION_BATCH_BYTES_SCALE_BASE=50000, COMMIT_TRANSACTION_BATCH_BYTES_SCALE_POWER=0.5?
	init( COMMIT_TRANSACTION_BATCH_BYTES_MIN,                  100000 );
	init( COMMIT_TRANSACTION_BATCH_BYTES_MAX,                  100000 ); if( randomize && BUGGIFY ) { COMMIT_TRANSACTION_BATCH_BYTES_MIN = COMMIT_TRANSACTION_BATCH_BYTES_MAX = 1000000; }
	init( COMMIT_TRANSACTION_BATCH_BYTES_SCALE_BASE,           100000 );
	init( COMMIT_TRANSACTION_BATCH_BYTES_SCALE_POWER,             0.0 );

	init( RESOLVER_COALESCE_TIME,                                1.0 );
	init( BUGGIFIED_ROW_LIMIT,                  APPLY_MUTATION_BYTES ); if( randomize && BUGGIFY ) BUGGIFIED_ROW_LIMIT = deterministicRandom()->randomInt(3, 30);
	init( PROXY_SPIN_DELAY,                                     0.01 );
	init( UPDATE_REMOTE_LOG_VERSION_INTERVAL,                    2.0 );
	init( MAX_TXS_POP_VERSION_HISTORY,                           1e5 );
	init( MIN_CONFIRM_INTERVAL,                                 0.05 );

	bool shortRecoveryDuration = randomize && BUGGIFY;
	init( ENFORCED_MIN_RECOVERY_DURATION,                       0.085 ); if( shortRecoveryDuration ) ENFORCED_MIN_RECOVERY_DURATION = 0.01;
	init( REQUIRED_MIN_RECOVERY_DURATION,                       0.080 ); if( shortRecoveryDuration ) REQUIRED_MIN_RECOVERY_DURATION = 0.01;
	init( ALWAYS_CAUSAL_READ_RISKY,                             false );
	init( MAX_COMMIT_UPDATES,                                    2000 ); if( randomize && BUGGIFY ) MAX_COMMIT_UPDATES = 1;
	init( MIN_PROXY_COMPUTE,                                    0.001 );
	init( MAX_PROXY_COMPUTE,                                      2.0 );
	init( PROXY_COMPUTE_BUCKETS,                                20000 );
	init( PROXY_COMPUTE_GROWTH_RATE,                             0.01 );
	init( TXN_STATE_SEND_AMOUNT,                                    2 );

	// Master Server
	// masterCommitter() in the master server will allow lower priority tasks (e.g. DataDistibution)
	//  by delay()ing for this amount of time between accepted batches of TransactionRequests.
	bool fastBalancing = randomize && BUGGIFY;
	init( COMMIT_SLEEP_TIME,								  0.0001 ); if( randomize && BUGGIFY ) COMMIT_SLEEP_TIME = 0;
	init( KEY_BYTES_PER_SAMPLE,                                  2e4 ); if( fastBalancing ) KEY_BYTES_PER_SAMPLE = 1e3;
	init( MIN_BALANCE_TIME,                                      0.2 );
	init( MIN_BALANCE_DIFFERENCE,                                1e6 ); if( fastBalancing ) MIN_BALANCE_DIFFERENCE = 1e4;
	init( SECONDS_BEFORE_NO_FAILURE_DELAY,                  8 * 3600 );
	init( MAX_TXS_SEND_MEMORY,                                   1e7 ); if( randomize && BUGGIFY ) MAX_TXS_SEND_MEMORY = 1e5;
	init( MAX_RECOVERY_VERSIONS,           200 * VERSIONS_PER_SECOND );
	init( MAX_RECOVERY_TIME,                                    20.0 ); if( randomize && BUGGIFY ) MAX_RECOVERY_TIME = 1.0;
	init( PROVISIONAL_START_DELAY,                               1.0 );
	init( PROVISIONAL_MAX_DELAY,                                60.0 );
	init( PROVISIONAL_DELAY_GROWTH,                              1.5 );
	init( SECONDS_BEFORE_RECRUIT_BACKUP_WORKER,                  4.0 );  if( randomize && BUGGIFY ) SECONDS_BEFORE_RECRUIT_BACKUP_WORKER = deterministicRandom()->random01() * 8;

	// Resolver
	init( SAMPLE_OFFSET_PER_KEY,                                 100 );
	init( SAMPLE_EXPIRATION_TIME,                                1.0 );
	init( SAMPLE_POLL_TIME,                                      0.1 );
	init( RESOLVER_STATE_MEMORY_LIMIT,                           1e6 );
	init( LAST_LIMITED_RATIO,                                    2.0 );

	// Backup Worker
	init( BACKUP_TIMEOUT,                                        0.4 );
	init( BACKUP_NOOP_POP_DELAY,                                 5.0 );
	init( BACKUP_FILE_BLOCK_BYTES,                       1024 * 1024 );
	init( BACKUP_UPLOAD_DELAY,                                  10.0 ); if( randomize && BUGGIFY ) BACKUP_UPLOAD_DELAY = deterministicRandom()->random01() * 20; // TODO: Increase delay range

	//Cluster Controller
	init( CLUSTER_CONTROLLER_LOGGING_DELAY,                      5.0 );
	init( MASTER_FAILURE_REACTION_TIME,                          0.4 ); if( randomize && BUGGIFY ) MASTER_FAILURE_REACTION_TIME = 10.0;
	init( MASTER_FAILURE_SLOPE_DURING_RECOVERY,                  0.1 );
	init( WORKER_COORDINATION_PING_DELAY,                         60 );
	init( SIM_SHUTDOWN_TIMEOUT,                                   10 );
	init( SHUTDOWN_TIMEOUT,                                      600 ); if( randomize && BUGGIFY ) SHUTDOWN_TIMEOUT = 60.0;
	init( MASTER_SPIN_DELAY,                                     1.0 ); if( randomize && BUGGIFY ) MASTER_SPIN_DELAY = 10.0;
	init( CC_CHANGE_DELAY,                                       0.1 );
	init( CC_CLASS_DELAY,                                       0.01 );
	init( WAIT_FOR_GOOD_RECRUITMENT_DELAY,                       1.0 );
	init( WAIT_FOR_GOOD_REMOTE_RECRUITMENT_DELAY,                5.0 );
	init( ATTEMPT_RECRUITMENT_DELAY,                           0.035 );
	init( WAIT_FOR_DISTRIBUTOR_JOIN_DELAY,                       1.0 );
	init( WAIT_FOR_RATEKEEPER_JOIN_DELAY,                        1.0 );
	init( WORKER_FAILURE_TIME,                                   1.0 ); if( randomize && BUGGIFY ) WORKER_FAILURE_TIME = 10.0;
	init( CHECK_OUTSTANDING_INTERVAL,                            0.5 ); if( randomize && BUGGIFY ) CHECK_OUTSTANDING_INTERVAL = 0.001;
	init( VERSION_LAG_METRIC_INTERVAL,                           0.5 ); if( randomize && BUGGIFY ) VERSION_LAG_METRIC_INTERVAL = 10.0;
	init( MAX_VERSION_DIFFERENCE,           20 * VERSIONS_PER_SECOND );
	init( FORCE_RECOVERY_CHECK_DELAY,                            5.0 );
	init( RATEKEEPER_FAILURE_TIME,                               1.0 );
	init( REPLACE_INTERFACE_DELAY,                              60.0 );
	init( REPLACE_INTERFACE_CHECK_DELAY,                         5.0 );
	init( COORDINATOR_REGISTER_INTERVAL,                         5.0 );
	init( CLIENT_REGISTER_INTERVAL,                            600.0 );

	init( INCOMPATIBLE_PEERS_LOGGING_INTERVAL,                   600 ); if( randomize && BUGGIFY ) INCOMPATIBLE_PEERS_LOGGING_INTERVAL = 60.0;
	init( EXPECTED_MASTER_FITNESS,            ProcessClass::UnsetFit );
	init( EXPECTED_TLOG_FITNESS,              ProcessClass::UnsetFit );
	init( EXPECTED_LOG_ROUTER_FITNESS,        ProcessClass::UnsetFit );
	init( EXPECTED_PROXY_FITNESS,             ProcessClass::UnsetFit );
	init( EXPECTED_RESOLVER_FITNESS,          ProcessClass::UnsetFit );
	init( RECRUITMENT_TIMEOUT,                                   600 ); if( randomize && BUGGIFY ) RECRUITMENT_TIMEOUT = deterministicRandom()->coinflip() ? 60.0 : 1.0;

	init( POLICY_RATING_TESTS,                                   200 ); if( randomize && BUGGIFY ) POLICY_RATING_TESTS = 20;
	init( POLICY_GENERATIONS,                                    100 ); if( randomize && BUGGIFY ) POLICY_GENERATIONS = 10;
	init( DBINFO_SEND_AMOUNT,                                      2 );
	init( DBINFO_BATCH_DELAY,                                    0.1 );

	//Move Keys
	init( SHARD_READY_DELAY,                                    0.25 );
	init( SERVER_READY_QUORUM_INTERVAL,                         std::min(1.0, std::min(MAX_READ_TRANSACTION_LIFE_VERSIONS, MAX_WRITE_TRANSACTION_LIFE_VERSIONS)/(5.0*VERSIONS_PER_SECOND)) );
	init( SERVER_READY_QUORUM_TIMEOUT,                          15.0 ); if( randomize && BUGGIFY ) SERVER_READY_QUORUM_TIMEOUT = 1.0;
	init( REMOVE_RETRY_DELAY,                                    1.0 );
	init( MOVE_KEYS_KRM_LIMIT,                                  2000 ); if( randomize && BUGGIFY ) MOVE_KEYS_KRM_LIMIT = 2;
	init( MOVE_KEYS_KRM_LIMIT_BYTES,                             1e5 ); if( randomize && BUGGIFY ) MOVE_KEYS_KRM_LIMIT_BYTES = 5e4; //This must be sufficiently larger than CLIENT_KNOBS->KEY_SIZE_LIMIT (fdbclient/Knobs.h) to ensure that at least two entries will be returned from an attempt to read a key range map
	init( MAX_SKIP_TAGS,                                           1 ); //The TLogs require tags to be densely packed to be memory efficient, so be careful increasing this knob
	init( MAX_ADDED_SOURCES_MULTIPLIER,                          2.0 );

	//FdbServer
	bool longReboots = randomize && BUGGIFY;
	init( MIN_REBOOT_TIME,                                       4.0 ); if( longReboots ) MIN_REBOOT_TIME = 10.0;
	init( MAX_REBOOT_TIME,                                       5.0 ); if( longReboots ) MAX_REBOOT_TIME = 20.0;
	init( LOG_DIRECTORY,                                          ".");  // Will be set to the command line flag.
	init( SERVER_MEM_LIMIT,                                8LL << 30 );

	//Ratekeeper
	bool slowRatekeeper = randomize && BUGGIFY;
	init( SMOOTHING_AMOUNT,                                      1.0 ); if( slowRatekeeper ) SMOOTHING_AMOUNT = 5.0;
	init( SLOW_SMOOTHING_AMOUNT,                                10.0 ); if( slowRatekeeper ) SLOW_SMOOTHING_AMOUNT = 50.0;
	init( METRIC_UPDATE_RATE,                                     .1 ); if( slowRatekeeper ) METRIC_UPDATE_RATE = 0.5;
	init( DETAILED_METRIC_UPDATE_RATE,                           5.0 );
	init (RATEKEEPER_DEFAULT_LIMIT,                              1e6 ); if( randomize && BUGGIFY ) RATEKEEPER_DEFAULT_LIMIT = 0;

	bool smallStorageTarget = randomize && BUGGIFY;
	init( TARGET_BYTES_PER_STORAGE_SERVER,                    1000e6 ); if( smallStorageTarget ) TARGET_BYTES_PER_STORAGE_SERVER = 3000e3;
	init( SPRING_BYTES_STORAGE_SERVER,                         100e6 ); if( smallStorageTarget ) SPRING_BYTES_STORAGE_SERVER = 300e3;
	init( TARGET_BYTES_PER_STORAGE_SERVER_BATCH,               750e6 ); if( smallStorageTarget ) TARGET_BYTES_PER_STORAGE_SERVER_BATCH = 1500e3;
	init( SPRING_BYTES_STORAGE_SERVER_BATCH,                   100e6 ); if( smallStorageTarget ) SPRING_BYTES_STORAGE_SERVER_BATCH = 150e3;
	init( STORAGE_HARD_LIMIT_BYTES,                           1500e6 ); if( smallStorageTarget ) STORAGE_HARD_LIMIT_BYTES = 4500e3;
	init( STORAGE_DURABILITY_LAG_HARD_MAX,                    2000e6 ); if( smallStorageTarget ) STORAGE_DURABILITY_LAG_HARD_MAX = 100e6;
	init( STORAGE_DURABILITY_LAG_SOFT_MAX,                     200e6 ); if( smallStorageTarget ) STORAGE_DURABILITY_LAG_SOFT_MAX = 10e6;

	bool smallTlogTarget = randomize && BUGGIFY;
	init( TARGET_BYTES_PER_TLOG,                              2400e6 ); if( smallTlogTarget ) TARGET_BYTES_PER_TLOG = 2000e3;
	init( SPRING_BYTES_TLOG,                                   400e6 ); if( smallTlogTarget ) SPRING_BYTES_TLOG = 200e3;
	init( TARGET_BYTES_PER_TLOG_BATCH,                        1400e6 ); if( smallTlogTarget ) TARGET_BYTES_PER_TLOG_BATCH = 1400e3;
	init( SPRING_BYTES_TLOG_BATCH,                             300e6 ); if( smallTlogTarget ) SPRING_BYTES_TLOG_BATCH = 150e3;
	init( TLOG_SPILL_THRESHOLD,                               1500e6 ); if( smallTlogTarget ) TLOG_SPILL_THRESHOLD = 1500e3; if( randomize && BUGGIFY ) TLOG_SPILL_THRESHOLD = 0;
	init( REFERENCE_SPILL_UPDATE_STORAGE_BYTE_LIMIT,            20e6 ); if( (randomize && BUGGIFY) || smallTlogTarget ) REFERENCE_SPILL_UPDATE_STORAGE_BYTE_LIMIT = 1e6;
	init( TLOG_HARD_LIMIT_BYTES,                              3000e6 ); if( smallTlogTarget ) TLOG_HARD_LIMIT_BYTES = 30e6;
	init( TLOG_RECOVER_MEMORY_LIMIT, TARGET_BYTES_PER_TLOG + SPRING_BYTES_TLOG );

	init( MAX_TRANSACTIONS_PER_BYTE,                            1000 );

	init( MIN_AVAILABLE_SPACE,                                   1e8 );
	init( MIN_AVAILABLE_SPACE_RATIO,                            0.05 );
	init( TARGET_AVAILABLE_SPACE_RATIO,                         0.30 );
	init( AVAILABLE_SPACE_UPDATE_DELAY,                          5.0 );

	init( MAX_TL_SS_VERSION_DIFFERENCE,                         1e99 ); // if( randomize && BUGGIFY ) MAX_TL_SS_VERSION_DIFFERENCE = std::max(1.0, 0.25 * VERSIONS_PER_SECOND); // spring starts at half this value //FIXME: this knob causes ratekeeper to clamp on idle cluster in simulation that have a large number of logs
	init( MAX_TL_SS_VERSION_DIFFERENCE_BATCH,                   1e99 );
	init( MAX_MACHINES_FALLING_BEHIND,                             1 );

	init( MAX_TPS_HISTORY_SAMPLES,                               600 );
	init( NEEDED_TPS_HISTORY_SAMPLES,                            200 );
	init( TARGET_DURABILITY_LAG_VERSIONS,                      350e6 ); // Should be larger than STORAGE_DURABILITY_LAG_SOFT_MAX
	init( TARGET_DURABILITY_LAG_VERSIONS_BATCH,                250e6 ); // Should be larger than STORAGE_DURABILITY_LAG_SOFT_MAX
	init( DURABILITY_LAG_UNLIMITED_THRESHOLD,                   50e6 );
	init( INITIAL_DURABILITY_LAG_MULTIPLIER,                    1.02 );
	init( DURABILITY_LAG_REDUCTION_RATE,                      0.9999 );
	init( DURABILITY_LAG_INCREASE_RATE,                        1.001 );
	init( STORAGE_SERVER_LIST_FETCH_TIMEOUT,                    20.0 );

	//Storage Metrics
	init( STORAGE_METRICS_AVERAGE_INTERVAL,                    120.0 );
	init( STORAGE_METRICS_AVERAGE_INTERVAL_PER_KSECONDS,        1000.0 / STORAGE_METRICS_AVERAGE_INTERVAL );  // milliHz!
	init( SPLIT_JITTER_AMOUNT,                                  0.05 ); if( randomize && BUGGIFY ) SPLIT_JITTER_AMOUNT = 0.2;
	init( IOPS_UNITS_PER_SAMPLE,                                10000 * 1000 / STORAGE_METRICS_AVERAGE_INTERVAL_PER_KSECONDS / 100 );
	init( BANDWIDTH_UNITS_PER_SAMPLE,                           SHARD_MIN_BYTES_PER_KSEC / STORAGE_METRICS_AVERAGE_INTERVAL_PER_KSECONDS / 25 );
	init( BYTES_READ_UNITS_PER_SAMPLE,                          100000 ); // 100K bytes
	init( READ_HOT_SUB_RANGE_CHUNK_SIZE,                        10000000); // 10MB
	init( EMPTY_READ_PENALTY,                                   20 ); // 20 bytes
	init( READ_SAMPLING_ENABLED,                                true ); if ( randomize && BUGGIFY ) READ_SAMPLING_ENABLED = false;// enable/disable read sampling

	//Storage Server
	init( STORAGE_LOGGING_DELAY,                                 5.0 );
	init( STORAGE_SERVER_POLL_METRICS_DELAY,                     1.0 );
	init( FUTURE_VERSION_DELAY,                                  1.0 );
	init( STORAGE_LIMIT_BYTES,                                500000 );
	init( BUGGIFY_LIMIT_BYTES,                                  1000 );
	init( FETCH_BLOCK_BYTES,                                     2e6 );
	init( FETCH_KEYS_PARALLELISM_BYTES,                          4e6 ); if( randomize && BUGGIFY ) FETCH_KEYS_PARALLELISM_BYTES = 3e6;
	init( FETCH_KEYS_LOWER_PRIORITY,                               0 );
	init( BUGGIFY_BLOCK_BYTES,                                 10000 );
	init( STORAGE_COMMIT_BYTES,                             10000000 ); if( randomize && BUGGIFY ) STORAGE_COMMIT_BYTES = 2000000;
	init( STORAGE_DURABILITY_LAG_REJECT_THRESHOLD,              0.25 );
	init( STORAGE_DURABILITY_LAG_MIN_RATE,                       0.1 );
	init( STORAGE_COMMIT_INTERVAL,                               0.5 ); if( randomize && BUGGIFY ) STORAGE_COMMIT_INTERVAL = 2.0;
	init( UPDATE_SHARD_VERSION_INTERVAL,                        0.25 ); if( randomize && BUGGIFY ) UPDATE_SHARD_VERSION_INTERVAL = 1.0;
	init( BYTE_SAMPLING_FACTOR,                                  250 ); //cannot buggify because of differences in restarting tests
	init( BYTE_SAMPLING_OVERHEAD,                                100 );
	init( MAX_STORAGE_SERVER_WATCH_BYTES,                      100e6 ); if( randomize && BUGGIFY ) MAX_STORAGE_SERVER_WATCH_BYTES = 10e3;
	init( MAX_BYTE_SAMPLE_CLEAR_MAP_SIZE,                        1e9 ); if( randomize && BUGGIFY ) MAX_BYTE_SAMPLE_CLEAR_MAP_SIZE = 1e3;
	init( LONG_BYTE_SAMPLE_RECOVERY_DELAY,                      60.0 );
	init( BYTE_SAMPLE_LOAD_PARALLELISM,                            8 ); if( randomize && BUGGIFY ) BYTE_SAMPLE_LOAD_PARALLELISM = 1;
	init( BYTE_SAMPLE_LOAD_DELAY,                                0.0 ); if( randomize && BUGGIFY ) BYTE_SAMPLE_LOAD_DELAY = 0.1;
	init( BYTE_SAMPLE_START_DELAY,                               1.0 ); if( randomize && BUGGIFY ) BYTE_SAMPLE_START_DELAY = 0.0;
	init( UPDATE_STORAGE_PROCESS_STATS_INTERVAL,                 5.0 );
	init( BEHIND_CHECK_DELAY,                                    2.0 );
	init( BEHIND_CHECK_COUNT,                                      2 );
	init( BEHIND_CHECK_VERSIONS,             5 * VERSIONS_PER_SECOND );
	init( WAIT_METRICS_WRONG_SHARD_CHANCE,   isSimulated ? 1.0 : 0.1 );

	//Wait Failure
	init( MAX_OUTSTANDING_WAIT_FAILURE_REQUESTS,                 250 ); if( randomize && BUGGIFY ) MAX_OUTSTANDING_WAIT_FAILURE_REQUESTS = 2;
	init( WAIT_FAILURE_DELAY_LIMIT,                              1.0 ); if( randomize && BUGGIFY ) WAIT_FAILURE_DELAY_LIMIT = 5.0;

	//Worker
	init( WORKER_LOGGING_INTERVAL,                               5.0 );
	init( HEAP_PROFILER_INTERVAL,                               30.0 );
	init( DEGRADED_RESET_INTERVAL,                          24*60*60 ); if ( randomize && BUGGIFY ) DEGRADED_RESET_INTERVAL = 10;
	init( DEGRADED_WARNING_LIMIT,                                  1 );
	init( DEGRADED_WARNING_RESET_DELAY,                   7*24*60*60 );
	init( TRACE_LOG_FLUSH_FAILURE_CHECK_INTERVAL_SECONDS,         10 );
	init( TRACE_LOG_PING_TIMEOUT_SECONDS,                        5.0 );
<<<<<<< HEAD
	init( DELAY_STORAGE_CANDIDACY_SECONDS,                        10 ); if ( randomize && BUGGIFY ) DELAY_STORAGE_CANDIDACY_SECONDS = 10;
=======
	init( DBINFO_FAILED_DELAY,                                   1.0 );
>>>>>>> f329164f

	// Test harness
	init( WORKER_POLL_DELAY,                                     1.0 );

	// Coordination
	init( COORDINATED_STATE_ONCONFLICT_POLL_INTERVAL,            1.0 ); if( randomize && BUGGIFY ) COORDINATED_STATE_ONCONFLICT_POLL_INTERVAL = 10.0;

	// Buggification
	init( BUGGIFIED_EVENTUAL_CONSISTENCY,                        1.0 );
	init( BUGGIFY_ALL_COORDINATION,                            false ); if( randomize && BUGGIFY ) BUGGIFY_ALL_COORDINATION = true;

	// Status
	init( STATUS_MIN_TIME_BETWEEN_REQUESTS,                      0.0 );
	init( MAX_STATUS_REQUESTS_PER_SECOND,                      256.0 );
	init( CONFIGURATION_ROWS_TO_FETCH,                         20000 );
	init( DISABLE_DUPLICATE_LOG_WARNING,                       false );

	// IPager
	init( PAGER_RESERVED_PAGES,                                    1 );

	// IndirectShadowPager
	init( FREE_PAGE_VACUUM_THRESHOLD,                              1 );
	init( VACUUM_QUEUE_SIZE,                                  100000 );
	init( VACUUM_BYTES_PER_SECOND,                               1e6 );

	// Timekeeper
	init( TIME_KEEPER_DELAY,                                      10 );
	init( TIME_KEEPER_MAX_ENTRIES,                3600 * 24 * 30 * 6 ); if( randomize && BUGGIFY ) { TIME_KEEPER_MAX_ENTRIES = 2; }

	// Fast Restore
	init( FASTRESTORE_FAILURE_TIMEOUT,                          3600 );
	init( FASTRESTORE_HEARTBEAT_INTERVAL,                         60 );
	init( FASTRESTORE_SAMPLING_PERCENT,                           80 ); if( randomize && BUGGIFY ) { FASTRESTORE_SAMPLING_PERCENT = deterministicRandom()->random01() * 100; }
	init( FASTRESTORE_NUM_LOADERS,                                 3 ); if( randomize && BUGGIFY ) { FASTRESTORE_NUM_LOADERS = deterministicRandom()->random01() * 10 + 1; }
	init( FASTRESTORE_NUM_APPLIERS,                                3 ); if( randomize && BUGGIFY ) { FASTRESTORE_NUM_APPLIERS = deterministicRandom()->random01() * 10 + 1; }
	init( FASTRESTORE_TXN_BATCH_MAX_BYTES,                     512.0 ); if( randomize && BUGGIFY ) { FASTRESTORE_TXN_BATCH_MAX_BYTES = deterministicRandom()->random01() * 1024.0 * 1024.0 + 1.0; }
	init( FASTRESTORE_VERSIONBATCH_MAX_BYTES, 10.0 * 1024.0 * 1024.0 ); if( randomize && BUGGIFY ) { FASTRESTORE_VERSIONBATCH_MAX_BYTES = deterministicRandom()->random01() * 10.0 * 1024.0 * 1024.0 * 1024.0; }
	init( FASTRESTORE_VB_PARALLELISM,                              3 ); if( randomize && BUGGIFY ) { FASTRESTORE_VB_PARALLELISM = deterministicRandom()->random01() * 20 + 1; }
	init( FASTRESTORE_VB_MONITOR_DELAY,                            5 ); if( randomize && BUGGIFY ) { FASTRESTORE_VB_MONITOR_DELAY = deterministicRandom()->random01() * 20 + 1; }
	init( FASTRESTORE_VB_LAUNCH_DELAY,                             5 ); if( randomize && BUGGIFY ) { FASTRESTORE_VB_LAUNCH_DELAY = deterministicRandom()->random01() * 60 + 1; }
	init( FASTRESTORE_ROLE_LOGGING_DELAY,                         60 ); if( randomize && BUGGIFY ) { FASTRESTORE_ROLE_LOGGING_DELAY = deterministicRandom()->random01() * 60 + 1; }
	init( FASTRESTORE_UPDATE_PROCESS_STATS_INTERVAL,               5 ); if( randomize && BUGGIFY ) { FASTRESTORE_UPDATE_PROCESS_STATS_INTERVAL = deterministicRandom()->random01() * 60 + 1; }
	init( FASTRESTORE_ATOMICOP_WEIGHT,                           100 ); if( randomize && BUGGIFY ) { FASTRESTORE_ATOMICOP_WEIGHT = deterministicRandom()->random01() * 200 + 1; }
	init( FASTRESTORE_APPLYING_PARALLELISM,               	     100 ); if( randomize && BUGGIFY ) { FASTRESTORE_APPLYING_PARALLELISM = deterministicRandom()->random01() * 10 + 1; }
	init( FASTRESTORE_MONITOR_LEADER_DELAY,                        5 ); if( randomize && BUGGIFY ) { FASTRESTORE_MONITOR_LEADER_DELAY = deterministicRandom()->random01() * 100; }
	init( FASTRESTORE_STRAGGLER_THRESHOLD_SECONDS,                60 ); if( randomize && BUGGIFY ) { FASTRESTORE_STRAGGLER_THRESHOLD_SECONDS = deterministicRandom()->random01() * 240 + 10; }
	init( FASTRESTORE_TRACK_REQUEST_LATENCY,              	   false ); if( randomize && BUGGIFY ) { FASTRESTORE_TRACK_REQUEST_LATENCY = false; }
	init( FASTRESTORE_TRACK_LOADER_SEND_REQUESTS,              false ); if( randomize && BUGGIFY ) { FASTRESTORE_TRACK_LOADER_SEND_REQUESTS = true; }
	init( FASTRESTORE_MEMORY_THRESHOLD_MB_SOFT,                 6144 ); if( randomize && BUGGIFY ) { FASTRESTORE_MEMORY_THRESHOLD_MB_SOFT = 1; }
	init( FASTRESTORE_WAIT_FOR_MEMORY_LATENCY,                    10 ); if( randomize && BUGGIFY ) { FASTRESTORE_WAIT_FOR_MEMORY_LATENCY = 60; }
	init( FASTRESTORE_HEARTBEAT_DELAY,                            10 ); if( randomize && BUGGIFY ) { FASTRESTORE_HEARTBEAT_DELAY = deterministicRandom()->random01() * 120 + 2; }
	init( FASTRESTORE_HEARTBEAT_MAX_DELAY,                        10 ); if( randomize && BUGGIFY ) { FASTRESTORE_HEARTBEAT_MAX_DELAY = FASTRESTORE_HEARTBEAT_DELAY * 10; }
	init( FASTRESTORE_APPLIER_FETCH_KEYS_SIZE,                   100 ); if( randomize && BUGGIFY ) { FASTRESTORE_APPLIER_FETCH_KEYS_SIZE = deterministicRandom()->random01() * 10240 + 1; }
	init( FASTRESTORE_LOADER_SEND_MUTATION_MSG_BYTES, 1.0 * 1024.0 * 1024.0 ); if( randomize && BUGGIFY ) { FASTRESTORE_LOADER_SEND_MUTATION_MSG_BYTES = deterministicRandom()->random01() * 10.0 * 1024.0 * 1024.0 + 1; }
	init( FASTRESTORE_GET_RANGE_VERSIONS_EXPENSIVE,            false ); if( randomize && BUGGIFY ) { FASTRESTORE_GET_RANGE_VERSIONS_EXPENSIVE = deterministicRandom()->random01() < 0.5 ? true : false; }
	init( FASTRESTORE_REQBATCH_PARALLEL,                          50 ); if( randomize && BUGGIFY ) { FASTRESTORE_REQBATCH_PARALLEL = deterministicRandom()->random01() * 100 + 1; }

	// clang-format on

	if(clientKnobs)
		clientKnobs->IS_ACCEPTABLE_DELAY = clientKnobs->IS_ACCEPTABLE_DELAY*std::min(MAX_READ_TRANSACTION_LIFE_VERSIONS, MAX_WRITE_TRANSACTION_LIFE_VERSIONS)/(5.0*VERSIONS_PER_SECOND);
}<|MERGE_RESOLUTION|>--- conflicted
+++ resolved
@@ -545,11 +545,8 @@
 	init( DEGRADED_WARNING_RESET_DELAY,                   7*24*60*60 );
 	init( TRACE_LOG_FLUSH_FAILURE_CHECK_INTERVAL_SECONDS,         10 );
 	init( TRACE_LOG_PING_TIMEOUT_SECONDS,                        5.0 );
-<<<<<<< HEAD
 	init( DELAY_STORAGE_CANDIDACY_SECONDS,                        10 ); if ( randomize && BUGGIFY ) DELAY_STORAGE_CANDIDACY_SECONDS = 10;
-=======
 	init( DBINFO_FAILED_DELAY,                                   1.0 );
->>>>>>> f329164f
 
 	// Test harness
 	init( WORKER_POLL_DELAY,                                     1.0 );

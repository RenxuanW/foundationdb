/*
 * SkipList.cpp
 *
 * This source file is part of the FoundationDB open source project
 *
 * Copyright 2013-2018 Apple Inc. and the FoundationDB project authors
 *
 * Licensed under the Apache License, Version 2.0 (the "License");
 * you may not use this file except in compliance with the License.
 * You may obtain a copy of the License at
 *
 *     http://www.apache.org/licenses/LICENSE-2.0
 *
 * Unless required by applicable law or agreed to in writing, software
 * distributed under the License is distributed on an "AS IS" BASIS,
 * WITHOUT WARRANTIES OR CONDITIONS OF ANY KIND, either express or implied.
 * See the License for the specific language governing permissions and
 * limitations under the License.
 */

#include <stdint.h>
#include <memory.h>
#include <stdio.h>
#include <algorithm>
#include <numeric>
#include <string>
#include <vector>

#include "flow/Platform.h"
#include "fdbrpc/fdbrpc.h"
#include "fdbrpc/PerfMetric.h"
#include "fdbclient/FDBTypes.h"
#include "fdbclient/KeyRangeMap.h"
#include "fdbclient/SystemData.h"
#include "fdbserver/Knobs.h"

using std::max;
using std::min;

static std::vector<PerfDoubleCounter*> skc;

static thread_local uint32_t g_seed = 0;

static inline int skfastrand() {
	g_seed = g_seed * 1664525L + 1013904223L;
	return g_seed;
}

void setAffinity(int proc);

PerfDoubleCounter g_buildTest("Build", skc), g_add("Add", skc), g_add_sort("A.Sort", skc),
    g_detectConflicts("Detect", skc), g_sort("D.Sort", skc), g_combine("D.Combine", skc),
    g_checkRead("D.CheckRead", skc), g_checkBatch("D.CheckIntraBatch", skc), g_merge("D.MergeWrite", skc),
    g_merge_launch("D.Merge.Launch", skc), g_merge_fork("D.Merge.Fork", skc),
    g_merge_start_var("D.Merge.StartVariance", skc), g_merge_end_var("D.Merge.EndVariance", skc),
    g_merge_run_var("D.Merge.RunVariance", skc), g_merge_run_shortest("D.Merge.ShortestRun", skc),
    g_merge_run_longest("D.Merge.LongestRun", skc), g_merge_run_total("D.Merge.TotalRun", skc),
    g_merge_join("D.Merge.Join", skc), g_removeBefore("D.RemoveBefore", skc);

static force_inline int compare(const StringRef& a, const StringRef& b) {
	int c = memcmp(a.begin(), b.begin(), min(a.size(), b.size()));
	if (c < 0) return -1;
	if (c > 0) return +1;
	if (a.size() < b.size()) return -1;
	if (a.size() == b.size()) return 0;
	return +1;
}

struct ReadConflictRange {
	StringRef begin, end;
	Version version;
	int transaction;
	ReadConflictRange(StringRef begin, StringRef end, Version version, int transaction)
	  : begin(begin), end(end), version(version), transaction(transaction) {}
	bool operator<(const ReadConflictRange& rhs) const { return compare(begin, rhs.begin) < 0; }
};

struct KeyInfo {
	StringRef key;
	int* pIndex;
	bool begin;
	bool write;
	int transaction;

	KeyInfo(){};
	KeyInfo(StringRef key, bool begin, bool write, int transaction, int* pIndex)
	  : key(key), begin(begin), write(write), transaction(transaction), pIndex(pIndex) {}
};

force_inline int extra_ordering(const KeyInfo& ki) {
	return ki.begin * 2 + (ki.write ^ ki.begin);
}

// returns true if done with string
force_inline bool getCharacter(const KeyInfo& ki, int character, int& outputCharacter) {
	// normal case
	if (character < ki.key.size()) {
		outputCharacter = 5 + ki.key.begin()[character];
		return false;
	}

	// termination
	if (character == ki.key.size()) {
		outputCharacter = 0;
		return false;
	}

	if (character == ki.key.size() + 1) {
		// end/begin+read/write relative sorting
		outputCharacter = extra_ordering(ki);
		return false;
	}

	outputCharacter = 0;
	return true;
}

bool operator<(const KeyInfo& lhs, const KeyInfo& rhs) {
	int i = min(lhs.key.size(), rhs.key.size());
	int c = memcmp(lhs.key.begin(), rhs.key.begin(), i);
	if (c != 0) return c < 0;

	// Always sort shorter keys before longer keys.
	if (lhs.key.size() < rhs.key.size()) {
		return true;
	}
	if (lhs.key.size() > rhs.key.size()) {
		return false;
	}

	// When the keys are the same length, use the extra ordering constraint.
	return extra_ordering(lhs) < extra_ordering(rhs);
}

bool operator==(const KeyInfo& lhs, const KeyInfo& rhs) {
	return !(lhs < rhs || rhs < lhs);
}

void swapSort(std::vector<KeyInfo>& points, int a, int b) {
	if (points[b] < points[a]) {
		KeyInfo temp;
		temp = points[a];
		points[a] = points[b];
		points[b] = temp;
	}
}

void smallSort(std::vector<KeyInfo>& points, int start, int N) {
	for (int i = 1; i < N; i++)
		for (int j = i; j > 0; j -= 2) swapSort(points, start + j - 1, start + j);
	for (int i = N - 2; i > 0; i--)
		for (int j = i; j > 0; j -= 2) swapSort(points, start + j - 1, start + j);
}

struct SortTask {
	int begin;
	int size;
	int character;
	SortTask(int begin, int size, int character) : begin(begin), size(size), character(character) {}
};

void sortPoints(std::vector<KeyInfo>& points) {
	std::vector<SortTask> tasks;
	std::vector<KeyInfo> newPoints;
	std::vector<int> counts;

	tasks.emplace_back(0, points.size(), 0);

	while (tasks.size()) {
		SortTask st = tasks.back();
		tasks.pop_back();

		if (st.size < 10) {
			// smallSort(points, st.begin, st.size);
			std::sort(points.begin() + st.begin, points.begin() + st.begin + st.size);
			continue;
		}

		newPoints.resize(st.size);
		counts.assign(256 + 5, 0);

		// get counts
		int c;
		bool allDone = true;
		for (int i = st.begin; i < st.begin + st.size; i++) {
			allDone &= getCharacter(points[i], st.character, c);
			counts[c]++;
		}
		if (allDone) continue;

		// calculate offsets from counts and build next level of tasks
		int total = 0;
		for (int i = 0; i < counts.size(); i++) {
			int temp = counts[i];
			if (temp > 1) tasks.emplace_back(st.begin + total, temp, st.character + 1);
			counts[i] = total;
			total += temp;
		}

		// put in their places
		for (int i = st.begin; i < st.begin + st.size; i++) {
			getCharacter(points[i], st.character, c);
			newPoints[counts[c]++] = points[i];
		}

		// copy back into original points array
		for (int i = 0; i < st.size; i++) points[st.begin + i] = newPoints[i];
	}
}

class SkipList : NonCopyable {
private:
	static const int MaxLevels = 26;

	int randomLevel() {
		uint32_t i = uint32_t(skfastrand()) >> (32 - (MaxLevels - 1));
		int level = 0;
		while (i & 1) {
			i >>= 1;
			level++;
		}
		ASSERT(level < MaxLevels);
		return level;
	}

	struct Node {
		int level() { return nPointers - 1; }
		uint8_t* value() { return end() + nPointers * (sizeof(Node*) + sizeof(Version)); }
		int length() { return valueLength; }
		Node* getNext(int i) { return *((Node**)end() + i); }
		void setNext(int i, Node* n) { *((Node**)end() + i) = n; }

		Version getMaxVersion(int i) { return ((Version*)(end() + nPointers * sizeof(Node*)))[i]; }
		void setMaxVersion(int i, Version v) { ((Version*)(end() + nPointers * sizeof(Node*)))[i] = v; }

		// Return a node with initialized value but uninitialized pointers
		static Node* create(const StringRef& value, int level) {
			int nodeSize = sizeof(Node) + value.size() + (level + 1) * (sizeof(Node*) + sizeof(Version));

			Node* n;
			if (nodeSize <= 64) {
				n = (Node*)FastAllocator<64>::allocate();
				INSTRUMENT_ALLOCATE("SkipListNode64");
			} else if (nodeSize <= 128) {
				n = (Node*)FastAllocator<128>::allocate();
				INSTRUMENT_ALLOCATE("SkipListNode128");
			} else {
				n = (Node*)new char[nodeSize];
				INSTRUMENT_ALLOCATE("SkipListNodeLarge");
			}

			n->nPointers = level + 1;

			n->valueLength = value.size();
			if (value.size() > 0) {
				memcpy(n->value(), value.begin(), value.size());
			}
			return n;
		}

		// pre: level>0, all lower level nodes between this and getNext(level) have correct maxversions
		void calcVersionForLevel(int level) {
			Node* end = getNext(level);
			Version v = getMaxVersion(level - 1);
			for (Node* x = getNext(level - 1); x != end; x = x->getNext(level - 1))
				v = max(v, x->getMaxVersion(level - 1));
			setMaxVersion(level, v);
		}

		void destroy() {
			int nodeSize = getNodeSize();
			if (nodeSize <= 64) {
				FastAllocator<64>::release(this);
				INSTRUMENT_RELEASE("SkipListNode64");
			} else if (nodeSize <= 128) {
				FastAllocator<128>::release(this);
				INSTRUMENT_RELEASE("SkipListNode128");
			} else {
				delete[](char*) this;
				INSTRUMENT_RELEASE("SkipListNodeLarge");
			}
		}

	private:
		int getNodeSize() { return sizeof(Node) + valueLength + nPointers * (sizeof(Node*) + sizeof(Version)); }
		uint8_t* end() { return (uint8_t*)(this + 1); }
		int nPointers, valueLength;
	};

<<<<<<< HEAD
	static force_inline bool less(const uint8_t* a, int aLen, const uint8_t* b, int bLen) {
		int len = min(aLen, bLen);
		for (int i = 0; i < len; i++)
			if (a[i] < b[i])
				return true;
			else if (a[i] > b[i])
				return false;

=======
	static force_inline bool less( const uint8_t* a, int aLen, const uint8_t* b, int bLen ) {
		int c = memcmp(a,b,min(aLen,bLen));
		if (c<0) return true;
		if (c>0) return false;
>>>>>>> 12ac5bbe
		return aLen < bLen;
	}

	Node* header;

	void destroy() {
		Node *next, *x;
		for (x = header; x; x = next) {
			next = x->getNext(0);
			x->destroy();
		}
	}

public:
	struct Finger {
		Node* finger[MaxLevels]; // valid for levels >= level
		int level;
		Node* x;
		Node* alreadyChecked;
		StringRef value;

		Finger() : level(MaxLevels), x(NULL), alreadyChecked(NULL) {}

		Finger(Node* header, const StringRef& ptr) : value(ptr), level(MaxLevels), alreadyChecked(NULL), x(header) {}

		void init(const StringRef& value, Node* header) {
			this->value = value;
			x = header;
			alreadyChecked = NULL;
			level = MaxLevels;
		}

		// pre: !finished()
		force_inline void prefetch() {
			Node* next = x->getNext(level - 1);
			_mm_prefetch((const char*)next, _MM_HINT_T0);
			_mm_prefetch((const char*)next + 64, _MM_HINT_T0);
		}

		// pre: !finished()
		// Returns true if we have advanced to the next level
		force_inline bool advance() {
			Node* next = x->getNext(level - 1);

			if (next == alreadyChecked || !less(next->value(), next->length(), value.begin(), value.size())) {
				alreadyChecked = next;
				level--;
				finger[level] = x;
				return true;
			} else {
				x = next;
				return false;
			}
		}

		// pre: !finished()
		force_inline void nextLevel() {
			while (!advance())
				;
		}

		force_inline bool finished() { return level == 0; }

		force_inline Node* found() const {
			// valid after finished returns true
			Node* n = finger[0]->getNext(0); // or alreadyChecked, but that is more easily invalidated
			if (n && n->length() == value.size() && !memcmp(n->value(), value.begin(), value.size()))
				return n;
			else
				return NULL;
		}

		StringRef getValue() const {
			Node* n = finger[0]->getNext(0);
			return n ? StringRef(n->value(), n->length()) : StringRef();
		}
	};

	int count() {
		int count = 0;
		Node* x = header->getNext(0);
		while (x) {
			x = x->getNext(0);
			count++;
		}
		return count;
	}

	explicit SkipList(Version version = 0) {
		header = Node::create(StringRef(), MaxLevels - 1);
		for (int l = 0; l < MaxLevels; l++) {
			header->setNext(l, NULL);
			header->setMaxVersion(l, version);
		}
	}
	~SkipList() { destroy(); }
	SkipList(SkipList&& other) BOOST_NOEXCEPT : header(other.header) { other.header = NULL; }
	void operator=(SkipList&& other) BOOST_NOEXCEPT {
		destroy();
		header = other.header;
		other.header = NULL;
	}
	void swap(SkipList& other) { std::swap(header, other.header); }

	void addConflictRanges(const Finger* fingers, int rangeCount, Version version) {
		for (int r = rangeCount - 1; r >= 0; r--) {
			const Finger& startF = fingers[r * 2];
			const Finger& endF = fingers[r * 2 + 1];

			if (endF.found() == NULL) insert(endF, endF.finger[0]->getMaxVersion(0));

			remove(startF, endF);
			insert(startF, version);
		}
	}

	void detectConflicts(ReadConflictRange* ranges, int count, bool* transactionConflictStatus) {
		const int M = 16;
		int nextJob[M];
		CheckMax inProgress[M];
		if (!count) return;

		int started = min(M, count);
		for (int i = 0; i < started; i++) {
			inProgress[i].init(ranges[i], header, transactionConflictStatus);
			nextJob[i] = i + 1;
		}
		nextJob[started - 1] = 0;

		int prevJob = started - 1;
		int job = 0;
		// vtune: 340 parts
		while (true) {
			if (inProgress[job].advance()) {
				if (started == count) {
					if (prevJob == job) break;
					nextJob[prevJob] = nextJob[job];
					job = prevJob;
				} else
					inProgress[job].init(ranges[started++], header, transactionConflictStatus);
			}
			prevJob = job;
			job = nextJob[job];
		}
	}

	// Splits the version history represented by this skiplist into separate key ranges
	//   delimited by the given array of keys.  This SkipList is left empty.  this->partition
	//   is intended to be followed by a call to this->concatenate() recombining the same
	//   partitions.  In between, operations on each partition must not touch any keys outside
	//   the partition.  Specifically, the partition to the left of 'key' must not have a range
	//	 [...,key) inserted, since that would insert an entry at 'key'.
	void partition(StringRef* begin, int splitCount, SkipList* output) {
		for (int i = splitCount - 1; i >= 0; i--) {
			Finger f(header, begin[i]);
			while (!f.finished()) f.nextLevel();
			split(f, output[i + 1]);
		}
		swap(output[0]);
	}

	void concatenate(SkipList* input, int count) {
		std::vector<Finger> ends(count - 1);
		for (int i = 0; i < ends.size(); i++) input[i].getEnd(ends[i]);

		for (int l = 0; l < MaxLevels; l++) {
			for (int i = ends.size() - 1; i >= 0; i--) {
				ends[i].finger[l]->setNext(l, input[i + 1].header->getNext(l));
				if (l && (!i || ends[i].finger[l] != input[i].header)) ends[i].finger[l]->calcVersionForLevel(l);
				input[i + 1].header->setNext(l, NULL);
			}
		}
		swap(input[0]);
	}

	void find(const StringRef* values, Finger* results, int* temp, int count) {
		// Relying on the ordering of values, descend until the values aren't all in the
		// same part of the tree

		// vtune: 11 parts
		results[0].init(values[0], header);
		const StringRef& endValue = values[count - 1];
		while (results[0].level > 1) {
			results[0].nextLevel();
			Node* ac = results[0].alreadyChecked;
			if (ac && less(ac->value(), ac->length(), endValue.begin(), endValue.size())) break;
		}

		// Init all the other fingers to start descending where we stopped
		//   the first one

		// SOMEDAY: this loop showed up on vtune, could be faster?
		// vtune: 8 parts
		int startLevel = results[0].level + 1;
		Node* x = startLevel < MaxLevels ? results[0].finger[startLevel] : header;
		for (int i = 1; i < count; i++) {
			results[i].level = startLevel;
			results[i].x = x;
			results[i].alreadyChecked = NULL;
			results[i].value = values[i];
			for (int j = startLevel; j < MaxLevels; j++) results[i].finger[j] = results[0].finger[j];
		}

		int* nextJob = temp;
		for (int i = 0; i < count - 1; i++) nextJob[i] = i + 1;
		nextJob[count - 1] = 0;

		int prevJob = count - 1;
		int job = 0;

		// vtune: 225 parts
		while (true) {
			Finger* f = &results[job];
			f->advance();
			if (f->finished()) {
				if (prevJob == job) break;
				nextJob[prevJob] = nextJob[job];
			} else {
				f->prefetch();
				prevJob = job;
			}
			job = nextJob[job];
		}
	}

	int removeBefore(Version v, Finger& f, int nodeCount) {
		// f.x, f.alreadyChecked?

		int removedCount = 0;
		bool wasAbove = true;
		while (nodeCount--) {
			Node* x = f.finger[0]->getNext(0);
			if (!x) break;

			// double prefetch gives +25% speed (single threaded)
			Node* next = x->getNext(0);
			_mm_prefetch((const char*)next, _MM_HINT_T0);
			next = x->getNext(1);
			_mm_prefetch((const char*)next, _MM_HINT_T0);

			bool isAbove = x->getMaxVersion(0) >= v;
			if (isAbove || wasAbove) { // f.nextItem
				for (int l = 0; l <= x->level(); l++) f.finger[l] = x;
			} else { // f.eraseItem
				removedCount++;
				for (int l = 0; l <= x->level(); l++) f.finger[l]->setNext(l, x->getNext(l));
				for (int i = 1; i <= x->level(); i++)
					f.finger[i]->setMaxVersion(i, max(f.finger[i]->getMaxVersion(i), x->getMaxVersion(i)));
				x->destroy();
			}
			wasAbove = isAbove;
		}

		return removedCount;
	}

private:
	void remove(const Finger& start, const Finger& end) {
		if (start.finger[0] == end.finger[0]) return;

		Node* x = start.finger[0]->getNext(0);

		// vtune says: this loop is the expensive parts (6 parts)
		for (int i = 0; i < MaxLevels; i++)
			if (start.finger[i] != end.finger[i]) start.finger[i]->setNext(i, end.finger[i]->getNext(i));

		while (true) {
			Node* next = x->getNext(0);
			x->destroy();
			if (x == end.finger[0]) break;
			x = next;
		}
	}

	void insert(const Finger& f, Version version) {
		int level = randomLevel();
		// cout << std::string((const char*)value,length) << " level: " << level << endl;
		Node* x = Node::create(f.value, level);
		x->setMaxVersion(0, version);
		for (int i = 0; i <= level; i++) {
			x->setNext(i, f.finger[i]->getNext(i));
			f.finger[i]->setNext(i, x);
		}
		// vtune says: this loop is the costly part of this function
		for (int i = 1; i <= level; i++) {
			f.finger[i]->calcVersionForLevel(i);
			x->calcVersionForLevel(i);
		}
		for (int i = level + 1; i < MaxLevels; i++) {
			Version v = f.finger[i]->getMaxVersion(i);
			if (v >= version) break;
			f.finger[i]->setMaxVersion(i, version);
		}
	}

	void insert(const StringRef& value, Version version) {
		Finger f(header, value);
		while (!f.finished()) f.nextLevel();
		// SOMEDAY: equality?
		insert(f, version);
	}

	struct CheckMax {
		Finger start, end;
		Version version;
		bool* result;
		int state;

		void init(const ReadConflictRange& r, Node* header, bool* tCS) {
			this->start.init(r.begin, header);
			this->end.init(r.end, header);
			this->version = r.version;
			result = &tCS[r.transaction];
			this->state = 0;
		}

		bool noConflict() { return true; }
		bool conflict() {
			*result = true;
			return true;
		}

		// Return true if finished
		force_inline bool advance() {
			switch (state) {
			case 0:
				// find where start and end fingers diverge
				while (true) {
					if (!start.advance()) {
						start.prefetch();
						return false;
					}
					end.x = start.x;
					while (!end.advance())
						;

					int l = start.level;
					if (start.finger[l] != end.finger[l]) break;
					// accept if the range spans the check range, but does not have a greater version
					if (start.finger[l]->getMaxVersion(l) <= version) return noConflict();
					if (l == 0) return conflict();
				}
				state = 1;
			case 1: {
				// check the end side of the pyramid
				Node* e = end.finger[end.level];
				while (e->getMaxVersion(end.level) > version) {
					if (end.finished()) return conflict();
					end.nextLevel();
					Node* f = end.finger[end.level];
					while (e != f) {
						if (e->getMaxVersion(end.level) > version) return conflict();
						e = e->getNext(end.level);
					}
				}

				// check the start side of the pyramid
				Node* s = end.finger[start.level];
				while (true) {
					Node* nextS = start.finger[start.level]->getNext(start.level);
					Node* p = nextS;
					while (p != s) {
						if (p->getMaxVersion(start.level) > version) return conflict();
						p = p->getNext(start.level);
					}
					if (start.finger[start.level]->getMaxVersion(start.level) <= version) return noConflict();
					s = nextS;
					if (start.finished()) {
						if (nextS->length() == start.value.size() &&
						    !memcmp(nextS->value(), start.value.begin(), start.value.size()))
							return noConflict();
						else
							return conflict();
					}
					start.nextLevel();
				}
			}
			default:
				__assume(false);
			}
		}
	};

	void split(const Finger& f, SkipList& right) {
		ASSERT(!right.header->getNext(0)); // right must be empty
		right.header->setMaxVersion(0, f.finger[0]->getMaxVersion(0));
		for (int l = 0; l < MaxLevels; l++) {
			right.header->setNext(l, f.finger[l]->getNext(l));
			f.finger[l]->setNext(l, NULL);
		}
	}

	void getEnd(Finger& end) {
		Node* node = header;
		for (int l = MaxLevels - 1; l >= 0; l--) {
			Node* next;
			while ((next = node->getNext(l)) != NULL) node = next;
			end.finger[l] = node;
		}
		end.level = 0;
	}
};

StringRef setK(Arena& arena, int i) {
	char t[sizeof(i)];
	*(int*)t = i;

	const int keySize = 16;

	char* ss = new (arena) char[keySize];
	for (int c = 0; c < keySize - sizeof(i); c++) ss[c] = '.';
	for (int c = 0; c < sizeof(i); c++) ss[c + keySize - sizeof(i)] = t[sizeof(i) - 1 - c];

	return StringRef((const uint8_t*)ss, keySize);
}

#include "fdbserver/ConflictSet.h"

struct ConflictSet {
	ConflictSet() : oldestVersion(0) {}
	~ConflictSet() {}

	SkipList versionHistory;
	Key removalKey;
	Version oldestVersion;
};

ConflictSet* newConflictSet() {
	return new ConflictSet;
}
void clearConflictSet(ConflictSet* cs, Version v) {
	SkipList(v).swap(cs->versionHistory);
}
void destroyConflictSet(ConflictSet* cs) {
	delete cs;
}

ConflictBatch::ConflictBatch(ConflictSet* cs) : cs(cs), transactionCount(0) {}

ConflictBatch::~ConflictBatch() {}

struct TransactionInfo {
	VectorRef<std::pair<int, int>> readRanges;
	VectorRef<std::pair<int, int>> writeRanges;
	bool tooOld;
};

void ConflictBatch::addTransaction(const CommitTransactionRef& tr) {
	int t = transactionCount++;

	Arena& arena = transactionInfo.arena();
	TransactionInfo* info = new (arena) TransactionInfo;

	if (tr.read_snapshot < cs->oldestVersion && tr.read_conflict_ranges.size()) {
		info->tooOld = true;
	} else {
		info->tooOld = false;
		info->readRanges.resize(arena, tr.read_conflict_ranges.size());
		info->writeRanges.resize(arena, tr.write_conflict_ranges.size());

		std::vector<KeyInfo>& points = this->points;
		for (int r = 0; r < tr.read_conflict_ranges.size(); r++) {
			const KeyRangeRef& range = tr.read_conflict_ranges[r];
			points.emplace_back(range.begin, true, false, t, &info->readRanges[r].first);
			points.emplace_back(range.end, false, false, t, &info->readRanges[r].second);
			combinedReadConflictRanges.emplace_back(range.begin, range.end, tr.read_snapshot, t);
		}
		for (int r = 0; r < tr.write_conflict_ranges.size(); r++) {
			const KeyRangeRef& range = tr.write_conflict_ranges[r];
			points.emplace_back(range.begin, true, true, t, &info->writeRanges[r].first);
			points.emplace_back(range.end, false, true, t, &info->writeRanges[r].second);
		}
	}

	this->transactionInfo.push_back(arena, info);
}

// SOMEDAY: This should probably be replaced with a roaring bitmap.
class MiniConflictSet : NonCopyable {
	std::vector<bool> values;

public:
	explicit MiniConflictSet(int size) { values.assign(size, false); }
	void set(int begin, int end) {
		for (int i = begin; i < end; i++) values[i] = true;
	}
	bool any(int begin, int end) {
		for (int i = begin; i < end; i++)
			if (values[i]) return true;
		return false;
	}
};

void ConflictBatch::checkIntraBatchConflicts() {
	int index = 0;
	for (int p = 0; p < points.size(); p++) *points[p].pIndex = index++;

	MiniConflictSet mcs(index);
	for (int t = 0; t < transactionInfo.size(); t++) {
		const TransactionInfo& tr = *transactionInfo[t];
		if (transactionConflictStatus[t]) continue;
		bool conflict = tr.tooOld;
		for (int i = 0; i < tr.readRanges.size(); i++)
			if (mcs.any(tr.readRanges[i].first, tr.readRanges[i].second)) {
				conflict = true;
				break;
			}
		transactionConflictStatus[t] = conflict;
		if (!conflict)
			for (int i = 0; i < tr.writeRanges.size(); i++) mcs.set(tr.writeRanges[i].first, tr.writeRanges[i].second);
	}
}

void ConflictBatch::GetTooOldTransactions(std::vector<int>& tooOldTransactions) {
	for (int i = 0; i < transactionInfo.size(); i++) {
		if (transactionInfo[i]->tooOld) {
			tooOldTransactions.push_back(i);
		}
	}
}

void ConflictBatch::detectConflicts(Version now, Version newOldestVersion, std::vector<int>& nonConflicting,
                                    std::vector<int>* tooOldTransactions) {
	double t = timer();
	sortPoints(points);
	g_sort += timer() - t;

	transactionConflictStatus = new bool[transactionCount];
	memset(transactionConflictStatus, 0, transactionCount * sizeof(bool));

	t = timer();
	checkReadConflictRanges();
	g_checkRead += timer() - t;

	t = timer();
	checkIntraBatchConflicts();
	g_checkBatch += timer() - t;

	t = timer();
	combineWriteConflictRanges();
	g_combine += timer() - t;

	t = timer();
	mergeWriteConflictRanges(now);
	g_merge += timer() - t;

	for (int i = 0; i < transactionCount; i++) {
		if (!transactionConflictStatus[i]) nonConflicting.push_back(i);
		if (tooOldTransactions && transactionInfo[i]->tooOld) tooOldTransactions->push_back(i);
	}

	delete[] transactionConflictStatus;

	t = timer();
	if (newOldestVersion > cs->oldestVersion) {
		cs->oldestVersion = newOldestVersion;
		SkipList::Finger finger;
		int temp;
		cs->versionHistory.find(&cs->removalKey, &finger, &temp, 1);
		cs->versionHistory.removeBefore(cs->oldestVersion, finger, combinedWriteConflictRanges.size() * 3 + 10);
		cs->removalKey = finger.getValue();
	}
	g_removeBefore += timer() - t;
}

void ConflictBatch::checkReadConflictRanges() {
	if (!combinedReadConflictRanges.size()) return;

	cs->versionHistory.detectConflicts(&combinedReadConflictRanges[0], combinedReadConflictRanges.size(),
	                                   transactionConflictStatus);
}

void ConflictBatch::addConflictRanges(Version now, std::vector<std::pair<StringRef, StringRef>>::iterator begin,
                                      std::vector<std::pair<StringRef, StringRef>>::iterator end, SkipList* part) {
	int count = end - begin;
	static_assert(sizeof(begin[0]) == sizeof(StringRef) * 2,
	              "Write Conflict Range type not convertible to two StringPtrs");
	const StringRef* strings = reinterpret_cast<const StringRef*>(&*begin);
	int stringCount = count * 2;

	static const int stripeSize = 16;
	SkipList::Finger fingers[stripeSize];
	int temp[stripeSize];
	int stripes = (stringCount + stripeSize - 1) / stripeSize;

	int ss = stringCount - (stripes - 1) * stripeSize;
	for (int s = stripes - 1; s >= 0; s--) {
		part->find(&strings[s * stripeSize], &fingers[0], temp, ss);
		part->addConflictRanges(&fingers[0], ss / 2, now);
		ss = stripeSize;
	}
}

void ConflictBatch::mergeWriteConflictRanges(Version now) {
	if (!combinedWriteConflictRanges.size()) return;

	addConflictRanges(now, combinedWriteConflictRanges.begin(), combinedWriteConflictRanges.end(), &cs->versionHistory);
}

void ConflictBatch::combineWriteConflictRanges() {
	int activeWriteCount = 0;
	for (int i = 0; i < points.size(); i++) {
		KeyInfo& point = points[i];
		if (point.write && !transactionConflictStatus[point.transaction]) {
			if (point.begin) {
				activeWriteCount++;
				if (activeWriteCount == 1) combinedWriteConflictRanges.emplace_back(point.key, KeyRef());
			} else /*if (point.end)*/ {
				activeWriteCount--;
				if (activeWriteCount == 0) combinedWriteConflictRanges.back().second = point.key;
			}
		}
	}
}

void miniConflictSetTest() {
	for (int i = 0; i < 2000000; i++) {
		int size = 64 * 5; // Also run 64*64*5 to test multiple words of andValues and orValues
		MiniConflictSet mini(size);
		for (int j = 0; j < 2; j++) {
			int a = deterministicRandom()->randomInt(0, size);
			int b = deterministicRandom()->randomInt(a, size);
			mini.set(a, b);
		}
		for (int j = 0; j < 4; j++) {
			int a = deterministicRandom()->randomInt(0, size);
			int b = deterministicRandom()->randomInt(a, size);
			mini.any(a, b); // Tests correctness internally
		}
	}
	printf("miniConflictSetTest complete\n");
}

void operatorLessThanTest() {
	{ // Longer strings before shorter strings.
		KeyInfo a(LiteralStringRef("hello"), /*begin=*/false, /*write=*/true, 0, nullptr);
		KeyInfo b(LiteralStringRef("hello\0"), /*begin=*/false, /*write=*/false, 0, nullptr);
		ASSERT(a < b);
		ASSERT(!(b < a));
		ASSERT(!(a == b));
	}

	{ // Reads before writes.
		KeyInfo a(LiteralStringRef("hello"), /*begin=*/false, /*write=*/false, 0, nullptr);
		KeyInfo b(LiteralStringRef("hello"), /*begin=*/false, /*write=*/true, 0, nullptr);
		ASSERT(a < b);
		ASSERT(!(b < a));
		ASSERT(!(a == b));
	}

	{ // Begin reads after writes.
		KeyInfo a(LiteralStringRef("hello"), /*begin=*/false, /*write=*/true, 0, nullptr);
		KeyInfo b(LiteralStringRef("hello"), /*begin=*/true, /*write=*/false, 0, nullptr);
		ASSERT(a < b);
		ASSERT(!(b < a));
		ASSERT(!(a == b));
	}

	{ // Begin writes after writes.
		KeyInfo a(LiteralStringRef("hello"), /*begin=*/false, /*write=*/true, 0, nullptr);
		KeyInfo b(LiteralStringRef("hello"), /*begin=*/true, /*write=*/true, 0, nullptr);
		ASSERT(a < b);
		ASSERT(!(b < a));
		ASSERT(!(a == b));
	}
}

void skipListTest() {
	printf("Skip list test\n");

	miniConflictSetTest();

	operatorLessThanTest();

	setAffinity(0);

	double start;

	ConflictSet* cs = newConflictSet();

	Arena testDataArena;
	VectorRef<VectorRef<KeyRangeRef>> testData;
	testData.resize(testDataArena, 500);
	std::vector<std::vector<uint8_t>> success(testData.size());
	std::vector<std::vector<uint8_t>> success2(testData.size());
	for (int i = 0; i < testData.size(); i++) {
		testData[i].resize(testDataArena, 5000);
		success[i].assign(testData[i].size(), false);
		success2[i].assign(testData[i].size(), false);
		for (int j = 0; j < testData[i].size(); j++) {
			int key = deterministicRandom()->randomInt(0, 20000000);
			int key2 = key + 1 + deterministicRandom()->randomInt(0, 10);
			testData[i][j] = KeyRangeRef(setK(testDataArena, key), setK(testDataArena, key2));
		}
	}
	printf("Test data generated (%d)\n", deterministicRandom()->randomInt(0, 100000));
	printf("  %d batches, %d/batch\n", testData.size(), testData[0].size());

	printf("Running\n");

	int readCount = 1, writeCount = 1;
	int cranges = 0, tcount = 0;

	start = timer();
	std::vector<std::vector<int>> nonConflict(testData.size());
	for (int i = 0; i < testData.size(); i++) {
		Arena buf;
		std::vector<CommitTransactionRef> trs;
		double t = timer();
		for (int j = 0; j + readCount + writeCount <= testData[i].size(); j += readCount + writeCount) {
			CommitTransactionRef tr;
			for (int k = 0; k < readCount; k++) {
				KeyRangeRef r(buf, testData[i][j + k]);
				tr.read_conflict_ranges.push_back(buf, r);
			}
			for (int k = 0; k < writeCount; k++) {
				KeyRangeRef r(buf, testData[i][j + readCount + k]);
				tr.write_conflict_ranges.push_back(buf, r);
			}
			cranges += tr.read_conflict_ranges.size() + tr.write_conflict_ranges.size();
			tr.read_snapshot = i;
			trs.push_back(tr);
		}
		tcount += trs.size();
		g_buildTest += timer() - t;

		t = timer();
		ConflictBatch batch(cs);
		for (int j = 0; j < trs.size(); j++) batch.addTransaction(trs[j]);
		g_add += timer() - t;

		t = timer();
		batch.detectConflicts(i + 50, i, nonConflict[i]);
		g_detectConflicts += timer() - t;
	}
	double elapsed = timer() - start;
	printf("New conflict set: %0.3f sec\n", elapsed);
	printf("                  %0.3f Mtransactions/sec\n", tcount / elapsed / 1e6);
	printf("                  %0.3f Mkeys/sec\n", cranges * 2 / elapsed / 1e6);

	elapsed = g_detectConflicts.getValue();
	printf("Detect only:      %0.3f sec\n", elapsed);
	printf("                  %0.3f Mtransactions/sec\n", tcount / elapsed / 1e6);
	printf("                  %0.3f Mkeys/sec\n", cranges * 2 / elapsed / 1e6);

	elapsed = g_checkRead.getValue() + g_merge.getValue();
	printf("Skiplist only:    %0.3f sec\n", elapsed);
	printf("                  %0.3f Mtransactions/sec\n", tcount / elapsed / 1e6);
	printf("                  %0.3f Mkeys/sec\n", cranges * 2 / elapsed / 1e6);

	printf("Performance counters:\n");
	for (int c = 0; c < skc.size(); c++) {
		printf("%20s: %s\n", skc[c]->getMetric().name().c_str(), skc[c]->getMetric().formatted().c_str());
	}

	printf("%d entries in version history\n", cs->versionHistory.count());
}<|MERGE_RESOLUTION|>--- conflicted
+++ resolved
@@ -287,21 +287,10 @@
 		int nPointers, valueLength;
 	};
 
-<<<<<<< HEAD
-	static force_inline bool less(const uint8_t* a, int aLen, const uint8_t* b, int bLen) {
-		int len = min(aLen, bLen);
-		for (int i = 0; i < len; i++)
-			if (a[i] < b[i])
-				return true;
-			else if (a[i] > b[i])
-				return false;
-
-=======
 	static force_inline bool less( const uint8_t* a, int aLen, const uint8_t* b, int bLen ) {
 		int c = memcmp(a,b,min(aLen,bLen));
 		if (c<0) return true;
 		if (c>0) return false;
->>>>>>> 12ac5bbe
 		return aLen < bLen;
 	}
 

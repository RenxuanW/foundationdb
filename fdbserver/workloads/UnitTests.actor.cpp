--- conflicted
+++ resolved
@@ -33,11 +33,8 @@
 #endif
 void forceLinkParallelStreamTests();
 void forceLinkSimExternalConnectionTests();
-<<<<<<< HEAD
 void forceLinkMutationLogReaderTests();
-=======
 void forceLinkIThreadPoolTests();
->>>>>>> 0ce46819
 
 struct UnitTestWorkload : TestWorkload {
 	bool enabled;
@@ -81,11 +78,8 @@
 #endif
 		forceLinkParallelStreamTests();
 		forceLinkSimExternalConnectionTests();
-<<<<<<< HEAD
 		forceLinkMutationLogReaderTests();
-=======
 		forceLinkIThreadPoolTests();
->>>>>>> 0ce46819
 	}
 
 	std::string description() const override { return "UnitTests"; }

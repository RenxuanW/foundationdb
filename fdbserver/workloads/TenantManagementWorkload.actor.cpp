--- conflicted
+++ resolved
@@ -22,12 +22,9 @@
 #include <limits>
 #include "fdbclient/ClusterConnectionMemoryRecord.h"
 #include "fdbclient/FDBOptions.g.h"
-<<<<<<< HEAD
 #include "fdbclient/GenericManagementAPI.actor.h"
 #include "fdbclient/MetaclusterManagement.actor.h"
 #include "fdbclient/ReadYourWrites.h"
-=======
->>>>>>> 23708190
 #include "fdbclient/RunTransaction.actor.h"
 #include "fdbclient/TenantManagement.actor.h"
 #include "fdbclient/TenantSpecialKeys.actor.h"
@@ -112,7 +109,6 @@
 
 		localTenantNamePrefix = format("%stenant_%d_", tenantNamePrefix.toString().c_str(), clientId);
 		localTenantGroupNamePrefix = format("%stenantgroup_%d_", tenantNamePrefix.toString().c_str(), clientId);
-<<<<<<< HEAD
 
 		bool defaultUseMetacluster = false;
 		if (clientId == 0 && g_network->isSimulated() && !g_simulator.extraDatabases.empty()) {
@@ -120,8 +116,6 @@
 		}
 
 		useMetacluster = getOption(options, "useMetacluster"_sr, defaultUseMetacluster);
-=======
->>>>>>> 23708190
 	}
 
 	std::string description() const override { return "TenantManagement"; }
@@ -248,7 +242,6 @@
 		return tenantGroup;
 	}
 
-<<<<<<< HEAD
 	Future<Optional<TenantMapEntry>> tryGetTenant(TenantName tenantName, OperationType operationType) {
 		if (operationType == OperationType::METACLUSTER) {
 			return MetaclusterAPI::tryGetTenant(mvDb, tenantName);
@@ -259,11 +252,6 @@
 
 	// Creates tenant(s) using the specified operation type
 	ACTOR static Future<Void> createImpl(Reference<ReadYourWritesTransaction> tr,
-=======
-	// Creates tenant(s) using the specified operation type
-	ACTOR static Future<Void> createImpl(Database cx,
-	                                     Reference<ReadYourWritesTransaction> tr,
->>>>>>> 23708190
 	                                     std::map<TenantName, TenantMapEntry> tenantsToCreate,
 	                                     OperationType operationType,
 	                                     TenantManagementWorkload* self) {
@@ -273,24 +261,15 @@
 				tr->set(self->specialKeysTenantMapPrefix.withSuffix(tenant), ""_sr);
 				if (entry.tenantGroup.present()) {
 					tr->set(self->specialKeysTenantConfigPrefix.withSuffix(
-<<<<<<< HEAD
 					            Tuple::makeTuple(tenant, "tenant_group"_sr).pack()),
-=======
-					            Tuple().append(tenant).append("tenant_group"_sr).pack()),
->>>>>>> 23708190
 					        entry.tenantGroup.get());
 				}
 			}
 			wait(tr->commit());
 		} else if (operationType == OperationType::MANAGEMENT_DATABASE) {
 			ASSERT(tenantsToCreate.size() == 1);
-<<<<<<< HEAD
-			Optional<TenantMapEntry> result = wait(TenantAPI::createTenant(
-			    self->dataDb.getReference(), tenantsToCreate.begin()->first, tenantsToCreate.begin()->second));
-=======
 			wait(success(TenantAPI::createTenant(
-			    cx.getReference(), tenantsToCreate.begin()->first, tenantsToCreate.begin()->second)));
->>>>>>> 23708190
+			    self->dataDb.getReference(), tenantsToCreate.begin()->first, tenantsToCreate.begin()->second)));
 		} else if (operationType == OperationType::MANAGEMENT_TRANSACTION) {
 			tr->setOption(FDBTransactionOptions::ACCESS_SYSTEM_KEYS);
 			int64_t _nextId = wait(TenantAPI::getNextTenantId(tr));
@@ -304,25 +283,17 @@
 			TenantMetadata::lastTenantId.set(tr, nextId - 1);
 			wait(waitForAll(createFutures));
 			wait(tr->commit());
-<<<<<<< HEAD
 		} else {
 			ASSERT(tenantsToCreate.size() == 1);
 			wait(MetaclusterAPI::createTenant(
 			    self->mvDb, tenantsToCreate.begin()->first, tenantsToCreate.begin()->second));
-=======
->>>>>>> 23708190
 		}
 
 		return Void();
 	}
 
-<<<<<<< HEAD
 	ACTOR static Future<Void> createTenant(TenantManagementWorkload* self) {
 		state OperationType operationType = self->randomOperationType();
-=======
-	ACTOR static Future<Void> createTenant(Database cx, TenantManagementWorkload* self) {
-		state OperationType operationType = TenantManagementWorkload::randomOperationType();
->>>>>>> 23708190
 		int numTenants = 1;
 
 		// For transaction-based operations, test creating multiple tenants in the same transaction
@@ -364,7 +335,6 @@
 
 		loop {
 			try {
-<<<<<<< HEAD
 				// First, attempt to create the tenants
 				state bool retried = false;
 				loop {
@@ -411,9 +381,6 @@
 						}
 					}
 				}
-=======
-				wait(createImpl(cx, tr, tenantsToCreate, operationType, self));
->>>>>>> 23708190
 
 				// Check that using the wrong creation type fails depending on whether we are using a metacluster
 				ASSERT(self->useMetacluster == (operationType == OperationType::METACLUSTER));
@@ -436,18 +403,12 @@
 					}
 
 					// Read the created tenant object and verify that its state is correct
-<<<<<<< HEAD
 					state Optional<TenantMapEntry> entry = wait(self->tryGetTenant(tenantItr->first, operationType));
 
-=======
-					state Optional<TenantMapEntry> entry =
-					    wait(TenantAPI::tryGetTenant(cx.getReference(), tenantItr->first));
->>>>>>> 23708190
 					ASSERT(entry.present());
 					ASSERT(entry.get().id > self->maxId);
 					ASSERT(entry.get().tenantGroup == tenantItr->second.tenantGroup);
 					ASSERT(entry.get().tenantState == TenantState::READY);
-<<<<<<< HEAD
 
 					if (self->useMetacluster) {
 						// In a metacluster, we should also see that the tenant was created on the data cluster
@@ -458,14 +419,11 @@
 						ASSERT(dataEntry.get().tenantGroup == entry.get().tenantGroup);
 						ASSERT(dataEntry.get().tenantState == TenantState::READY);
 					}
-=======
->>>>>>> 23708190
 
 					// Update our local tenant state to include the newly created one
 					self->maxId = entry.get().id;
 					self->createdTenants[tenantItr->first] =
 					    TenantData(entry.get().id, tenantItr->second.tenantGroup, true);
-<<<<<<< HEAD
 
 					// If this tenant has a tenant group, create or update the entry for it
 					if (tenantItr->second.tenantGroup.present()) {
@@ -476,18 +434,6 @@
 					state bool insertData = deterministicRandom()->random01() < 0.5;
 					if (insertData) {
 						state Transaction insertTr(self->dataDb, tenantItr->first);
-=======
-
-					// If this tenant has a tenant group, create or update the entry for it
-					if (tenantItr->second.tenantGroup.present()) {
-						self->createdTenantGroups[tenantItr->second.tenantGroup.get()].tenantCount++;
-					}
-
-					// Randomly decide to insert a key into the tenant
-					state bool insertData = deterministicRandom()->random01() < 0.5;
-					if (insertData) {
-						state Transaction insertTr(cx, tenantItr->first);
->>>>>>> 23708190
 						loop {
 							try {
 								// The value stored in the key will be the name of the tenant
@@ -503,11 +449,7 @@
 
 						// Make sure that the key inserted correctly concatenates the tenant prefix with the
 						// relative key
-<<<<<<< HEAD
 						state Transaction checkTr(self->dataDb);
-=======
-						state Transaction checkTr(cx);
->>>>>>> 23708190
 						loop {
 							try {
 								checkTr.setOption(FDBTransactionOptions::RAW_ACCESS);
@@ -522,11 +464,7 @@
 					}
 
 					// Perform some final tenant validation
-<<<<<<< HEAD
 					wait(checkTenantContents(self, tenantItr->first, self->createdTenants[tenantItr->first]));
-=======
-					wait(checkTenantContents(cx, self, tenantItr->first, self->createdTenants[tenantItr->first]));
->>>>>>> 23708190
 				}
 
 				return Void();
@@ -537,7 +475,6 @@
 				} else if (e.code() == error_code_invalid_tenant_group_name) {
 					ASSERT(hasSystemTenantGroup);
 					return Void();
-<<<<<<< HEAD
 				} else if (e.code() == error_code_invalid_metacluster_operation) {
 					ASSERT(operationType == OperationType::METACLUSTER != self->useMetacluster);
 					return Void();
@@ -546,12 +483,6 @@
 				// Database-based operations should not need to be retried
 				else if (operationType == OperationType::MANAGEMENT_DATABASE ||
 				         operationType == OperationType::METACLUSTER) {
-=======
-				}
-
-				// Database-based operations should not need to be retried
-				else if (operationType == OperationType::MANAGEMENT_DATABASE) {
->>>>>>> 23708190
 					if (e.code() == error_code_tenant_already_exists) {
 						ASSERT(existedAtStart);
 					} else {
@@ -578,13 +509,8 @@
 		}
 	}
 
-<<<<<<< HEAD
 	// Deletes the tenant or tenant range using the specified operation type
 	ACTOR static Future<Void> deleteImpl(Reference<ReadYourWritesTransaction> tr,
-=======
-	ACTOR static Future<Void> deleteImpl(Database cx,
-	                                     Reference<ReadYourWritesTransaction> tr,
->>>>>>> 23708190
 	                                     TenantName beginTenant,
 	                                     Optional<TenantName> endTenant,
 	                                     std::vector<TenantName> tenants,
@@ -601,15 +527,8 @@
 			}
 			wait(tr->commit());
 		} else if (operationType == OperationType::MANAGEMENT_DATABASE) {
-<<<<<<< HEAD
 			ASSERT(!endTenant.present() && tenants.size() == 1);
 			wait(TenantAPI::deleteTenant(self->dataDb.getReference(), beginTenant));
-=======
-			ASSERT(tenants.size() == 1);
-			for (tenantIndex = 0; tenantIndex != tenants.size(); ++tenantIndex) {
-				wait(TenantAPI::deleteTenant(cx.getReference(), tenants[tenantIndex]));
-			}
->>>>>>> 23708190
 		} else if (operationType == OperationType::MANAGEMENT_TRANSACTION) {
 			tr->setOption(FDBTransactionOptions::ACCESS_SYSTEM_KEYS);
 			std::vector<Future<Void>> deleteFutures;
@@ -619,40 +538,25 @@
 
 			wait(waitForAll(deleteFutures));
 			wait(tr->commit());
-<<<<<<< HEAD
 		} else {
 			ASSERT(!endTenant.present() && tenants.size() == 1);
 			wait(MetaclusterAPI::deleteTenant(self->mvDb, beginTenant));
-=======
->>>>>>> 23708190
 		}
 
 		return Void();
 	}
 
-<<<<<<< HEAD
 	ACTOR static Future<Void> deleteTenant(TenantManagementWorkload* self) {
-=======
-	ACTOR static Future<Void> deleteTenant(Database cx, TenantManagementWorkload* self) {
->>>>>>> 23708190
 		state TenantName beginTenant = self->chooseTenantName(true);
 		state OperationType operationType = self->randomOperationType();
 		state Reference<ReadYourWritesTransaction> tr = makeReference<ReadYourWritesTransaction>(self->dataDb);
 
 		// For transaction-based deletion, we randomly allow the deletion of a range of tenants
-<<<<<<< HEAD
 		state Optional<TenantName> endTenant =
 		    operationType != OperationType::MANAGEMENT_DATABASE && operationType != OperationType::METACLUSTER &&
 		            !beginTenant.startsWith("\xff"_sr) && deterministicRandom()->random01() < 0.2
 		        ? Optional<TenantName>(self->chooseTenantName(false))
 		        : Optional<TenantName>();
-=======
-		state Optional<TenantName> endTenant = operationType != OperationType::MANAGEMENT_DATABASE &&
-		                                               !beginTenant.startsWith("\xff"_sr) &&
-		                                               deterministicRandom()->random01() < 0.2
-		                                           ? Optional<TenantName>(self->chooseTenantName(false))
-		                                           : Optional<TenantName>();
->>>>>>> 23708190
 
 		if (endTenant.present() && endTenant < beginTenant) {
 			TenantName temp = beginTenant;
@@ -666,12 +570,9 @@
 		// retried.
 		state bool alreadyExists = itr != self->createdTenants.end();
 
-<<<<<<< HEAD
 		// True if the beginTenant existed at the start of this function
 		state bool existedAtStart = alreadyExists;
 
-=======
->>>>>>> 23708190
 		// True if all of the tenants in the range are empty and can be deleted
 		state bool isEmpty = true;
 
@@ -727,7 +628,6 @@
 		loop {
 			try {
 				// Attempt to delete the tenant(s)
-<<<<<<< HEAD
 				state bool retried = false;
 				loop {
 					try {
@@ -798,17 +698,6 @@
 				}
 
 				ASSERT(existedAtStart || endTenant.present());
-=======
-				wait(deleteImpl(cx, tr, beginTenant, endTenant, tenants, operationType, self));
-
-				// Transaction-based operations do not fail if the tenant isn't present. If we attempted to delete a
-				// single tenant that didn't exist, we can just return.
-				if (!alreadyExists && !endTenant.present() && operationType != OperationType::MANAGEMENT_DATABASE) {
-					return Void();
-				}
-
-				ASSERT(alreadyExists || endTenant.present());
->>>>>>> 23708190
 
 				// Deletion should not succeed if any tenant in the range wasn't empty
 				ASSERT(isEmpty);
@@ -834,7 +723,6 @@
 				if (e.code() == error_code_tenant_not_empty) {
 					ASSERT(!isEmpty);
 					return Void();
-<<<<<<< HEAD
 				} else if (e.code() == error_code_invalid_metacluster_operation) {
 					ASSERT(operationType == OperationType::METACLUSTER != self->useMetacluster);
 					return Void();
@@ -843,12 +731,6 @@
 				// Database-based operations do not need to be retried
 				else if (operationType == OperationType::MANAGEMENT_DATABASE ||
 				         operationType == OperationType::METACLUSTER) {
-=======
-				}
-
-				// Database-based operations do not need to be retried
-				else if (operationType == OperationType::MANAGEMENT_DATABASE) {
->>>>>>> 23708190
 					if (e.code() == error_code_tenant_not_found) {
 						ASSERT(!existedAtStart && !endTenant.present());
 					} else {
@@ -877,18 +759,10 @@
 	}
 
 	// Performs some validation on a tenant's contents
-<<<<<<< HEAD
 	ACTOR static Future<Void> checkTenantContents(TenantManagementWorkload* self,
 	                                              TenantName tenant,
 	                                              TenantData tenantData) {
 		state Transaction tr(self->dataDb, tenant);
-=======
-	ACTOR static Future<Void> checkTenantContents(Database cx,
-	                                              TenantManagementWorkload* self,
-	                                              TenantName tenant,
-	                                              TenantData tenantData) {
-		state Transaction tr(cx, tenant);
->>>>>>> 23708190
 		loop {
 			try {
 				// We only every store a single key in each tenant. Therefore we expect a range read of the entire
@@ -928,12 +802,9 @@
 		std::string base64Prefix;
 		std::string printablePrefix;
 		std::string tenantStateStr;
-<<<<<<< HEAD
-		std::string assignedClusterStr;
-=======
->>>>>>> 23708190
 		std::string base64TenantGroup;
 		std::string printableTenantGroup;
+		std::string assignedClusterStr;
 
 		jsonDoc.get("id", id);
 		jsonDoc.get("prefix.base64", base64Prefix);
@@ -944,14 +815,6 @@
 
 		jsonDoc.get("tenant_state", tenantStateStr);
 
-<<<<<<< HEAD
-		Optional<ClusterName> assignedCluster;
-		if (jsonDoc.tryGet("assigned_cluster", assignedClusterStr)) {
-			assignedCluster = ClusterNameRef(assignedClusterStr);
-		}
-
-=======
->>>>>>> 23708190
 		Optional<TenantGroupName> tenantGroup;
 		if (jsonDoc.tryGet("tenant_group.base64", base64TenantGroup)) {
 			jsonDoc.get("tenant_group.printable", printableTenantGroup);
@@ -959,9 +822,13 @@
 			ASSERT(tenantGroupStr == unprintable(printableTenantGroup));
 			tenantGroup = TenantGroupNameRef(tenantGroupStr);
 		}
-<<<<<<< HEAD
-
-		TenantMapEntry entry(id, tenantGroup, TenantMapEntry::stringToTenantState(tenantStateStr));
+
+		Optional<ClusterName> assignedCluster;
+		if (jsonDoc.tryGet("assigned_cluster", assignedClusterStr)) {
+			assignedCluster = ClusterNameRef(assignedClusterStr);
+		}
+
+		TenantMapEntry entry(id, TenantMapEntry::stringToTenantState(tenantStateStr), tenantGroup);
 		ASSERT(entry.prefix == prefix);
 		return entry;
 	}
@@ -1004,66 +871,15 @@
 		state bool alreadyExists = itr != self->createdTenants.end() &&
 		                           !(operationType == OperationType::METACLUSTER && !self->useMetacluster);
 		state TenantData tenantData = alreadyExists ? itr->second : TenantData();
-=======
-
-		TenantMapEntry entry(id, TenantState::READY, tenantGroup);
-		ASSERT(entry.prefix == prefix);
-		return entry;
-	}
-
-	// Gets the metadata for a tenant using the specified operation type
-	ACTOR static Future<TenantMapEntry> getImpl(Database cx,
-	                                            Reference<ReadYourWritesTransaction> tr,
-	                                            TenantName tenant,
-	                                            OperationType operationType,
-	                                            TenantManagementWorkload* self) {
-		state TenantMapEntry entry;
-		if (operationType == OperationType::SPECIAL_KEYS) {
-			Key key = self->specialKeysTenantMapPrefix.withSuffix(tenant);
-			Optional<Value> value = wait(tr->get(key));
-			if (!value.present()) {
-				throw tenant_not_found();
-			}
-			entry = TenantManagementWorkload::jsonToTenantMapEntry(value.get());
-		} else if (operationType == OperationType::MANAGEMENT_DATABASE) {
-			TenantMapEntry _entry = wait(TenantAPI::getTenant(cx.getReference(), tenant));
-			entry = _entry;
-		} else if (operationType == OperationType::MANAGEMENT_TRANSACTION) {
-			tr->setOption(FDBTransactionOptions::READ_SYSTEM_KEYS);
-			TenantMapEntry _entry = wait(TenantAPI::getTenantTransaction(tr, tenant));
-			entry = _entry;
-		}
-
-		return entry;
-	}
-
-	ACTOR static Future<Void> getTenant(Database cx, TenantManagementWorkload* self) {
-		state TenantName tenant = self->chooseTenantName(true);
-		state OperationType operationType = TenantManagementWorkload::randomOperationType();
-		state Reference<ReadYourWritesTransaction> tr = makeReference<ReadYourWritesTransaction>(cx);
->>>>>>> 23708190
-
-		// True if the tenant should should exist and return a result
-		auto itr = self->createdTenants.find(tenant);
-		state bool alreadyExists = itr != self->createdTenants.end();
-		state TenantData tenantData = alreadyExists ? itr->second : TenantData();
 
 		loop {
 			try {
 				// Get the tenant metadata and check that it matches our local state
-<<<<<<< HEAD
 				state TenantMapEntry entry = wait(getImpl(tr, tenant, operationType, self));
 				ASSERT(alreadyExists);
 				ASSERT(entry.id == tenantData.id);
 				ASSERT(entry.tenantGroup == tenantData.tenantGroup);
 				wait(checkTenantContents(self, tenant, tenantData));
-=======
-				state TenantMapEntry entry = wait(getImpl(cx, tr, tenant, operationType, self));
-				ASSERT(alreadyExists);
-				ASSERT(entry.id == tenantData.id);
-				ASSERT(entry.tenantGroup == tenantData.tenantGroup);
-				wait(self->checkTenantContents(cx, self, tenant, tenantData));
->>>>>>> 23708190
 				return Void();
 			} catch (Error& e) {
 				state bool retry = false;
@@ -1075,12 +891,8 @@
 				}
 
 				// Transaction-based operations should retry
-<<<<<<< HEAD
 				else if (operationType == OperationType::MANAGEMENT_TRANSACTION ||
 				         operationType == OperationType::SPECIAL_KEYS) {
-=======
-				else if (operationType != OperationType::MANAGEMENT_DATABASE) {
->>>>>>> 23708190
 					try {
 						retry = true;
 						wait(tr->onError(e));
@@ -1101,10 +913,6 @@
 
 	// Gets a list of tenants using the specified operation type
 	ACTOR static Future<std::vector<std::pair<TenantName, TenantMapEntry>>> listImpl(
-<<<<<<< HEAD
-=======
-	    Database cx,
->>>>>>> 23708190
 	    Reference<ReadYourWritesTransaction> tr,
 	    TenantName beginTenant,
 	    TenantName endTenant,
@@ -1122,34 +930,23 @@
 			}
 		} else if (operationType == OperationType::MANAGEMENT_DATABASE) {
 			std::vector<std::pair<TenantName, TenantMapEntry>> _tenants =
-<<<<<<< HEAD
 			    wait(TenantAPI::listTenants(self->dataDb.getReference(), beginTenant, endTenant, limit));
-=======
-			    wait(TenantAPI::listTenants(cx.getReference(), beginTenant, endTenant, limit));
->>>>>>> 23708190
 			tenants = _tenants;
 		} else if (operationType == OperationType::MANAGEMENT_TRANSACTION) {
 			tr->setOption(FDBTransactionOptions::READ_SYSTEM_KEYS);
 			std::vector<std::pair<TenantName, TenantMapEntry>> _tenants =
 			    wait(TenantAPI::listTenantsTransaction(tr, beginTenant, endTenant, limit));
 			tenants = _tenants;
-<<<<<<< HEAD
 		} else {
 			std::vector<std::pair<TenantName, TenantMapEntry>> _tenants =
 			    wait(MetaclusterAPI::listTenants(self->mvDb, beginTenant, endTenant, limit));
 			tenants = _tenants;
-=======
->>>>>>> 23708190
 		}
 
 		return tenants;
 	}
 
-<<<<<<< HEAD
 	ACTOR static Future<Void> listTenants(TenantManagementWorkload* self) {
-=======
-	ACTOR static Future<Void> listTenants(Database cx, TenantManagementWorkload* self) {
->>>>>>> 23708190
 		state TenantName beginTenant = self->chooseTenantName(false);
 		state TenantName endTenant = self->chooseTenantName(false);
 		state int limit = std::min(CLIENT_KNOBS->MAX_TENANTS_PER_CLUSTER + 1,
@@ -1165,7 +962,6 @@
 			try {
 				// Attempt to read the chosen list of tenants
 				state std::vector<std::pair<TenantName, TenantMapEntry>> tenants =
-<<<<<<< HEAD
 				    wait(listImpl(tr, beginTenant, endTenant, limit, operationType, self));
 
 				// Attempting to read the list of tenants using the metacluster API in a non-metacluster should
@@ -1174,9 +970,6 @@
 					ASSERT(tenants.size() == 0);
 					return Void();
 				}
-=======
-				    wait(listImpl(cx, tr, beginTenant, endTenant, limit, operationType, self));
->>>>>>> 23708190
 
 				ASSERT(tenants.size() <= limit);
 
@@ -1197,12 +990,8 @@
 				state Error error = e;
 
 				// Transaction-based operations need to be retried
-<<<<<<< HEAD
 				if (operationType == OperationType::MANAGEMENT_TRANSACTION ||
 				    operationType == OperationType::SPECIAL_KEYS) {
-=======
-				if (operationType != OperationType::MANAGEMENT_DATABASE) {
->>>>>>> 23708190
 					try {
 						retry = true;
 						wait(tr->onError(e));
@@ -1224,11 +1013,7 @@
 		}
 	}
 
-<<<<<<< HEAD
 	ACTOR static Future<Void> renameTenant(TenantManagementWorkload* self) {
-=======
-	ACTOR static Future<Void> renameTenant(Database cx, TenantManagementWorkload* self) {
->>>>>>> 23708190
 		// Currently only supporting MANAGEMENT_DATABASE op, so numTenants should always be 1
 		// state OperationType operationType = TenantManagementWorkload::randomOperationType();
 		int numTenants = 1;
@@ -1283,11 +1068,7 @@
 							}
 						}
 					}
-<<<<<<< HEAD
 					wait(checkTenantContents(self, newTenantName, self->createdTenants[newTenantName]));
-=======
-					wait(self->checkTenantContents(cx, self, newTenantName, self->createdTenants[newTenantName]));
->>>>>>> 23708190
 				}
 				return Void();
 			} catch (Error& e) {
@@ -1355,11 +1136,8 @@
 
 			wait(tr->commit());
 			ASSERT(!specialKeysUseInvalidTuple);
-<<<<<<< HEAD
 		} else if (operationType == OperationType::METACLUSTER) {
 			wait(MetaclusterAPI::configureTenant(self->mvDb, tenant, configParameters));
-=======
->>>>>>> 23708190
 		} else {
 			// We don't have a transaction or database variant of this function
 			ASSERT(false);
@@ -1368,23 +1146,14 @@
 		return Void();
 	}
 
-<<<<<<< HEAD
 	ACTOR static Future<Void> configureTenant(TenantManagementWorkload* self) {
 		state OperationType operationType =
 		    deterministicRandom()->coinflip() ? OperationType::SPECIAL_KEYS : OperationType::METACLUSTER;
-=======
-	ACTOR static Future<Void> configureTenant(Database cx, TenantManagementWorkload* self) {
-		state OperationType operationType = OperationType::SPECIAL_KEYS;
->>>>>>> 23708190
 
 		state TenantName tenant = self->chooseTenantName(true);
 		auto itr = self->createdTenants.find(tenant);
 		state bool exists = itr != self->createdTenants.end();
-<<<<<<< HEAD
 		state Reference<ReadYourWritesTransaction> tr = makeReference<ReadYourWritesTransaction>(self->dataDb);
-=======
-		state Reference<ReadYourWritesTransaction> tr = makeReference<ReadYourWritesTransaction>(cx);
->>>>>>> 23708190
 
 		state std::map<Standalone<StringRef>, Optional<Value>> configuration;
 		state Optional<TenantGroupName> newTenantGroup;
@@ -1409,11 +1178,6 @@
 			configuration["invalid_option"_sr] = ""_sr;
 		}
 
-<<<<<<< HEAD
-=======
-		state bool hasInvalidSpecialKeyTuple = deterministicRandom()->random01() < 0.05;
-
->>>>>>> 23708190
 		loop {
 			try {
 				wait(configureImpl(tr, tenant, configuration, operationType, specialKeysUseInvalidTuple, self));
@@ -1421,15 +1185,9 @@
 				ASSERT(exists);
 				ASSERT(!hasInvalidOption);
 				ASSERT(!hasSystemTenantGroup);
-<<<<<<< HEAD
 				ASSERT(!specialKeysUseInvalidTuple);
+
 				auto itr = self->createdTenants.find(tenant);
-
-=======
-				ASSERT(!hasInvalidSpecialKeyTuple);
-
-				auto itr = self->createdTenants.find(tenant);
->>>>>>> 23708190
 				if (itr->second.tenantGroup.present()) {
 					auto tenantGroupItr = self->createdTenantGroups.find(itr->second.tenantGroup.get());
 					ASSERT(tenantGroupItr != self->createdTenantGroups.end());
@@ -1448,21 +1206,14 @@
 					ASSERT(!exists);
 					return Void();
 				} else if (e.code() == error_code_special_keys_api_failure) {
-<<<<<<< HEAD
 					ASSERT(hasInvalidOption || specialKeysUseInvalidTuple);
-=======
-					ASSERT(hasInvalidSpecialKeyTuple || hasInvalidOption);
->>>>>>> 23708190
 					return Void();
 				} else if (e.code() == error_code_invalid_tenant_configuration) {
 					ASSERT(hasInvalidOption);
 					return Void();
-<<<<<<< HEAD
 				} else if (e.code() == error_code_invalid_metacluster_operation) {
 					ASSERT(operationType == OperationType::METACLUSTER != self->useMetacluster);
 					return Void();
-=======
->>>>>>> 23708190
 				} else if (e.code() == error_code_invalid_tenant_group_name) {
 					ASSERT(hasSystemTenantGroup);
 					return Void();
@@ -1486,7 +1237,6 @@
 		while (now() < start + self->testDuration) {
 			state int operation = deterministicRandom()->randomInt(0, 6);
 			if (operation == 0) {
-<<<<<<< HEAD
 				wait(createTenant(self));
 			} else if (operation == 1) {
 				wait(deleteTenant(self));
@@ -1499,29 +1249,69 @@
 				wait(renameTenant(self));
 			} else if (operation == 5) {
 				wait(configureTenant(self));
-=======
-				wait(createTenant(cx, self));
-			} else if (operation == 1) {
-				wait(deleteTenant(cx, self));
-			} else if (operation == 2) {
-				wait(getTenant(cx, self));
-			} else if (operation == 3) {
-				wait(listTenants(cx, self));
-			} else if (operation == 4) {
-				wait(renameTenant(cx, self));
-			} else if (operation == 5) {
-				wait(configureTenant(cx, self));
->>>>>>> 23708190
 			}
 		}
 
 		return Void();
 	}
 
-<<<<<<< HEAD
 	// Verify that the set of tenants in the database matches our local state
 	ACTOR static Future<Void> compareTenants(TenantManagementWorkload* self) {
-=======
+		state std::map<TenantName, TenantData>::iterator localItr = self->createdTenants.begin();
+		state std::vector<Future<Void>> checkTenants;
+		state TenantName beginTenant = ""_sr.withPrefix(self->localTenantNamePrefix);
+		state TenantName endTenant = "\xff\xff"_sr.withPrefix(self->localTenantNamePrefix);
+
+		loop {
+			// Read the tenant list from the data cluster.
+			state std::vector<std::pair<TenantName, TenantMapEntry>> dataClusterTenants =
+			    wait(TenantAPI::listTenants(self->dataDb.getReference(), beginTenant, endTenant, 1000));
+
+			// Read the tenant list from the management cluster.
+			state std::vector<std::pair<TenantName, TenantMapEntry>> managementClusterTenants;
+			if (self->useMetacluster) {
+				std::vector<std::pair<TenantName, TenantMapEntry>> _managementClusterTenants =
+				    wait(MetaclusterAPI::listTenants(self->mvDb, beginTenant, endTenant, 1000));
+				managementClusterTenants = _managementClusterTenants;
+			}
+
+			auto managementItr = managementClusterTenants.begin();
+			auto dataItr = dataClusterTenants.begin();
+
+			TenantNameRef lastTenant;
+			while (dataItr != dataClusterTenants.end()) {
+				ASSERT(localItr != self->createdTenants.end());
+				ASSERT(dataItr->first == localItr->first);
+				ASSERT(dataItr->second.tenantGroup == localItr->second.tenantGroup);
+
+				checkTenants.push_back(checkTenantContents(self, dataItr->first, localItr->second));
+				lastTenant = dataItr->first;
+
+				if (self->useMetacluster) {
+					ASSERT(managementItr != managementClusterTenants.end());
+					ASSERT(managementItr->first == dataItr->first);
+					ASSERT(managementItr->second.matchesConfiguration(dataItr->second));
+					++managementItr;
+				}
+
+				++localItr;
+				++dataItr;
+			}
+
+			ASSERT(managementItr == managementClusterTenants.end());
+
+			if (dataClusterTenants.size() < 1000) {
+				break;
+			} else {
+				beginTenant = keyAfter(lastTenant);
+			}
+		}
+
+		ASSERT(localItr == self->createdTenants.end());
+		wait(waitForAll(checkTenants));
+		return Void();
+	}
+
 	// Check that the given tenant group has the expected number of tenants
 	ACTOR template <class DB>
 	static Future<Void> checkTenantGroupTenantCount(Reference<DB> db, TenantGroupName tenantGroup, int expectedCount) {
@@ -1542,107 +1332,7 @@
 	}
 
 	// Verify that the set of tenants in the database matches our local state
-	ACTOR static Future<Void> compareTenants(Database cx, TenantManagementWorkload* self) {
->>>>>>> 23708190
-		state std::map<TenantName, TenantData>::iterator localItr = self->createdTenants.begin();
-		state std::vector<Future<Void>> checkTenants;
-		state TenantName beginTenant = ""_sr.withPrefix(self->localTenantNamePrefix);
-		state TenantName endTenant = "\xff\xff"_sr.withPrefix(self->localTenantNamePrefix);
-
-		loop {
-<<<<<<< HEAD
-			// Read the tenant list from the data cluster.
-			state std::vector<std::pair<TenantName, TenantMapEntry>> dataClusterTenants =
-			    wait(TenantAPI::listTenants(self->dataDb.getReference(), beginTenant, endTenant, 1000));
-
-			// Read the tenant list from the management cluster.
-			state std::vector<std::pair<TenantName, TenantMapEntry>> managementClusterTenants;
-			if (self->useMetacluster) {
-				std::vector<std::pair<TenantName, TenantMapEntry>> _managementClusterTenants =
-				    wait(MetaclusterAPI::listTenants(self->mvDb, beginTenant, endTenant, 1000));
-				managementClusterTenants = _managementClusterTenants;
-			}
-
-			auto managementItr = managementClusterTenants.begin();
-			auto dataItr = dataClusterTenants.begin();
-=======
-			// Read the tenant list
-			state std::vector<std::pair<TenantName, TenantMapEntry>> tenants =
-			    wait(TenantAPI::listTenants(cx.getReference(), beginTenant, endTenant, 1000));
->>>>>>> 23708190
-
-			auto dataItr = tenants.begin();
-
-			TenantNameRef lastTenant;
-<<<<<<< HEAD
-			while (dataItr != dataClusterTenants.end()) {
-=======
-			while (dataItr != tenants.end()) {
->>>>>>> 23708190
-				ASSERT(localItr != self->createdTenants.end());
-				ASSERT(dataItr->first == localItr->first);
-				ASSERT(dataItr->second.tenantGroup == localItr->second.tenantGroup);
-
-<<<<<<< HEAD
-				checkTenants.push_back(checkTenantContents(self, dataItr->first, localItr->second));
-				lastTenant = dataItr->first;
-
-				if (self->useMetacluster) {
-					ASSERT(managementItr != managementClusterTenants.end());
-					ASSERT(managementItr->first == dataItr->first);
-					ASSERT(managementItr->second.matchesConfiguration(dataItr->second));
-					++managementItr;
-				}
-
-=======
-				checkTenants.push_back(checkTenantContents(cx, self, dataItr->first, localItr->second));
-				lastTenant = dataItr->first;
-
->>>>>>> 23708190
-				++localItr;
-				++dataItr;
-			}
-
-			ASSERT(managementItr == managementClusterTenants.end());
-
-			if (dataClusterTenants.size() < 1000) {
-				break;
-			} else {
-				beginTenant = keyAfter(lastTenant);
-			}
-		}
-
-		ASSERT(localItr == self->createdTenants.end());
-		wait(waitForAll(checkTenants));
-		return Void();
-	}
-
-<<<<<<< HEAD
-	// Check that the given tenant group has the expected number of tenants
-	ACTOR template <class DB>
-	static Future<Void> checkTenantGroupTenantCount(Reference<DB> db, TenantGroupName tenantGroup, int expectedCount) {
-		TenantGroupName const& tenantGroupRef = tenantGroup;
-		int const& expectedCountRef = expectedCount;
-
-		KeyBackedSet<Tuple>::RangeResultType tenants =
-		    wait(runTransaction(db, [tenantGroupRef, expectedCountRef](Reference<typename DB::TransactionT> tr) {
-			    tr->setOption(FDBTransactionOptions::READ_SYSTEM_KEYS);
-			    return TenantMetadata::tenantGroupTenantIndex.getRange(tr,
-			                                                           Tuple::makeTuple(tenantGroupRef),
-			                                                           Tuple::makeTuple(keyAfter(tenantGroupRef)),
-			                                                           expectedCountRef + 1);
-		    }));
-
-		ASSERT(tenants.results.size() == expectedCount && !tenants.more);
-		return Void();
-	}
-
-	// Verify that the set of tenants in the database matches our local state
 	ACTOR static Future<Void> compareTenantGroups(TenantManagementWorkload* self) {
-=======
-	// Verify that the set of tenants in the database matches our local state
-	ACTOR static Future<Void> compareTenantGroups(Database cx, TenantManagementWorkload* self) {
->>>>>>> 23708190
 		// Verify that the set of tena
 		state std::map<TenantName, TenantGroupData>::iterator localItr = self->createdTenantGroups.begin();
 		state TenantName beginTenantGroup = ""_sr.withPrefix(self->localTenantGroupNamePrefix);
@@ -1650,7 +1340,6 @@
 		state std::vector<Future<Void>> checkTenantGroups;
 
 		loop {
-<<<<<<< HEAD
 			// Read the tenant group list from the data cluster.
 			state KeyBackedRangeResult<std::pair<TenantGroupName, TenantGroupEntry>> dataClusterTenantGroups;
 			TenantName const& beginTenantGroupRef = beginTenantGroup;
@@ -1703,41 +1392,14 @@
 
 					++managementItr;
 				}
-=======
-			// Read the tenant group list
-			state KeyBackedRangeResult<std::pair<TenantGroupName, TenantGroupEntry>> tenantGroups;
-			TenantName const& beginTenantGroupRef = beginTenantGroup;
-			TenantName const& endTenantGroupRef = endTenantGroup;
-			KeyBackedRangeResult<std::pair<TenantGroupName, TenantGroupEntry>> _tenantGroups = wait(runTransaction(
-			    cx.getReference(), [beginTenantGroupRef, endTenantGroupRef](Reference<ReadYourWritesTransaction> tr) {
-				    tr->setOption(FDBTransactionOptions::READ_SYSTEM_KEYS);
-				    return TenantMetadata::tenantGroupMap.getRange(tr, beginTenantGroupRef, endTenantGroupRef, 1000);
-			    }));
-			tenantGroups = _tenantGroups;
-
-			auto dataItr = tenantGroups.results.begin();
-
-			TenantGroupNameRef lastTenantGroup;
-			while (dataItr != tenantGroups.results.end()) {
-				ASSERT(localItr != self->createdTenantGroups.end());
-				ASSERT(dataItr->first == localItr->first);
-				lastTenantGroup = dataItr->first;
-
-				checkTenantGroups.push_back(
-				    checkTenantGroupTenantCount(cx.getReference(), dataItr->first, localItr->second.tenantCount));
->>>>>>> 23708190
 
 				++localItr;
 				++dataItr;
 			}
 
-<<<<<<< HEAD
 			ASSERT(managementItr == managementClusterTenantGroups.end());
 
 			if (!dataClusterTenantGroups.more) {
-=======
-			if (!tenantGroups.more) {
->>>>>>> 23708190
 				break;
 			} else {
 				beginTenantGroup = keyAfter(lastTenantGroup);
@@ -1750,11 +1412,7 @@
 
 	Future<bool> check(Database const& cx) override { return _check(cx, this); }
 	ACTOR static Future<bool> _check(Database cx, TenantManagementWorkload* self) {
-<<<<<<< HEAD
 		state Transaction tr(self->dataDb);
-=======
-		state Transaction tr(cx);
->>>>>>> 23708190
 
 		// Check that the key we set outside of the tenant is present and has the correct value
 		// This is the same key we set inside some of our tenants, so this checks that no tenant
@@ -1770,11 +1428,7 @@
 			}
 		}
 
-<<<<<<< HEAD
 		wait(compareTenants(self) && compareTenantGroups(self));
-=======
-		wait(compareTenants(cx, self) && compareTenantGroups(cx, self));
->>>>>>> 23708190
 		return true;
 	}
 

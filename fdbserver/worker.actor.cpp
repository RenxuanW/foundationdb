/*
 * worker.actor.cpp
 *
 * This source file is part of the FoundationDB open source project
 *
 * Copyright 2013-2018 Apple Inc. and the FoundationDB project authors
 *
 * Licensed under the Apache License, Version 2.0 (the "License");
 * you may not use this file except in compliance with the License.
 * You may obtain a copy of the License at
 *
 *     http://www.apache.org/licenses/LICENSE-2.0
 *
 * Unless required by applicable law or agreed to in writing, software
 * distributed under the License is distributed on an "AS IS" BASIS,
 * WITHOUT WARRANTIES OR CONDITIONS OF ANY KIND, either express or implied.
 * See the License for the specific language governing permissions and
 * limitations under the License.
 */

#include <tuple>
#include <boost/lexical_cast.hpp>

#include "fdbrpc/Locality.h"
#include "fdbclient/GlobalConfig.actor.h"
#include "fdbclient/ProcessInterface.h"
#include "fdbclient/StorageServerInterface.h"
#include "fdbserver/Knobs.h"
#include "flow/ActorCollection.h"
#include "flow/ProtocolVersion.h"
#include "flow/SystemMonitor.h"
#include "flow/TDMetric.actor.h"
#include "fdbrpc/simulator.h"
#include "fdbclient/NativeAPI.actor.h"
#include "fdbserver/MetricLogger.actor.h"
#include "fdbserver/BackupInterface.h"
#include "fdbserver/EncryptKeyProxyInterface.h"
#include "fdbserver/RoleLineage.actor.h"
#include "fdbserver/WorkerInterface.actor.h"
#include "fdbserver/IKeyValueStore.h"
#include "fdbserver/WaitFailure.h"
#include "fdbserver/TesterInterface.actor.h" // for poisson()
#include "fdbserver/IDiskQueue.h"
#include "fdbclient/DatabaseContext.h"
#include "fdbserver/DataDistributorInterface.h"
#include "fdbserver/BlobManagerInterface.h"
#include "fdbserver/ServerDBInfo.h"
#include "fdbserver/FDBExecHelper.actor.h"
#include "fdbserver/CoordinationInterface.h"
#include "fdbserver/ConfigNode.h"
#include "fdbserver/LocalConfiguration.h"
#include "fdbclient/MonitorLeader.h"
#include "fdbclient/ClientWorkerInterface.h"
#include "flow/Profiler.h"
#include "flow/ThreadHelper.actor.h"
#include "flow/Trace.h"
#include "flow/flow.h"
#include "flow/network.h"

#ifdef __linux__
#include <fcntl.h>
#include <stdio.h>
#include <sys/stat.h>
#include <sys/types.h>
#include <unistd.h>
#endif
#if defined(__linux__) || defined(__FreeBSD__)
#ifdef USE_GPERFTOOLS
#include "gperftools/profiler.h"
#include "gperftools/heap-profiler.h"
#endif
#include <unistd.h>
#include <thread>
#include <execinfo.h>
#endif
#include "flow/actorcompiler.h" // This must be the last #include.

#if CENABLED(0, NOT_IN_CLEAN)
extern IKeyValueStore* keyValueStoreCompressTestData(IKeyValueStore* store);
#define KV_STORE(filename, uid) keyValueStoreCompressTestData(keyValueStoreSQLite(filename, uid))
#elif CENABLED(0, NOT_IN_CLEAN)
#define KV_STORE(filename, uid) keyValueStoreSQLite(filename, uid)
#else
#define KV_STORE(filename, uid) keyValueStoreMemory(filename, uid)
#endif

namespace {
RoleLineageCollector roleLineageCollector;
}

ACTOR Future<std::vector<Endpoint>> tryDBInfoBroadcast(RequestStream<UpdateServerDBInfoRequest> stream,
                                                       UpdateServerDBInfoRequest req) {
	ErrorOr<std::vector<Endpoint>> rep =
	    wait(stream.getReplyUnlessFailedFor(req, SERVER_KNOBS->DBINFO_FAILED_DELAY, 0));
	if (rep.present()) {
		return rep.get();
	}
	req.broadcastInfo.push_back(stream.getEndpoint());
	return req.broadcastInfo;
}

ACTOR Future<std::vector<Endpoint>> broadcastDBInfoRequest(UpdateServerDBInfoRequest req,
                                                           int sendAmount,
                                                           Optional<Endpoint> sender,
                                                           bool sendReply) {
	state std::vector<Future<std::vector<Endpoint>>> replies;
	state ReplyPromise<std::vector<Endpoint>> reply = req.reply;
	resetReply(req);
	int currentStream = 0;
	std::vector<Endpoint> broadcastEndpoints = req.broadcastInfo;
	for (int i = 0; i < sendAmount && currentStream < broadcastEndpoints.size(); i++) {
		std::vector<Endpoint> endpoints;
		RequestStream<UpdateServerDBInfoRequest> cur(broadcastEndpoints[currentStream++]);
		while (currentStream < broadcastEndpoints.size() * (i + 1) / sendAmount) {
			endpoints.push_back(broadcastEndpoints[currentStream++]);
		}
		req.broadcastInfo = endpoints;
		replies.push_back(tryDBInfoBroadcast(cur, req));
		resetReply(req);
	}
	wait(waitForAll(replies));
	std::vector<Endpoint> notUpdated;
	if (sender.present()) {
		notUpdated.push_back(sender.get());
	}
	for (auto& it : replies) {
		notUpdated.insert(notUpdated.end(), it.get().begin(), it.get().end());
	}
	if (sendReply) {
		reply.send(notUpdated);
	}
	return notUpdated;
}

ACTOR static Future<Void> extractClientInfo(Reference<AsyncVar<ServerDBInfo> const> db,
                                            Reference<AsyncVar<ClientDBInfo>> info) {
	state std::vector<UID> lastCommitProxyUIDs;
	state std::vector<CommitProxyInterface> lastCommitProxies;
	state std::vector<UID> lastGrvProxyUIDs;
	state std::vector<GrvProxyInterface> lastGrvProxies;
	loop {
		ClientDBInfo ni = db->get().client;
		shrinkProxyList(ni, lastCommitProxyUIDs, lastCommitProxies, lastGrvProxyUIDs, lastGrvProxies);
		info->set(ni);
		wait(db->onChange());
	}
}

Database openDBOnServer(Reference<AsyncVar<ServerDBInfo> const> const& db,
                        TaskPriority taskID,
                        LockAware lockAware,
                        EnableLocalityLoadBalance enableLocalityLoadBalance) {
	auto info = makeReference<AsyncVar<ClientDBInfo>>();
	auto cx = DatabaseContext::create(info,
	                                  extractClientInfo(db, info),
	                                  enableLocalityLoadBalance ? db->get().myLocality : LocalityData(),
	                                  enableLocalityLoadBalance,
	                                  taskID,
	                                  lockAware);
	GlobalConfig::create(cx, db, std::addressof(db->get().client));
	GlobalConfig::globalConfig().trigger(samplingFrequency, samplingProfilerUpdateFrequency);
	GlobalConfig::globalConfig().trigger(samplingWindow, samplingProfilerUpdateWindow);
	return cx;
}

struct ErrorInfo {
	Error error;
	const Role& role;
	UID id;
	ErrorInfo(Error e, const Role& role, UID id) : error(e), role(role), id(id) {}
	template <class Ar>
	void serialize(Ar&) {
		ASSERT(false);
	}
};

Error checkIOTimeout(Error const& e) {
	// Convert all_errors to io_timeout if global timeout bool was set
	bool timeoutOccurred = (bool)g_network->global(INetwork::enASIOTimedOut);
	// In simulation, have to check global timed out flag for both this process and the machine process on which IO is
	// done
	if (g_network->isSimulated() && !timeoutOccurred)
		timeoutOccurred = g_pSimulator->getCurrentProcess()->machine->machineProcess->global(INetwork::enASIOTimedOut);

	if (timeoutOccurred) {
		TEST(true); // Timeout occurred
		Error timeout = io_timeout();
		// Preserve injectedness of error
		if (e.isInjectedFault())
			timeout = timeout.asInjectedFault();
		return timeout;
	}
	return e;
}

ACTOR Future<Void> forwardError(PromiseStream<ErrorInfo> errors, Role role, UID id, Future<Void> process) {
	try {
		wait(process);
		errors.send(ErrorInfo(success(), role, id));
		return Void();
	} catch (Error& e) {
		errors.send(ErrorInfo(e, role, id));
		return Void();
	}
}

ACTOR Future<Void> handleIOErrors(Future<Void> actor, IClosable* store, UID id, Future<Void> onClosed = Void()) {
	state Future<ErrorOr<Void>> storeError = actor.isReady() ? Never() : errorOr(store->getError());
	choose {
		when(state ErrorOr<Void> e = wait(errorOr(actor))) {
			if (e.isError() && e.getError().code() == error_code_please_reboot) {
				// no need to wait.
			} else {
				wait(onClosed);
			}
			if (e.isError() && e.getError().code() == error_code_broken_promise && !storeError.isReady()) {
				wait(delay(0.00001 + FLOW_KNOBS->MAX_BUGGIFIED_DELAY));
			}
			if (storeError.isReady())
				throw storeError.get().getError();
			if (e.isError())
				throw e.getError();
			else
				return e.get();
		}
		when(ErrorOr<Void> e = wait(storeError)) {
			TraceEvent("WorkerTerminatingByIOError", id).errorUnsuppressed(e.getError());
			actor.cancel();
			// file_not_found can occur due to attempting to open a partially deleted DiskQueue, which should not be
			// reported SevError.
			if (e.getError().code() == error_code_file_not_found) {
				TEST(true); // Worker terminated with file_not_found error
				return Void();
			}
			throw e.getError();
		}
	}
}

ACTOR Future<Void> workerHandleErrors(FutureStream<ErrorInfo> errors) {
	loop choose {
		when(ErrorInfo _err = waitNext(errors)) {
			ErrorInfo err = _err;
			bool ok = err.error.code() == error_code_success || err.error.code() == error_code_please_reboot ||
			          err.error.code() == error_code_actor_cancelled ||
			          err.error.code() == error_code_coordinators_changed || // The worker server was cancelled
			          err.error.code() == error_code_shutdown_in_progress;

			if (!ok) {
				err.error = checkIOTimeout(err.error); // Possibly convert error to io_timeout
			}

			endRole(err.role, err.id, "Error", ok, err.error);

			if (err.error.code() == error_code_please_reboot ||
			    (err.role == Role::SHARED_TRANSACTION_LOG &&
			     (err.error.code() == error_code_io_error || err.error.code() == error_code_io_timeout)))
				throw err.error;
		}
	}
}

// Improve simulation code coverage by sometimes deferring the destruction of workerInterface (and therefore "endpoint
// not found" responses to clients
//		for an extra second, so that clients are more likely to see broken_promise errors
ACTOR template <class T>
Future<Void> zombie(T workerInterface, Future<Void> worker) {
	try {
		wait(worker);
		if (BUGGIFY)
			wait(delay(1.0));
		return Void();
	} catch (Error& e) {
		throw;
	}
}

ACTOR Future<Void> loadedPonger(FutureStream<LoadedPingRequest> pings) {
	state Standalone<StringRef> payloadBack(std::string(20480, '.'));

	loop {
		LoadedPingRequest pong = waitNext(pings);
		LoadedReply rep;
		rep.payload = (pong.loadReply ? payloadBack : LiteralStringRef(""));
		rep.id = pong.id;
		pong.reply.send(rep);
	}
}

StringRef fileStoragePrefix = LiteralStringRef("storage-");
StringRef testingStoragePrefix = LiteralStringRef("testingstorage-");
StringRef fileLogDataPrefix = LiteralStringRef("log-");
StringRef fileVersionedLogDataPrefix = LiteralStringRef("log2-");
StringRef fileLogQueuePrefix = LiteralStringRef("logqueue-");
StringRef tlogQueueExtension = LiteralStringRef("fdq");

enum class FilesystemCheck {
	FILES_ONLY,
	DIRECTORIES_ONLY,
	FILES_AND_DIRECTORIES,
};

struct KeyValueStoreSuffix {
	KeyValueStoreType type;
	std::string suffix;
	FilesystemCheck check;
};

KeyValueStoreSuffix bTreeV1Suffix = { KeyValueStoreType::SSD_BTREE_V1, ".fdb", FilesystemCheck::FILES_ONLY };
KeyValueStoreSuffix bTreeV2Suffix = { KeyValueStoreType::SSD_BTREE_V2, ".sqlite", FilesystemCheck::FILES_ONLY };
KeyValueStoreSuffix memorySuffix = { KeyValueStoreType::MEMORY, "-0.fdq", FilesystemCheck::FILES_ONLY };
KeyValueStoreSuffix memoryRTSuffix = { KeyValueStoreType::MEMORY_RADIXTREE, "-0.fdr", FilesystemCheck::FILES_ONLY };
KeyValueStoreSuffix redwoodSuffix = { KeyValueStoreType::SSD_REDWOOD_V1, ".redwood-v1", FilesystemCheck::FILES_ONLY };
KeyValueStoreSuffix rocksdbSuffix = { KeyValueStoreType::SSD_ROCKSDB_V1,
	                                  ".rocksdb",
	                                  FilesystemCheck::DIRECTORIES_ONLY };

std::string validationFilename = "_validate";

std::string filenameFromSample(KeyValueStoreType storeType, std::string folder, std::string sample_filename) {
	if (storeType == KeyValueStoreType::SSD_BTREE_V1)
		return joinPath(folder, sample_filename);
	else if (storeType == KeyValueStoreType::SSD_BTREE_V2)
		return joinPath(folder, sample_filename);
	else if (storeType == KeyValueStoreType::MEMORY || storeType == KeyValueStoreType::MEMORY_RADIXTREE)
		return joinPath(folder, sample_filename.substr(0, sample_filename.size() - 5));
	else if (storeType == KeyValueStoreType::SSD_REDWOOD_V1)
		return joinPath(folder, sample_filename);
	else if (storeType == KeyValueStoreType::SSD_ROCKSDB_V1)
		return joinPath(folder, sample_filename);
	UNREACHABLE();
}

std::string filenameFromId(KeyValueStoreType storeType, std::string folder, std::string prefix, UID id) {

	if (storeType == KeyValueStoreType::SSD_BTREE_V1)
		return joinPath(folder, prefix + id.toString() + ".fdb");
	else if (storeType == KeyValueStoreType::SSD_BTREE_V2)
		return joinPath(folder, prefix + id.toString() + ".sqlite");
	else if (storeType == KeyValueStoreType::MEMORY || storeType == KeyValueStoreType::MEMORY_RADIXTREE)
		return joinPath(folder, prefix + id.toString() + "-");
	else if (storeType == KeyValueStoreType::SSD_REDWOOD_V1)
		return joinPath(folder, prefix + id.toString() + ".redwood-v1");
	else if (storeType == KeyValueStoreType::SSD_ROCKSDB_V1)
		return joinPath(folder, prefix + id.toString() + ".rocksdb");

	TraceEvent(SevError, "UnknownStoreType").detail("StoreType", storeType.toString());
	UNREACHABLE();
}

struct TLogOptions {
	TLogOptions() = default;
	TLogOptions(TLogVersion v, TLogSpillType s) : version(v), spillType(s) {}

	TLogVersion version = TLogVersion::DEFAULT;
	TLogSpillType spillType = TLogSpillType::UNSET;

	static ErrorOr<TLogOptions> FromStringRef(StringRef s) {
		TLogOptions options;
		for (StringRef key = s.eat("_"), value = s.eat("_"); s.size() != 0 || key.size();
		     key = s.eat("_"), value = s.eat("_")) {
			if (key.size() != 0 && value.size() == 0)
				return default_error_or();

			if (key == LiteralStringRef("V")) {
				ErrorOr<TLogVersion> tLogVersion = TLogVersion::FromStringRef(value);
				if (tLogVersion.isError())
					return tLogVersion.getError();
				options.version = tLogVersion.get();
			} else if (key == LiteralStringRef("LS")) {
				ErrorOr<TLogSpillType> tLogSpillType = TLogSpillType::FromStringRef(value);
				if (tLogSpillType.isError())
					return tLogSpillType.getError();
				options.spillType = tLogSpillType.get();
			} else {
				return default_error_or();
			}
		}
		return options;
	}

	bool operator==(const TLogOptions& o) {
		return version == o.version && (spillType == o.spillType || version >= TLogVersion::V5);
	}

	std::string toPrefix() const {
		std::string toReturn = "";
		switch (version) {
		case TLogVersion::UNSET:
			ASSERT(false);
		case TLogVersion::V2:
			return "";
		case TLogVersion::V3:
		case TLogVersion::V4:
			toReturn =
			    "V_" + boost::lexical_cast<std::string>(version) + "_LS_" + boost::lexical_cast<std::string>(spillType);
			break;
		case TLogVersion::V5:
		case TLogVersion::V6:
		case TLogVersion::V7:
			toReturn = "V_" + boost::lexical_cast<std::string>(version);
			break;
		}
		ASSERT_WE_THINK(FromStringRef(toReturn).get() == *this);
		return toReturn + "-";
	}

	DiskQueueVersion getDiskQueueVersion() const {
		if (version < TLogVersion::V3)
			return DiskQueueVersion::V0;
		if (version < TLogVersion::V7)
			return DiskQueueVersion::V1;
		return DiskQueueVersion::V2;
	}
};

TLogFn tLogFnForOptions(TLogOptions options) {
	switch (options.version) {
	case TLogVersion::V2:
		if (options.spillType == TLogSpillType::REFERENCE)
			ASSERT(false);
		return oldTLog_6_0::tLog;
	case TLogVersion::V3:
	case TLogVersion::V4:
		if (options.spillType == TLogSpillType::VALUE)
			return oldTLog_6_0::tLog;
		else
			return oldTLog_6_2::tLog;
	case TLogVersion::V5:
	case TLogVersion::V6:
	case TLogVersion::V7:
		return tLog;
	default:
		ASSERT(false);
	}
	return tLog;
}

struct DiskStore {
	enum COMPONENT { TLogData, Storage, UNSET };

	UID storeID = UID();
	std::string filename = ""; // For KVStoreMemory just the base filename to be passed to IDiskQueue
	COMPONENT storedComponent = UNSET;
	KeyValueStoreType storeType = KeyValueStoreType::END;
	TLogOptions tLogOptions;
};

std::vector<DiskStore> getDiskStores(std::string folder,
                                     std::string suffix,
                                     KeyValueStoreType type,
                                     FilesystemCheck check) {
	std::vector<DiskStore> result;
	std::vector<std::string> files;

	if (check == FilesystemCheck::FILES_ONLY || check == FilesystemCheck::FILES_AND_DIRECTORIES) {
		files = platform::listFiles(folder, suffix);
	}
	if (check == FilesystemCheck::DIRECTORIES_ONLY || check == FilesystemCheck::FILES_AND_DIRECTORIES) {
		for (const auto& directory : platform::listDirectories(folder)) {
			if (StringRef(directory).endsWith(suffix)) {
				files.push_back(directory);
			}
		}
	}

	for (int idx = 0; idx < files.size(); idx++) {
		DiskStore store;
		store.storeType = type;

		StringRef filename = StringRef(files[idx]);
		Standalone<StringRef> prefix;
		if (filename.startsWith(fileStoragePrefix)) {
			store.storedComponent = DiskStore::Storage;
			prefix = fileStoragePrefix;
		} else if (filename.startsWith(testingStoragePrefix)) {
			store.storedComponent = DiskStore::Storage;
			prefix = testingStoragePrefix;
		} else if (filename.startsWith(fileVersionedLogDataPrefix)) {
			store.storedComponent = DiskStore::TLogData;
			// Use the option string that's in the file rather than tLogOptions.toPrefix(),
			// because they might be different if a new option was introduced in this version.
			StringRef optionsString = filename.removePrefix(fileVersionedLogDataPrefix).eat("-");
			TraceEvent("DiskStoreVersioned").detail("Filename", filename);
			ErrorOr<TLogOptions> tLogOptions = TLogOptions::FromStringRef(optionsString);
			if (tLogOptions.isError()) {
				TraceEvent(SevWarn, "DiskStoreMalformedFilename").detail("Filename", filename);
				continue;
			}
			TraceEvent("DiskStoreVersionedSuccess").detail("Filename", filename);
			store.tLogOptions = tLogOptions.get();
			prefix = filename.substr(0, fileVersionedLogDataPrefix.size() + optionsString.size() + 1);
		} else if (filename.startsWith(fileLogDataPrefix)) {
			TraceEvent("DiskStoreUnversioned").detail("Filename", filename);
			store.storedComponent = DiskStore::TLogData;
			store.tLogOptions.version = TLogVersion::V2;
			store.tLogOptions.spillType = TLogSpillType::VALUE;
			prefix = fileLogDataPrefix;
		} else {
			continue;
		}

		store.storeID = UID::fromString(files[idx].substr(prefix.size(), 32));
		store.filename = filenameFromSample(type, folder, files[idx]);
		result.push_back(store);
	}
	return result;
}

std::vector<DiskStore> getDiskStores(std::string folder) {
	auto result = getDiskStores(folder, bTreeV1Suffix.suffix, bTreeV1Suffix.type, bTreeV1Suffix.check);
	auto result1 = getDiskStores(folder, bTreeV2Suffix.suffix, bTreeV2Suffix.type, bTreeV2Suffix.check);
	result.insert(result.end(), result1.begin(), result1.end());
	auto result2 = getDiskStores(folder, memorySuffix.suffix, memorySuffix.type, memorySuffix.check);
	result.insert(result.end(), result2.begin(), result2.end());
	auto result3 = getDiskStores(folder, redwoodSuffix.suffix, redwoodSuffix.type, redwoodSuffix.check);
	result.insert(result.end(), result3.begin(), result3.end());
	auto result4 = getDiskStores(folder, memoryRTSuffix.suffix, memoryRTSuffix.type, memoryRTSuffix.check);
	result.insert(result.end(), result4.begin(), result4.end());
	auto result5 = getDiskStores(folder, rocksdbSuffix.suffix, rocksdbSuffix.type, rocksdbSuffix.check);
	result.insert(result.end(), result5.begin(), result5.end());
	return result;
}

// Register the worker interf to cluster controller (cc) and
// re-register the worker when key roles interface, e.g., cc, dd, ratekeeper, change.
ACTOR Future<Void> registrationClient(
    Reference<AsyncVar<Optional<ClusterControllerFullInterface>> const> ccInterface,
    WorkerInterface interf,
    Reference<AsyncVar<ClusterControllerPriorityInfo>> asyncPriorityInfo,
    ProcessClass initialClass,
    Reference<AsyncVar<Optional<DataDistributorInterface>> const> ddInterf,
    Reference<AsyncVar<Optional<RatekeeperInterface>> const> rkInterf,
    Reference<AsyncVar<Optional<std::pair<int64_t, BlobManagerInterface>>> const> bmInterf,
    Reference<AsyncVar<Optional<EncryptKeyProxyInterface>> const> ekpInterf,
    Reference<AsyncVar<bool> const> degraded,
    Reference<IClusterConnectionRecord> connRecord,
    Reference<AsyncVar<std::set<std::string>> const> issues,
    Reference<ConfigNode> configNode,
    Reference<LocalConfiguration> localConfig,
    Reference<AsyncVar<ServerDBInfo>> dbInfo) {
	// Keeps the cluster controller (as it may be re-elected) informed that this worker exists
	// The cluster controller uses waitFailureClient to find out if we die, and returns from registrationReply
	// (requiring us to re-register) The registration request piggybacks optional distributor interface if it exists.
	state Generation requestGeneration = 0;
	state ProcessClass processClass = initialClass;
	state Reference<AsyncVar<Optional<std::pair<uint16_t, StorageServerInterface>>>> scInterf(
	    new AsyncVar<Optional<std::pair<uint16_t, StorageServerInterface>>>());
	state Future<Void> cacheProcessFuture;
	state Future<Void> cacheErrorsFuture;
	state Optional<double> incorrectTime;
	state bool firstReg = true;
	loop {
		state ClusterConnectionString storedConnectionString;
		state bool upToDate = true;
		if (connRecord) {
			bool upToDateResult = wait(connRecord->upToDate(storedConnectionString));
			upToDate = upToDateResult;
		}
		if (upToDate) {
			incorrectTime = Optional<double>();
		}

		RegisterWorkerRequest request(interf,
		                              initialClass,
		                              processClass,
		                              asyncPriorityInfo->get(),
		                              requestGeneration++,
		                              ddInterf->get(),
		                              rkInterf->get(),
		                              bmInterf->get().present() ? bmInterf->get().get().second
		                                                        : Optional<BlobManagerInterface>(),
		                              ekpInterf->get(),
		                              degraded->get(),
		                              localConfig->lastSeenVersion(),
		                              localConfig->configClassSet());

		for (auto const& i : issues->get()) {
			request.issues.push_back_deep(request.issues.arena(), i);
		}

		if (!upToDate) {
			request.issues.push_back_deep(request.issues.arena(), LiteralStringRef("incorrect_cluster_file_contents"));
			std::string connectionString = connRecord->getConnectionString().toString();
			if (!incorrectTime.present()) {
				incorrectTime = now();
			}

			// Don't log a SevWarnAlways initially to account for transient issues (e.g. someone else changing
			// the file right before us)
			TraceEvent(now() - incorrectTime.get() > 300 ? SevWarnAlways : SevWarn, "IncorrectClusterFileContents")
			    .detail("ClusterFile", connRecord->toString())
			    .detail("StoredConnectionString", storedConnectionString.toString())
			    .detail("CurrentConnectionString", connectionString);
		}
		auto peers = FlowTransport::transport().getIncompatiblePeers();
		for (auto it = peers->begin(); it != peers->end();) {
			if (now() - it->second.second > FLOW_KNOBS->INCOMPATIBLE_PEER_DELAY_BEFORE_LOGGING) {
				request.incompatiblePeers.push_back(it->first);
				it = peers->erase(it);
			} else {
				it++;
			}
		}

		state bool ccInterfacePresent = ccInterface->get().present();
		if (ccInterfacePresent) {
			request.requestDbInfo = (ccInterface->get().get().id() != dbInfo->get().clusterInterface.id());
			if (firstReg) {
				request.requestDbInfo = true;
				firstReg = false;
			}
		}
		state Future<RegisterWorkerReply> registrationReply =
		    ccInterfacePresent ? brokenPromiseToNever(ccInterface->get().get().registerWorker.getReply(request))
		                       : Never();
		state double startTime = now();
		loop choose {
			when(RegisterWorkerReply reply = wait(registrationReply)) {
				processClass = reply.processClass;
				asyncPriorityInfo->set(reply.priorityInfo);
				TraceEvent("WorkerRegisterReply")
				    .detail("CCID", ccInterface->get().get().id())
				    .detail("ProcessClass", reply.processClass.toString());
				break;
			}
			when(wait(delay(SERVER_KNOBS->UNKNOWN_CC_TIMEOUT))) {
				if (!ccInterfacePresent) {
					TraceEvent(SevWarn, "WorkerRegisterTimeout").detail("WaitTime", now() - startTime);
				}
			}
			when(wait(ccInterface->onChange())) { break; }
			when(wait(ddInterf->onChange())) { break; }
			when(wait(rkInterf->onChange())) { break; }
			when(wait(bmInterf->onChange())) { break; }
			when(wait(ekpInterf->onChange())) { break; }
			when(wait(degraded->onChange())) { break; }
			when(wait(FlowTransport::transport().onIncompatibleChanged())) { break; }
			when(wait(issues->onChange())) { break; }
		}
	}
}

// Returns true if `address` is used in the db (indicated by `dbInfo`) transaction system and in the db's primary DC.
bool addressInDbAndPrimaryDc(const NetworkAddress& address, Reference<AsyncVar<ServerDBInfo> const> dbInfo) {
	const auto& dbi = dbInfo->get();

	if (dbi.master.addresses().contains(address)) {
		return true;
	}

	if (dbi.distributor.present() && dbi.distributor.get().address() == address) {
		return true;
	}

	if (dbi.ratekeeper.present() && dbi.ratekeeper.get().address() == address) {
		return true;
	}

	if (dbi.blobManager.present() && dbi.blobManager.get().address() == address) {
		return true;
	}

	if (dbi.encryptKeyProxy.present() && dbi.encryptKeyProxy.get().address() == address) {
		return true;
	}

	for (const auto& resolver : dbi.resolvers) {
		if (resolver.address() == address) {
			return true;
		}
	}

	for (const auto& grvProxy : dbi.client.grvProxies) {
		if (grvProxy.addresses().contains(address)) {
			return true;
		}
	}

	for (const auto& commitProxy : dbi.client.commitProxies) {
		if (commitProxy.addresses().contains(address)) {
			return true;
		}
	}

	auto localityIsInPrimaryDc = [&dbInfo](const LocalityData& locality) {
		return locality.dcId() == dbInfo->get().master.locality.dcId();
	};

	for (const auto& logSet : dbi.logSystemConfig.tLogs) {
		for (const auto& tlog : logSet.tLogs) {
			if (!tlog.present()) {
				continue;
			}

			if (!localityIsInPrimaryDc(tlog.interf().filteredLocality)) {
				continue;
			}

			if (tlog.interf().addresses().contains(address)) {
				return true;
			}
		}
	}

	return false;
}

bool addressesInDbAndPrimaryDc(const NetworkAddressList& addresses, Reference<AsyncVar<ServerDBInfo> const> dbInfo) {
	return addressInDbAndPrimaryDc(addresses.address, dbInfo) ||
	       (addresses.secondaryAddress.present() && addressInDbAndPrimaryDc(addresses.secondaryAddress.get(), dbInfo));
}

namespace {

TEST_CASE("/fdbserver/worker/addressInDbAndPrimaryDc") {
	// Setup a ServerDBInfo for test.
	ServerDBInfo testDbInfo;
	LocalityData testLocal;
	testLocal.set(LiteralStringRef("dcid"), StringRef(std::to_string(1)));
	testDbInfo.master.locality = testLocal;

	// Manually set up a master address.
	NetworkAddress testAddress(IPAddress(0x13131313), 1);
	testDbInfo.master.getCommitVersion =
	    RequestStream<struct GetCommitVersionRequest>(Endpoint({ testAddress }, UID(1, 2)));

	// First, create an empty TLogInterface, and check that it shouldn't be considered as in primary DC.
	testDbInfo.logSystemConfig.tLogs.push_back(TLogSet());
	testDbInfo.logSystemConfig.tLogs.back().tLogs.push_back(OptionalInterface<TLogInterface>());
	ASSERT(!addressInDbAndPrimaryDc(g_network->getLocalAddress(), makeReference<AsyncVar<ServerDBInfo>>(testDbInfo)));

	// Create a remote TLog. Although the remote TLog also uses the local address, it shouldn't be considered as
	// in primary DC given the remote locality.
	LocalityData fakeRemote;
	fakeRemote.set(LiteralStringRef("dcid"), StringRef(std::to_string(2)));
	TLogInterface remoteTlog(fakeRemote);
	remoteTlog.initEndpoints();
	testDbInfo.logSystemConfig.tLogs.back().tLogs.push_back(OptionalInterface(remoteTlog));
	ASSERT(!addressInDbAndPrimaryDc(g_network->getLocalAddress(), makeReference<AsyncVar<ServerDBInfo>>(testDbInfo)));

	// Next, create a local TLog. Now, the local address should be considered as in local DC.
	TLogInterface localTlog(testLocal);
	localTlog.initEndpoints();
	testDbInfo.logSystemConfig.tLogs.back().tLogs.push_back(OptionalInterface(localTlog));
	ASSERT(addressInDbAndPrimaryDc(g_network->getLocalAddress(), makeReference<AsyncVar<ServerDBInfo>>(testDbInfo)));

	// Use the master's address to test, which should be considered as in local DC.
	testDbInfo.logSystemConfig.tLogs.clear();
	ASSERT(addressInDbAndPrimaryDc(testAddress, makeReference<AsyncVar<ServerDBInfo>>(testDbInfo)));

	// Last, tests that proxies included in the ClientDbInfo are considered as local.
	NetworkAddress grvProxyAddress(IPAddress(0x26262626), 1);
	GrvProxyInterface grvProxyInterf;
	grvProxyInterf.getConsistentReadVersion =
	    RequestStream<struct GetReadVersionRequest>(Endpoint({ grvProxyAddress }, UID(1, 2)));
	testDbInfo.client.grvProxies.push_back(grvProxyInterf);
	ASSERT(addressInDbAndPrimaryDc(grvProxyAddress, makeReference<AsyncVar<ServerDBInfo>>(testDbInfo)));

	NetworkAddress commitProxyAddress(IPAddress(0x37373737), 1);
	CommitProxyInterface commitProxyInterf;
	commitProxyInterf.commit =
	    RequestStream<struct CommitTransactionRequest>(Endpoint({ commitProxyAddress }, UID(1, 2)));
	testDbInfo.client.commitProxies.push_back(commitProxyInterf);
	ASSERT(addressInDbAndPrimaryDc(commitProxyAddress, makeReference<AsyncVar<ServerDBInfo>>(testDbInfo)));

	return Void();
}

} // namespace

bool addressInDbAndRemoteDc(const NetworkAddress& address, Reference<AsyncVar<ServerDBInfo> const> dbInfo) {
	const auto& dbi = dbInfo->get();

	for (const auto& logSet : dbi.logSystemConfig.tLogs) {
		if (logSet.isLocal || logSet.locality == tagLocalitySatellite) {
			continue;
		}
		for (const auto& tlog : logSet.tLogs) {
			if (tlog.present() && tlog.interf().addresses().contains(address)) {
				return true;
			}
		}

		for (const auto& logRouter : logSet.logRouters) {
			if (logRouter.present() && logRouter.interf().addresses().contains(address)) {
				return true;
			}
		}
	}

	return false;
}

bool addressesInDbAndRemoteDc(const NetworkAddressList& addresses, Reference<AsyncVar<ServerDBInfo> const> dbInfo) {
	return addressInDbAndRemoteDc(addresses.address, dbInfo) ||
	       (addresses.secondaryAddress.present() && addressInDbAndRemoteDc(addresses.secondaryAddress.get(), dbInfo));
}

namespace {

TEST_CASE("/fdbserver/worker/addressInDbAndRemoteDc") {
	// Setup a ServerDBInfo for test.
	ServerDBInfo testDbInfo;
	LocalityData testLocal;
	testLocal.set(LiteralStringRef("dcid"), StringRef(std::to_string(1)));
	testDbInfo.master.locality = testLocal;

	// First, create an empty TLogInterface, and check that it shouldn't be considered as in remote DC.
	testDbInfo.logSystemConfig.tLogs.push_back(TLogSet());
	testDbInfo.logSystemConfig.tLogs.back().isLocal = true;
	testDbInfo.logSystemConfig.tLogs.back().tLogs.push_back(OptionalInterface<TLogInterface>());
	ASSERT(!addressInDbAndRemoteDc(g_network->getLocalAddress(), makeReference<AsyncVar<ServerDBInfo>>(testDbInfo)));

	TLogInterface localTlog(testLocal);
	localTlog.initEndpoints();
	testDbInfo.logSystemConfig.tLogs.back().tLogs.push_back(OptionalInterface(localTlog));
	ASSERT(!addressInDbAndRemoteDc(g_network->getLocalAddress(), makeReference<AsyncVar<ServerDBInfo>>(testDbInfo)));

	// Create a remote TLog, and it should be considered as in remote DC.
	LocalityData fakeRemote;
	fakeRemote.set(LiteralStringRef("dcid"), StringRef(std::to_string(2)));
	TLogInterface remoteTlog(fakeRemote);
	remoteTlog.initEndpoints();

	testDbInfo.logSystemConfig.tLogs.push_back(TLogSet());
	testDbInfo.logSystemConfig.tLogs.back().isLocal = false;
	testDbInfo.logSystemConfig.tLogs.back().tLogs.push_back(OptionalInterface(remoteTlog));
	ASSERT(addressInDbAndRemoteDc(g_network->getLocalAddress(), makeReference<AsyncVar<ServerDBInfo>>(testDbInfo)));

	// Create a remote log router, and it should be considered as in remote DC.
	NetworkAddress logRouterAddress(IPAddress(0x26262626), 1);
	TLogInterface remoteLogRouter(fakeRemote);
	remoteLogRouter.initEndpoints();
	remoteLogRouter.peekMessages = RequestStream<struct TLogPeekRequest>(Endpoint({ logRouterAddress }, UID(1, 2)));
	testDbInfo.logSystemConfig.tLogs.back().logRouters.push_back(OptionalInterface(remoteLogRouter));
	ASSERT(addressInDbAndRemoteDc(logRouterAddress, makeReference<AsyncVar<ServerDBInfo>>(testDbInfo)));

	// Create a satellite tlog, and it shouldn't be considered as in remote DC.
	testDbInfo.logSystemConfig.tLogs.push_back(TLogSet());
	testDbInfo.logSystemConfig.tLogs.back().locality = tagLocalitySatellite;
	NetworkAddress satelliteTLogAddress(IPAddress(0x13131313), 1);
	TLogInterface satelliteTLog(fakeRemote);
	satelliteTLog.initEndpoints();
	satelliteTLog.peekMessages = RequestStream<struct TLogPeekRequest>(Endpoint({ satelliteTLogAddress }, UID(1, 2)));
	testDbInfo.logSystemConfig.tLogs.back().tLogs.push_back(OptionalInterface(satelliteTLog));
	ASSERT(!addressInDbAndRemoteDc(satelliteTLogAddress, makeReference<AsyncVar<ServerDBInfo>>(testDbInfo)));

	return Void();
}

} // namespace

// The actor that actively monitors the health of local and peer servers, and reports anomaly to the cluster controller.
ACTOR Future<Void> healthMonitor(Reference<AsyncVar<Optional<ClusterControllerFullInterface>> const> ccInterface,
                                 WorkerInterface interf,
                                 LocalityData locality,
                                 Reference<AsyncVar<ServerDBInfo> const> dbInfo) {
	loop {
		Future<Void> nextHealthCheckDelay = Never();
		if (dbInfo->get().recoveryState >= RecoveryState::ACCEPTING_COMMITS && ccInterface->get().present()) {
			nextHealthCheckDelay = delay(SERVER_KNOBS->WORKER_HEALTH_MONITOR_INTERVAL);
			const auto& allPeers = FlowTransport::transport().getAllPeers();
			UpdateWorkerHealthRequest req;

			bool workerInDb = false;
			bool workerInPrimary = false;
			if (addressesInDbAndPrimaryDc(interf.addresses(), dbInfo)) {
				workerInDb = true;
				workerInPrimary = true;
			} else if (addressesInDbAndRemoteDc(interf.addresses(), dbInfo)) {
				workerInDb = true;
				workerInPrimary = false;
			}

			if (workerInDb) {
				for (const auto& [address, peer] : allPeers) {
					if (peer->pingLatencies.getPopulationSize() < SERVER_KNOBS->PEER_LATENCY_CHECK_MIN_POPULATION) {
						// Ignore peers that don't have enough samples.
						// TODO(zhewu): Currently, FlowTransport latency monitor clears ping latency samples on a
						// regular
						//              basis, which may affect the measurement count. Currently,
						//              WORKER_HEALTH_MONITOR_INTERVAL is much smaller than the ping clearance interval,
						//              so it may be ok. If this ends to be a problem, we need to consider keep track of
						//              last ping latencies logged.
						continue;
					}

					if ((workerInPrimary && addressInDbAndPrimaryDc(address, dbInfo)) ||
					    (!workerInPrimary && addressInDbAndRemoteDc(address, dbInfo))) {
						// Only monitoring the servers that in the primary or remote DC's transaction systems.
						// Note that currently we are not monitor storage servers, since lagging in storage servers
						// today already can trigger server exclusion by data distributor.

						if (peer->pingLatencies.percentile(SERVER_KNOBS->PEER_LATENCY_DEGRADATION_PERCENTILE) >
						        SERVER_KNOBS->PEER_LATENCY_DEGRADATION_THRESHOLD ||
						    peer->timeoutCount / (double)(peer->pingLatencies.getPopulationSize()) >
						        SERVER_KNOBS->PEER_TIMEOUT_PERCENTAGE_DEGRADATION_THRESHOLD) {
							// This is a degraded peer.
							TraceEvent("HealthMonitorDetectDegradedPeer")
							    .suppressFor(30)
							    .detail("Peer", address)
							    .detail("Elapsed", now() - peer->lastLoggedTime)
							    .detail("MinLatency", peer->pingLatencies.min())
							    .detail("MaxLatency", peer->pingLatencies.max())
							    .detail("MeanLatency", peer->pingLatencies.mean())
							    .detail("MedianLatency", peer->pingLatencies.median())
							    .detail("CheckedPercentile", SERVER_KNOBS->PEER_LATENCY_DEGRADATION_PERCENTILE)
							    .detail(
							        "CheckedPercentileLatency",
							        peer->pingLatencies.percentile(SERVER_KNOBS->PEER_LATENCY_DEGRADATION_PERCENTILE))
							    .detail("Count", peer->pingLatencies.getPopulationSize())
							    .detail("TimeoutCount", peer->timeoutCount);

							req.degradedPeers.push_back(address);
						}
					}
				}
			}

			if (!req.degradedPeers.empty()) {
				req.address = FlowTransport::transport().getLocalAddress();
				ccInterface->get().get().updateWorkerHealth.send(req);
			}
		}
		choose {
			when(wait(nextHealthCheckDelay)) {}
			when(wait(ccInterface->onChange())) {}
			when(wait(dbInfo->onChange())) {}
		}
	}
}

#if (defined(__linux__) || defined(__FreeBSD__)) && defined(USE_GPERFTOOLS)
// A set of threads that should be profiled
std::set<std::thread::id> profiledThreads;

// Returns whether or not a given thread should be profiled
int filter_in_thread(void* arg) {
	return profiledThreads.count(std::this_thread::get_id()) > 0 ? 1 : 0;
}
#endif

// Enables the calling thread to be profiled
void registerThreadForProfiling() {
#if (defined(__linux__) || defined(__FreeBSD__)) && defined(USE_GPERFTOOLS)
	// Not sure if this is actually needed, but a call to backtrace was advised here:
	// http://groups.google.com/group/google-perftools/browse_thread/thread/0dfd74532e038eb8/2686d9f24ac4365f?pli=1
	profiledThreads.insert(std::this_thread::get_id());
	const int num_levels = 100;
	void* pc[num_levels];
	backtrace(pc, num_levels);
#endif
}

// Starts or stops the CPU profiler
void updateCpuProfiler(ProfilerRequest req) {
	switch (req.type) {
	case ProfilerRequest::Type::GPROF:
#if (defined(__linux__) || defined(__FreeBSD__)) && defined(USE_GPERFTOOLS) && !defined(VALGRIND)
		switch (req.action) {
		case ProfilerRequest::Action::ENABLE: {
			const char* path = (const char*)req.outputFile.begin();
			ProfilerOptions* options = new ProfilerOptions();
			options->filter_in_thread = &filter_in_thread;
			options->filter_in_thread_arg = nullptr;
			ProfilerStartWithOptions(path, options);
			break;
		}
		case ProfilerRequest::Action::DISABLE:
			ProfilerStop();
			break;
		case ProfilerRequest::Action::RUN:
			ASSERT(false); // User should have called runProfiler.
			break;
		}
#endif
		break;
	case ProfilerRequest::Type::FLOW:
		switch (req.action) {
		case ProfilerRequest::Action::ENABLE:
			startProfiling(g_network, {}, req.outputFile);
			break;
		case ProfilerRequest::Action::DISABLE:
			stopProfiling();
			break;
		case ProfilerRequest::Action::RUN:
			ASSERT(false); // User should have called runProfiler.
			break;
		}
		break;
	default:
		ASSERT(false);
		break;
	}
}

ACTOR Future<Void> runCpuProfiler(ProfilerRequest req) {
	if (req.action == ProfilerRequest::Action::RUN) {
		req.action = ProfilerRequest::Action::ENABLE;
		updateCpuProfiler(req);
		wait(delay(req.duration));
		req.action = ProfilerRequest::Action::DISABLE;
		updateCpuProfiler(req);
		return Void();
	} else {
		updateCpuProfiler(req);
		return Void();
	}
}

void runHeapProfiler(const char* msg) {
#if defined(__linux__) && defined(USE_GPERFTOOLS) && !defined(VALGRIND)
	if (IsHeapProfilerRunning()) {
		HeapProfilerDump(msg);
	} else {
		TraceEvent("ProfilerError").detail("Message", "HeapProfiler not running");
	}
#else
	TraceEvent("ProfilerError").detail("Message", "HeapProfiler Unsupported");
#endif
}

ACTOR Future<Void> runProfiler(ProfilerRequest req) {
	if (req.type == ProfilerRequest::Type::GPROF_HEAP) {
		runHeapProfiler("User triggered heap dump");
	} else {
		wait(runCpuProfiler(req));
	}

	return Void();
}

bool checkHighMemory(int64_t threshold, bool* error) {
#if defined(__linux__) && defined(USE_GPERFTOOLS) && !defined(VALGRIND)
	*error = false;
	uint64_t page_size = sysconf(_SC_PAGESIZE);
	int fd = open("/proc/self/statm", O_RDONLY | O_CLOEXEC);
	if (fd < 0) {
		TraceEvent("OpenStatmFileFailure").log();
		*error = true;
		return false;
	}

	const int buf_sz = 256;
	char stat_buf[buf_sz];
	ssize_t stat_nread = read(fd, stat_buf, buf_sz);
	if (stat_nread < 0) {
		TraceEvent("ReadStatmFileFailure").log();
		*error = true;
		return false;
	}

	uint64_t vmsize, rss;
	sscanf(stat_buf, "%lu %lu", &vmsize, &rss);
	rss *= page_size;
	if (rss >= threshold) {
		return true;
	}
#else
	TraceEvent("CheckHighMemoryUnsupported").log();
	*error = true;
#endif
	return false;
}

// Runs heap profiler when RSS memory usage is high.
ACTOR Future<Void> monitorHighMemory(int64_t threshold) {
	if (threshold <= 0)
		return Void();

	loop {
		bool err = false;
		bool highmem = checkHighMemory(threshold, &err);
		if (err)
			break;

		if (highmem)
			runHeapProfiler("Highmem heap dump");
		wait(delay(SERVER_KNOBS->HEAP_PROFILER_INTERVAL));
	}
	return Void();
}

struct TrackRunningStorage {
	UID self;
	KeyValueStoreType storeType;
	std::set<std::pair<UID, KeyValueStoreType>>* runningStorages;
	TrackRunningStorage(UID self,
	                    KeyValueStoreType storeType,
	                    std::set<std::pair<UID, KeyValueStoreType>>* runningStorages)
	  : self(self), storeType(storeType), runningStorages(runningStorages) {
		runningStorages->emplace(self, storeType);
	}
	~TrackRunningStorage() { runningStorages->erase(std::make_pair(self, storeType)); };
};

ACTOR Future<Void> storageServerRollbackRebooter(std::set<std::pair<UID, KeyValueStoreType>>* runningStorages,
                                                 Future<Void> prevStorageServer,
                                                 KeyValueStoreType storeType,
                                                 std::string filename,
                                                 UID id,
                                                 LocalityData locality,
                                                 bool isTss,
                                                 Reference<AsyncVar<ServerDBInfo> const> db,
                                                 std::string folder,
                                                 ActorCollection* filesClosed,
                                                 int64_t memoryLimit,
                                                 IKeyValueStore* store) {
	state TrackRunningStorage _(id, storeType, runningStorages);
	loop {
		ErrorOr<Void> e = wait(errorOr(prevStorageServer));
		if (!e.isError())
			return Void();
		else if (e.getError().code() != error_code_please_reboot)
			throw e.getError();

		TraceEvent("StorageServerRequestedReboot", id).log();

		StorageServerInterface recruited;
		recruited.uniqueID = id;
		recruited.locality = locality;
		recruited.tssPairID =
		    isTss ? Optional<UID>(UID()) : Optional<UID>(); // set this here since we use its presence to determine
		                                                    // whether this server is a tss or not
		recruited.initEndpoints();

		DUMPTOKEN(recruited.getValue);
		DUMPTOKEN(recruited.getKey);
		DUMPTOKEN(recruited.getKeyValues);
		DUMPTOKEN(recruited.getMappedKeyValues);
		DUMPTOKEN(recruited.getShardState);
		DUMPTOKEN(recruited.waitMetrics);
		DUMPTOKEN(recruited.splitMetrics);
		DUMPTOKEN(recruited.getReadHotRanges);
		DUMPTOKEN(recruited.getRangeSplitPoints);
		DUMPTOKEN(recruited.getStorageMetrics);
		DUMPTOKEN(recruited.waitFailure);
		DUMPTOKEN(recruited.getQueuingMetrics);
		DUMPTOKEN(recruited.getKeyValueStoreType);
		DUMPTOKEN(recruited.watchValue);
		DUMPTOKEN(recruited.getKeyValuesStream);
<<<<<<< HEAD
=======
		DUMPTOKEN(recruited.getMappedKeyValues);
>>>>>>> d956b00c

		prevStorageServer =
		    storageServer(store, recruited, db, folder, Promise<Void>(), Reference<IClusterConnectionRecord>(nullptr));
		prevStorageServer = handleIOErrors(prevStorageServer, store, id, store->onClosed());
	}
}

ACTOR Future<Void> storageCacheRollbackRebooter(Future<Void> prevStorageCache,
                                                UID id,
                                                LocalityData locality,
                                                Reference<AsyncVar<ServerDBInfo> const> db) {
	loop {
		ErrorOr<Void> e = wait(errorOr(prevStorageCache));
		if (!e.isError()) {
			TraceEvent("StorageCacheRequestedReboot1", id).log();
			return Void();
		} else if (e.getError().code() != error_code_please_reboot &&
		           e.getError().code() != error_code_worker_removed) {
			TraceEvent("StorageCacheRequestedReboot2", id).detail("Code", e.getError().code());
			throw e.getError();
		}

		TraceEvent("StorageCacheRequestedReboot", id).log();

		StorageServerInterface recruited;
		recruited.uniqueID = deterministicRandom()->randomUniqueID(); // id;
		recruited.locality = locality;
		recruited.initEndpoints();

		DUMPTOKEN(recruited.getValue);
		DUMPTOKEN(recruited.getKey);
		DUMPTOKEN(recruited.getKeyValues);
		DUMPTOKEN(recruited.getShardState);
		DUMPTOKEN(recruited.waitMetrics);
		DUMPTOKEN(recruited.splitMetrics);
		DUMPTOKEN(recruited.getStorageMetrics);
		DUMPTOKEN(recruited.waitFailure);
		DUMPTOKEN(recruited.getQueuingMetrics);
		DUMPTOKEN(recruited.getKeyValueStoreType);
		DUMPTOKEN(recruited.watchValue);

		prevStorageCache = storageCacheServer(recruited, 0, db);
	}
}

// FIXME:  This will not work correctly in simulation as all workers would share the same roles map
std::set<std::pair<std::string, std::string>> g_roles;

Standalone<StringRef> roleString(std::set<std::pair<std::string, std::string>> roles, bool with_ids) {
	std::string result;
	for (auto& r : roles) {
		if (!result.empty())
			result.append(",");
		result.append(r.first);
		if (with_ids) {
			result.append(":");
			result.append(r.second);
		}
	}
	return StringRef(result);
}

void startRole(const Role& role,
               UID roleId,
               UID workerId,
               const std::map<std::string, std::string>& details,
               const std::string& origination) {
	if (role.includeInTraceRoles) {
		addTraceRole(role.abbreviation);
	}

	TraceEvent ev("Role", roleId);
	ev.detail("As", role.roleName)
	    .detail("Transition", "Begin")
	    .detail("Origination", origination)
	    .detail("OnWorker", workerId);
	for (auto it = details.begin(); it != details.end(); it++)
		ev.detail(it->first.c_str(), it->second);

	ev.trackLatest(roleId.shortString() + ".Role");

	// Update roles map, log Roles metrics
	g_roles.insert({ role.roleName, roleId.shortString() });
	StringMetricHandle(LiteralStringRef("Roles")) = roleString(g_roles, false);
	StringMetricHandle(LiteralStringRef("RolesWithIDs")) = roleString(g_roles, true);
	if (g_network->isSimulated())
		g_simulator.addRole(g_network->getLocalAddress(), role.roleName);
}

void endRole(const Role& role, UID id, std::string reason, bool ok, Error e) {
	{
		TraceEvent ev("Role", id);
		if (e.code() != invalid_error_code)
			ev.errorUnsuppressed(e);
		ev.detail("Transition", "End").detail("As", role.roleName).detail("Reason", reason);

		ev.trackLatest(id.shortString() + ".Role");
	}

	if (!ok) {
		std::string type = role.roleName + "Failed";

		TraceEvent err(SevError, type.c_str(), id);
		if (e.code() != invalid_error_code) {
			err.errorUnsuppressed(e);
		}
		err.detail("Reason", reason);
	}

	latestEventCache.clear(id.shortString());

	// Update roles map, log Roles metrics
	g_roles.erase({ role.roleName, id.shortString() });
	StringMetricHandle(LiteralStringRef("Roles")) = roleString(g_roles, false);
	StringMetricHandle(LiteralStringRef("RolesWithIDs")) = roleString(g_roles, true);
	if (g_network->isSimulated())
		g_simulator.removeRole(g_network->getLocalAddress(), role.roleName);

	if (role.includeInTraceRoles) {
		removeTraceRole(role.abbreviation);
	}
}

ACTOR Future<Void> traceRole(Role role, UID roleId) {
	loop {
		wait(delay(SERVER_KNOBS->WORKER_LOGGING_INTERVAL));
		TraceEvent("Role", roleId).detail("Transition", "Refresh").detail("As", role.roleName);
	}
}

ACTOR Future<Void> workerSnapCreate(WorkerSnapRequest snapReq, Standalone<StringRef> snapFolder) {
	state ExecCmdValueString snapArg(snapReq.snapPayload);
	try {
		int err = wait(execHelper(&snapArg, snapReq.snapUID, snapFolder.toString(), snapReq.role.toString()));
		std::string uidStr = snapReq.snapUID.toString();
		TraceEvent("ExecTraceWorker")
		    .detail("Uid", uidStr)
		    .detail("Status", err)
		    .detail("Role", snapReq.role)
		    .detail("Value", snapFolder)
		    .detail("ExecPayload", snapReq.snapPayload);
		if (err != 0) {
			throw operation_failed();
		}
		if (snapReq.role.toString() == "storage") {
			printStorageVersionInfo();
		}
		snapReq.reply.send(Void());
	} catch (Error& e) {
		TraceEvent("ExecHelperError").errorUnsuppressed(e);
		if (e.code() != error_code_operation_cancelled) {
			snapReq.reply.sendError(e);
		} else {
			throw e;
		}
	}
	return Void();
}

// TODO: `issues` is right now only updated by `monitorTraceLogIssues` and thus is being `set` on every update.
// It could be changed to `insert` and `trigger` later if we want to use it as a generic way for the caller of this
// function to report issues to cluster controller.
ACTOR Future<Void> monitorTraceLogIssues(Reference<AsyncVar<std::set<std::string>>> issues) {
	state bool pingTimeout = false;
	loop {
		wait(delay(SERVER_KNOBS->TRACE_LOG_FLUSH_FAILURE_CHECK_INTERVAL_SECONDS));
		Future<Void> pingAck = pingTraceLogWriterThread();
		try {
			wait(timeoutError(pingAck, SERVER_KNOBS->TRACE_LOG_PING_TIMEOUT_SECONDS));
		} catch (Error& e) {
			if (e.code() == error_code_timed_out) {
				pingTimeout = true;
			} else {
				throw;
			}
		}
		std::set<std::string> _issues;
		retrieveTraceLogIssues(_issues);
		if (pingTimeout) {
			// Ping trace log writer thread timeout.
			_issues.insert("trace_log_writer_thread_unresponsive");
			pingTimeout = false;
		}
		issues->set(_issues);
	}
}

class SharedLogsKey {
	TLogVersion logVersion;
	TLogSpillType spillType;
	KeyValueStoreType storeType;

public:
	SharedLogsKey(const TLogOptions& options, KeyValueStoreType kvst)
	  : logVersion(options.version), spillType(options.spillType), storeType(kvst) {
		if (logVersion >= TLogVersion::V5)
			spillType = TLogSpillType::UNSET;
	}

	bool operator<(const SharedLogsKey& other) const {
		return std::tie(logVersion, spillType, storeType) <
		       std::tie(other.logVersion, other.spillType, other.storeType);
	}
};

struct SharedLogsValue {
	Future<Void> actor = Void();
	UID uid = UID();
	PromiseStream<InitializeTLogRequest> requests;

	SharedLogsValue() = default;
	SharedLogsValue(Future<Void> actor, UID uid, PromiseStream<InitializeTLogRequest> requests)
	  : actor(actor), uid(uid), requests(requests) {}
};

ACTOR Future<Void> chaosMetricsLogger() {

	auto res = g_network->global(INetwork::enChaosMetrics);
	if (!res)
		return Void();

	state ChaosMetrics* chaosMetrics = static_cast<ChaosMetrics*>(res);
	chaosMetrics->clear();

	loop {
		wait(delay(FLOW_KNOBS->CHAOS_LOGGING_INTERVAL));

		TraceEvent e("ChaosMetrics");
		double elapsed = now() - chaosMetrics->startTime;
		e.detail("Elapsed", elapsed);
		chaosMetrics->getFields(&e);
		e.trackLatest("ChaosMetrics");
		chaosMetrics->clear();
	}
}

// like genericactors setWhenDoneOrError, but we need to take into account the bm epoch. We don't want to reset it if
// this manager was replaced by a later manager (with a higher epoch) on this worker
ACTOR Future<Void> resetBlobManagerWhenDoneOrError(
    Future<Void> blobManagerProcess,
    Reference<AsyncVar<Optional<std::pair<int64_t, BlobManagerInterface>>>> var,
    int64_t epoch) {
	try {
		wait(blobManagerProcess);
	} catch (Error& e) {
		if (e.code() == error_code_actor_cancelled)
			throw;
	}
	if (var->get().present() && var->get().get().first == epoch) {
		var->set(Optional<std::pair<int64_t, BlobManagerInterface>>());
	}
	return Void();
}

ACTOR Future<Void> workerServer(Reference<IClusterConnectionRecord> connRecord,
                                Reference<AsyncVar<Optional<ClusterControllerFullInterface>> const> ccInterface,
                                LocalityData locality,
                                Reference<AsyncVar<ClusterControllerPriorityInfo>> asyncPriorityInfo,
                                ProcessClass initialClass,
                                std::string folder,
                                int64_t memoryLimit,
                                std::string metricsConnFile,
                                std::string metricsPrefix,
                                Promise<Void> recoveredDiskFiles,
                                int64_t memoryProfileThreshold,
                                std::string _coordFolder,
                                std::string whitelistBinPaths,
                                Reference<AsyncVar<ServerDBInfo>> dbInfo,
                                ConfigBroadcastInterface configBroadcastInterface,
                                Reference<ConfigNode> configNode,
                                Reference<LocalConfiguration> localConfig) {
	state PromiseStream<ErrorInfo> errors;
	state Reference<AsyncVar<Optional<DataDistributorInterface>>> ddInterf(
	    new AsyncVar<Optional<DataDistributorInterface>>());
	state Reference<AsyncVar<Optional<RatekeeperInterface>>> rkInterf(new AsyncVar<Optional<RatekeeperInterface>>());
	state Reference<AsyncVar<Optional<std::pair<int64_t, BlobManagerInterface>>>> bmEpochAndInterf(
	    new AsyncVar<Optional<std::pair<int64_t, BlobManagerInterface>>>());
	state Reference<AsyncVar<Optional<EncryptKeyProxyInterface>>> ekpInterf(
	    new AsyncVar<Optional<EncryptKeyProxyInterface>>());
	state Future<Void> handleErrors = workerHandleErrors(errors.getFuture()); // Needs to be stopped last
	state ActorCollection errorForwarders(false);
	state Future<Void> loggingTrigger = Void();
	state double loggingDelay = SERVER_KNOBS->WORKER_LOGGING_INTERVAL;
	state ActorCollection filesClosed(true);
	state Promise<Void> stopping;
	state WorkerCache<InitializeStorageReply> storageCache;
	state Future<Void> metricsLogger;
	state Future<Void> chaosMetricsActor;
	state Reference<AsyncVar<bool>> degraded = FlowTransport::transport().getDegraded();
	// tLogFnForOptions() can return a function that doesn't correspond with the FDB version that the
	// TLogVersion represents.  This can be done if the newer TLog doesn't support a requested option.
	// As (store type, spill type) can map to the same TLogFn across multiple TLogVersions, we need to
	// decide if we should collapse them into the same SharedTLog instance as well.  The answer
	// here is no, so that when running with log_version==3, all files should say V=3.
	state std::map<SharedLogsKey, SharedLogsValue> sharedLogs;
	state Reference<AsyncVar<UID>> activeSharedTLog(new AsyncVar<UID>());
	state WorkerCache<InitializeBackupReply> backupWorkerCache;
	state WorkerCache<InitializeBlobWorkerReply> blobWorkerCache;

	state std::string coordFolder = abspath(_coordFolder);

	state WorkerInterface interf(locality);
	interf.configBroadcastInterface = configBroadcastInterface;
	state std::set<std::pair<UID, KeyValueStoreType>> runningStorages;
	interf.initEndpoints();

	state Reference<AsyncVar<std::set<std::string>>> issues(new AsyncVar<std::set<std::string>>());

	if (FLOW_KNOBS->ENABLE_CHAOS_FEATURES) {
		TraceEvent(SevInfo, "ChaosFeaturesEnabled");
		chaosMetricsActor = chaosMetricsLogger();
	}

	folder = abspath(folder);

	if (metricsPrefix.size() > 0) {
		if (metricsConnFile.size() > 0) {
			try {
				state Database db =
				    Database::createDatabase(metricsConnFile, Database::API_VERSION_LATEST, IsInternal::True, locality);
				metricsLogger = runMetrics(db, KeyRef(metricsPrefix));
			} catch (Error& e) {
				TraceEvent(SevWarnAlways, "TDMetricsBadClusterFile").error(e).detail("ConnFile", metricsConnFile);
			}
		} else {
			auto lockAware = metricsPrefix.size() && metricsPrefix[0] == '\xff' ? LockAware::True : LockAware::False;
			metricsLogger =
			    runMetrics(openDBOnServer(dbInfo, TaskPriority::DefaultEndpoint, lockAware), KeyRef(metricsPrefix));
		}

		GlobalConfig::globalConfig().trigger(samplingFrequency, samplingProfilerUpdateFrequency);
	}

	errorForwarders.add(resetAfter(degraded,
	                               SERVER_KNOBS->DEGRADED_RESET_INTERVAL,
	                               false,
	                               SERVER_KNOBS->DEGRADED_WARNING_LIMIT,
	                               SERVER_KNOBS->DEGRADED_WARNING_RESET_DELAY,
	                               "DegradedReset"));
	errorForwarders.add(loadedPonger(interf.debugPing.getFuture()));
	errorForwarders.add(waitFailureServer(interf.waitFailure.getFuture()));
	errorForwarders.add(monitorTraceLogIssues(issues));
	errorForwarders.add(testerServerCore(interf.testerInterface, connRecord, dbInfo, locality));
	errorForwarders.add(monitorHighMemory(memoryProfileThreshold));

	filesClosed.add(stopping.getFuture());

	initializeSystemMonitorMachineState(SystemMonitorMachineState(
	    folder, locality.dcId(), locality.zoneId(), locality.machineId(), g_network->getLocalAddress().ip));

	{
		auto recruited = interf;
		DUMPTOKEN(recruited.clientInterface.reboot);
		DUMPTOKEN(recruited.clientInterface.profiler);
		DUMPTOKEN(recruited.tLog);
		DUMPTOKEN(recruited.master);
		DUMPTOKEN(recruited.commitProxy);
		DUMPTOKEN(recruited.grvProxy);
		DUMPTOKEN(recruited.resolver);
		DUMPTOKEN(recruited.storage);
		DUMPTOKEN(recruited.debugPing);
		DUMPTOKEN(recruited.coordinationPing);
		DUMPTOKEN(recruited.waitFailure);
		DUMPTOKEN(recruited.setMetricsRate);
		DUMPTOKEN(recruited.eventLogRequest);
		DUMPTOKEN(recruited.traceBatchDumpRequest);
		DUMPTOKEN(recruited.updateServerDBInfo);
	}

	state std::vector<Future<Void>> recoveries;

	try {
		std::vector<DiskStore> stores = getDiskStores(folder);
		bool validateDataFiles = deleteFile(joinPath(folder, validationFilename));
		for (int f = 0; f < stores.size(); f++) {
			DiskStore s = stores[f];
			// FIXME: Error handling
			if (s.storedComponent == DiskStore::Storage) {
				LocalLineage _;
				getCurrentLineage()->modify(&RoleLineage::role) = ProcessClass::ClusterRole::Storage;
				IKeyValueStore* kv =
				    openKVStore(s.storeType, s.filename, s.storeID, memoryLimit, false, validateDataFiles);
				Future<Void> kvClosed = kv->onClosed();
				filesClosed.add(kvClosed);

				// std::string doesn't have startsWith
				std::string tssPrefix = testingStoragePrefix.toString();
				// TODO might be more efficient to mark a boolean on DiskStore in getDiskStores, but that kind of breaks
				// the abstraction since DiskStore also applies to storage cache + tlog
				bool isTss = s.filename.find(tssPrefix) != std::string::npos;
				Role ssRole = isTss ? Role::TESTING_STORAGE_SERVER : Role::STORAGE_SERVER;

				StorageServerInterface recruited;
				recruited.uniqueID = s.storeID;
				recruited.locality = locality;
				recruited.tssPairID =
				    isTss ? Optional<UID>(UID())
				          : Optional<UID>(); // presence of optional is used as source of truth for tss vs not. Value
				                             // gets overridden later in restoreDurableState
				recruited.initEndpoints();

				std::map<std::string, std::string> details;
				details["StorageEngine"] = s.storeType.toString();
				details["IsTSS"] = isTss ? "Yes" : "No";

				startRole(ssRole, recruited.id(), interf.id(), details, "Restored");

				DUMPTOKEN(recruited.getValue);
				DUMPTOKEN(recruited.getKey);
				DUMPTOKEN(recruited.getKeyValues);
				DUMPTOKEN(recruited.getShardState);
				DUMPTOKEN(recruited.waitMetrics);
				DUMPTOKEN(recruited.splitMetrics);
				DUMPTOKEN(recruited.getReadHotRanges);
				DUMPTOKEN(recruited.getRangeSplitPoints);
				DUMPTOKEN(recruited.getStorageMetrics);
				DUMPTOKEN(recruited.waitFailure);
				DUMPTOKEN(recruited.getQueuingMetrics);
				DUMPTOKEN(recruited.getKeyValueStoreType);
				DUMPTOKEN(recruited.watchValue);
				DUMPTOKEN(recruited.getKeyValuesStream);
<<<<<<< HEAD
				DUMPTOKEN(recruited.getKeyValuesAndFlatMap);
				DUMPTOKEN(recruited.changeFeedStream);
				DUMPTOKEN(recruited.changeFeedPop);
				DUMPTOKEN(recruited.changeFeedVersionUpdate);
=======
				DUMPTOKEN(recruited.getMappedKeyValues);
>>>>>>> d956b00c

				Promise<Void> recovery;
				Future<Void> f = storageServer(kv, recruited, dbInfo, folder, recovery, connRecord);
				recoveries.push_back(recovery.getFuture());
				f = handleIOErrors(f, kv, s.storeID, kvClosed);
				f = storageServerRollbackRebooter(&runningStorages,
				                                  f,
				                                  s.storeType,
				                                  s.filename,
				                                  recruited.id(),
				                                  recruited.locality,
				                                  isTss,
				                                  dbInfo,
				                                  folder,
				                                  &filesClosed,
				                                  memoryLimit,
				                                  kv);
				errorForwarders.add(forwardError(errors, ssRole, recruited.id(), f));
			} else if (s.storedComponent == DiskStore::TLogData) {
				LocalLineage _;
				getCurrentLineage()->modify(&RoleLineage::role) = ProcessClass::ClusterRole::TLog;
				std::string logQueueBasename;
				const std::string filename = basename(s.filename);
				if (StringRef(filename).startsWith(fileLogDataPrefix)) {
					logQueueBasename = fileLogQueuePrefix.toString();
				} else {
					StringRef optionsString = StringRef(filename).removePrefix(fileVersionedLogDataPrefix).eat("-");
					logQueueBasename = fileLogQueuePrefix.toString() + optionsString.toString() + "-";
				}
				ASSERT_WE_THINK(abspath(parentDirectory(s.filename)) == folder);
				IKeyValueStore* kv = openKVStore(s.storeType, s.filename, s.storeID, memoryLimit, validateDataFiles);
				const DiskQueueVersion dqv = s.tLogOptions.getDiskQueueVersion();
				const int64_t diskQueueWarnSize =
				    s.tLogOptions.spillType == TLogSpillType::VALUE ? 10 * SERVER_KNOBS->TARGET_BYTES_PER_TLOG : -1;
				IDiskQueue* queue = openDiskQueue(joinPath(folder, logQueueBasename + s.storeID.toString() + "-"),
				                                  tlogQueueExtension.toString(),
				                                  s.storeID,
				                                  dqv,
				                                  diskQueueWarnSize);
				filesClosed.add(kv->onClosed());
				filesClosed.add(queue->onClosed());

				std::map<std::string, std::string> details;
				details["StorageEngine"] = s.storeType.toString();
				startRole(Role::SHARED_TRANSACTION_LOG, s.storeID, interf.id(), details, "Restored");

				Promise<Void> oldLog;
				Promise<Void> recovery;
				TLogFn tLogFn = tLogFnForOptions(s.tLogOptions);
				auto& logData = sharedLogs[SharedLogsKey(s.tLogOptions, s.storeType)];
				// FIXME: Shouldn't if logData.first isValid && !isReady, shouldn't we
				// be sending a fake InitializeTLogRequest rather than calling tLog() ?
				Future<Void> tl =
				    tLogFn(kv,
				           queue,
				           dbInfo,
				           locality,
				           !logData.actor.isValid() || logData.actor.isReady() ? logData.requests
				                                                               : PromiseStream<InitializeTLogRequest>(),
				           s.storeID,
				           interf.id(),
				           true,
				           oldLog,
				           recovery,
				           folder,
				           degraded,
				           activeSharedTLog);
				recoveries.push_back(recovery.getFuture());
				activeSharedTLog->set(s.storeID);

				tl = handleIOErrors(tl, kv, s.storeID);
				tl = handleIOErrors(tl, queue, s.storeID);
				if (!logData.actor.isValid() || logData.actor.isReady()) {
					logData.actor = oldLog.getFuture() || tl;
					logData.uid = s.storeID;
				}
				errorForwarders.add(forwardError(errors, Role::SHARED_TRANSACTION_LOG, s.storeID, tl));
			}
		}

		bool hasCache = false;
		//  start cache role if we have the right process class
		if (initialClass.classType() == ProcessClass::StorageCacheClass) {
			hasCache = true;
			StorageServerInterface recruited;
			recruited.locality = locality;
			recruited.initEndpoints();

			std::map<std::string, std::string> details;
			startRole(Role::STORAGE_CACHE, recruited.id(), interf.id(), details);

			// DUMPTOKEN(recruited.getVersion);
			DUMPTOKEN(recruited.getValue);
			DUMPTOKEN(recruited.getKey);
			DUMPTOKEN(recruited.getKeyValues);
			DUMPTOKEN(recruited.getMappedKeyValues);
			DUMPTOKEN(recruited.getShardState);
			DUMPTOKEN(recruited.waitMetrics);
			DUMPTOKEN(recruited.splitMetrics);
			DUMPTOKEN(recruited.getStorageMetrics);
			DUMPTOKEN(recruited.waitFailure);
			DUMPTOKEN(recruited.getQueuingMetrics);
			DUMPTOKEN(recruited.getKeyValueStoreType);
			DUMPTOKEN(recruited.watchValue);

			auto f = storageCacheServer(recruited, 0, dbInfo);
			f = storageCacheRollbackRebooter(f, recruited.id(), recruited.locality, dbInfo);
			errorForwarders.add(forwardError(errors, Role::STORAGE_CACHE, recruited.id(), f));
		}

		std::map<std::string, std::string> details;
		details["Locality"] = locality.toString();
		details["DataFolder"] = folder;
		details["StoresPresent"] = format("%d", stores.size());
		details["CachePresent"] = hasCache ? "true" : "false";
		startRole(Role::WORKER, interf.id(), interf.id(), details);
		errorForwarders.add(traceRole(Role::WORKER, interf.id()));

		wait(waitForAll(recoveries));
		recoveredDiskFiles.send(Void());

		errorForwarders.add(registrationClient(ccInterface,
		                                       interf,
		                                       asyncPriorityInfo,
		                                       initialClass,
		                                       ddInterf,
		                                       rkInterf,
		                                       bmEpochAndInterf,
		                                       ekpInterf,
		                                       degraded,
		                                       connRecord,
		                                       issues,
		                                       configNode,
		                                       localConfig,
		                                       dbInfo));

		if (configNode.isValid()) {
			errorForwarders.add(localConfig->consume(interf.configBroadcastInterface));
		}

		if (SERVER_KNOBS->ENABLE_WORKER_HEALTH_MONITOR) {
			errorForwarders.add(healthMonitor(ccInterface, interf, locality, dbInfo));
		}

		TraceEvent("RecoveriesComplete", interf.id());

		loop choose {
			when(UpdateServerDBInfoRequest req = waitNext(interf.updateServerDBInfo.getFuture())) {
				ServerDBInfo localInfo = BinaryReader::fromStringRef<ServerDBInfo>(
				    req.serializedDbInfo, AssumeVersion(g_network->protocolVersion()));
				localInfo.myLocality = locality;

				if (localInfo.infoGeneration < dbInfo->get().infoGeneration &&
				    localInfo.clusterInterface == dbInfo->get().clusterInterface) {
					std::vector<Endpoint> rep = req.broadcastInfo;
					rep.push_back(interf.updateServerDBInfo.getEndpoint());
					req.reply.send(rep);
				} else {
					Optional<Endpoint> notUpdated;
					if (!ccInterface->get().present() || localInfo.clusterInterface != ccInterface->get().get()) {
						notUpdated = interf.updateServerDBInfo.getEndpoint();
					} else if (localInfo.infoGeneration > dbInfo->get().infoGeneration ||
					           dbInfo->get().clusterInterface != ccInterface->get().get()) {
						TraceEvent("GotServerDBInfoChange")
						    .detail("ChangeID", localInfo.id)
						    .detail("InfoGeneration", localInfo.infoGeneration)
						    .detail("MasterID", localInfo.master.id())
						    .detail("RatekeeperID",
						            localInfo.ratekeeper.present() ? localInfo.ratekeeper.get().id() : UID())
						    .detail("DataDistributorID",
						            localInfo.distributor.present() ? localInfo.distributor.get().id() : UID())
						    .detail("BlobManagerID",
						            localInfo.blobManager.present() ? localInfo.blobManager.get().id() : UID())
						    .detail("EncryptKeyProxyID",
						            localInfo.encryptKeyProxy.present() ? localInfo.encryptKeyProxy.get().id() : UID());

						dbInfo->set(localInfo);
					}
					errorForwarders.add(
					    success(broadcastDBInfoRequest(req, SERVER_KNOBS->DBINFO_SEND_AMOUNT, notUpdated, true)));
				}
			}
			when(RebootRequest req = waitNext(interf.clientInterface.reboot.getFuture())) {
				state RebootRequest rebootReq = req;
				// If suspendDuration is INT_MAX, the trace will not be logged if it was inside the next block
				// Also a useful trace to have even if suspendDuration is 0
				TraceEvent("RebootRequestSuspendingProcess").detail("Duration", req.waitForDuration);
				if (req.waitForDuration) {
					flushTraceFileVoid();
					setProfilingEnabled(0);
					g_network->stop();
					threadSleep(req.waitForDuration);
				}
				if (rebootReq.checkData) {
					Reference<IAsyncFile> checkFile =
					    wait(IAsyncFileSystem::filesystem()->open(joinPath(folder, validationFilename),
					                                              IAsyncFile::OPEN_CREATE | IAsyncFile::OPEN_READWRITE,
					                                              0600));
					wait(checkFile->sync());
				}

				if (g_network->isSimulated()) {
					TraceEvent("SimulatedReboot").detail("Deletion", rebootReq.deleteData);
					if (rebootReq.deleteData) {
						throw please_reboot_delete();
					}
					throw please_reboot();
				} else {
					TraceEvent("ProcessReboot").log();
					ASSERT(!rebootReq.deleteData);
					flushAndExit(0);
				}
			}
			when(SetFailureInjection req = waitNext(interf.clientInterface.setFailureInjection.getFuture())) {
				if (FLOW_KNOBS->ENABLE_CHAOS_FEATURES) {
					if (req.diskFailure.present()) {
						auto diskFailureInjector = DiskFailureInjector::injector();
						diskFailureInjector->setDiskFailure(req.diskFailure.get().stallInterval,
						                                    req.diskFailure.get().stallPeriod,
						                                    req.diskFailure.get().throttlePeriod);
					} else if (req.flipBits.present()) {
						auto bitFlipper = BitFlipper::flipper();
						bitFlipper->setBitFlipPercentage(req.flipBits.get().percentBitFlips);
					}
					req.reply.send(Void());
				} else {
					req.reply.sendError(client_invalid_operation());
				}
			}
			when(ProfilerRequest req = waitNext(interf.clientInterface.profiler.getFuture())) {
				state ProfilerRequest profilerReq = req;
				// There really isn't a great "filepath sanitizer" or "filepath escape" function available,
				// thus we instead enforce a different requirement.  One can only write to a file that's
				// beneath the working directory, and we remove the ability to do any symlink or ../..
				// tricks by resolving all paths through `abspath` first.
				try {
					std::string realLogDir = abspath(SERVER_KNOBS->LOG_DIRECTORY);
					std::string realOutPath = abspath(realLogDir + "/" + profilerReq.outputFile.toString());
					if (realLogDir.size() < realOutPath.size() &&
					    strncmp(realLogDir.c_str(), realOutPath.c_str(), realLogDir.size()) == 0) {
						profilerReq.outputFile = realOutPath;
						uncancellable(runProfiler(profilerReq));
						profilerReq.reply.send(Void());
					} else {
						profilerReq.reply.sendError(client_invalid_operation());
					}
				} catch (Error& e) {
					profilerReq.reply.sendError(e);
				}
			}
			when(RecruitMasterRequest req = waitNext(interf.master.getFuture())) {
				LocalLineage _;
				getCurrentLineage()->modify(&RoleLineage::role) = ProcessClass::ClusterRole::Master;
				MasterInterface recruited;
				recruited.locality = locality;
				recruited.initEndpoints();

				startRole(Role::MASTER, recruited.id(), interf.id());

				DUMPTOKEN(recruited.waitFailure);
				DUMPTOKEN(recruited.getCommitVersion);
				DUMPTOKEN(recruited.getLiveCommittedVersion);
				DUMPTOKEN(recruited.reportLiveCommittedVersion);
				DUMPTOKEN(recruited.updateRecoveryData);

				// printf("Recruited as masterServer\n");
				Future<Void> masterProcess = masterServer(
				    recruited, dbInfo, ccInterface, ServerCoordinators(connRecord), req.lifetime, req.forceRecovery);
				errorForwarders.add(
				    zombie(recruited, forwardError(errors, Role::MASTER, recruited.id(), masterProcess)));
				req.reply.send(recruited);
			}
			when(InitializeDataDistributorRequest req = waitNext(interf.dataDistributor.getFuture())) {
				LocalLineage _;
				getCurrentLineage()->modify(&RoleLineage::role) = ProcessClass::ClusterRole::DataDistributor;
				DataDistributorInterface recruited(locality, req.reqId);
				recruited.initEndpoints();

				if (ddInterf->get().present()) {
					recruited = ddInterf->get().get();
					TEST(true); // Recruited while already a data distributor.
				} else {
					startRole(Role::DATA_DISTRIBUTOR, recruited.id(), interf.id());
					DUMPTOKEN(recruited.waitFailure);

					Future<Void> dataDistributorProcess = dataDistributor(recruited, dbInfo);
					errorForwarders.add(forwardError(
					    errors,
					    Role::DATA_DISTRIBUTOR,
					    recruited.id(),
					    setWhenDoneOrError(dataDistributorProcess, ddInterf, Optional<DataDistributorInterface>())));
					ddInterf->set(Optional<DataDistributorInterface>(recruited));
				}
				TraceEvent("DataDistributorReceived", req.reqId).detail("DataDistributorId", recruited.id());
				req.reply.send(recruited);
			}
			when(InitializeRatekeeperRequest req = waitNext(interf.ratekeeper.getFuture())) {
				LocalLineage _;
				getCurrentLineage()->modify(&RoleLineage::role) = ProcessClass::ClusterRole::Ratekeeper;
				RatekeeperInterface recruited(locality, req.reqId);
				recruited.initEndpoints();

				if (rkInterf->get().present()) {
					recruited = rkInterf->get().get();
					TEST(true); // Recruited while already a ratekeeper.
				} else {
					startRole(Role::RATEKEEPER, recruited.id(), interf.id());
					DUMPTOKEN(recruited.waitFailure);
					DUMPTOKEN(recruited.getRateInfo);
					DUMPTOKEN(recruited.haltRatekeeper);
					DUMPTOKEN(recruited.reportCommitCostEstimation);

					Future<Void> ratekeeperProcess = ratekeeper(recruited, dbInfo);
					errorForwarders.add(
					    forwardError(errors,
					                 Role::RATEKEEPER,
					                 recruited.id(),
					                 setWhenDoneOrError(ratekeeperProcess, rkInterf, Optional<RatekeeperInterface>())));
					rkInterf->set(Optional<RatekeeperInterface>(recruited));
				}
				TraceEvent("Ratekeeper_InitRequest", req.reqId).detail("RatekeeperId", recruited.id());
				req.reply.send(recruited);
			}
			when(InitializeBlobManagerRequest req = waitNext(interf.blobManager.getFuture())) {
				LocalLineage _;
				getCurrentLineage()->modify(&RoleLineage::role) = ProcessClass::ClusterRole::BlobManager;
				BlobManagerInterface recruited(locality, req.reqId);
				recruited.initEndpoints();

				if (bmEpochAndInterf->get().present() && bmEpochAndInterf->get().get().first == req.epoch) {
					recruited = bmEpochAndInterf->get().get().second;

					TEST(true); // Recruited while already a blob manager.
				} else {
					// TODO: it'd be more optimal to halt the last manager if present here, but it will figure it out
					// via the epoch check
					// Also, not halting lets us handle the case here where the last BM had a higher
					// epoch and somehow the epochs got out of order by a delayed initialize request. The one we start
					// here will just halt on the lock check.
					startRole(Role::BLOB_MANAGER, recruited.id(), interf.id());
					DUMPTOKEN(recruited.waitFailure);
					DUMPTOKEN(recruited.haltBlobManager);
					DUMPTOKEN(recruited.haltBlobGranules);
					DUMPTOKEN(recruited.blobManagerExclCheckReq);

					Future<Void> blobManagerProcess = blobManager(recruited, dbInfo, req.epoch);
					errorForwarders.add(
					    forwardError(errors,
					                 Role::BLOB_MANAGER,
					                 recruited.id(),
					                 resetBlobManagerWhenDoneOrError(blobManagerProcess, bmEpochAndInterf, req.epoch)));
					bmEpochAndInterf->set(
					    Optional<std::pair<int64_t, BlobManagerInterface>>(std::pair(req.epoch, recruited)));
				}
				TraceEvent("BlobManagerReceived", req.reqId).detail("BlobManagerId", recruited.id());
				req.reply.send(recruited);
			}
			when(InitializeBackupRequest req = waitNext(interf.backup.getFuture())) {
				if (!backupWorkerCache.exists(req.reqId)) {
					LocalLineage _;
					getCurrentLineage()->modify(&RoleLineage::role) = ProcessClass::ClusterRole::Backup;
					BackupInterface recruited(locality);
					recruited.initEndpoints();

					startRole(Role::BACKUP, recruited.id(), interf.id());
					DUMPTOKEN(recruited.waitFailure);

					ReplyPromise<InitializeBackupReply> backupReady = req.reply;
					backupWorkerCache.set(req.reqId, backupReady.getFuture());
					Future<Void> backupProcess = backupWorker(recruited, req, dbInfo);
					backupProcess = storageCache.removeOnReady(req.reqId, backupProcess);
					errorForwarders.add(forwardError(errors, Role::BACKUP, recruited.id(), backupProcess));
					TraceEvent("BackupInitRequest", req.reqId).detail("BackupId", recruited.id());
					InitializeBackupReply reply(recruited, req.backupEpoch);
					backupReady.send(reply);
				} else {
					forwardPromise(req.reply, backupWorkerCache.get(req.reqId));
				}
			}
			when(InitializeEncryptKeyProxyRequest req = waitNext(interf.encryptKeyProxy.getFuture())) {
				LocalLineage _;
				getCurrentLineage()->modify(&RoleLineage::role) = ProcessClass::ClusterRole::EncryptKeyProxy;
				EncryptKeyProxyInterface recruited(locality, req.reqId);
				recruited.initEndpoints();

				if (ekpInterf->get().present()) {
					recruited = ekpInterf->get().get();
					TEST(true); // Recruited while already a encryptKeyProxy server.
				} else {
					startRole(Role::ENCRYPT_KEY_PROXY, recruited.id(), interf.id());
					DUMPTOKEN(recruited.waitFailure);

					Future<Void> encryptKeyProxyProcess = encryptKeyProxyServer(recruited, dbInfo);
					errorForwarders.add(forwardError(
					    errors,
					    Role::ENCRYPT_KEY_PROXY,
					    recruited.id(),
					    setWhenDoneOrError(encryptKeyProxyProcess, ekpInterf, Optional<EncryptKeyProxyInterface>())));
					ekpInterf->set(Optional<EncryptKeyProxyInterface>(recruited));
				}
				TraceEvent("EncryptKeyProxyReceived", req.reqId).detail("EncryptKeyProxyId", recruited.id());
				req.reply.send(recruited);
			}
			when(InitializeTLogRequest req = waitNext(interf.tLog.getFuture())) {
				// For now, there's a one-to-one mapping of spill type to TLogVersion.
				// With future work, a particular version of the TLog can support multiple
				// different spilling strategies, at which point SpillType will need to be
				// plumbed down into tLogFn.
				if (req.logVersion < TLogVersion::MIN_RECRUITABLE) {
					TraceEvent(SevError, "InitializeTLogInvalidLogVersion")
					    .detail("Version", req.logVersion)
					    .detail("MinRecruitable", TLogVersion::MIN_RECRUITABLE);
					req.reply.sendError(internal_error());
				}
				LocalLineage _;
				getCurrentLineage()->modify(&RoleLineage::role) = ProcessClass::ClusterRole::TLog;
				TLogOptions tLogOptions(req.logVersion, req.spillType);
				TLogFn tLogFn = tLogFnForOptions(tLogOptions);
				auto& logData = sharedLogs[SharedLogsKey(tLogOptions, req.storeType)];
				logData.requests.send(req);
				if (!logData.actor.isValid() || logData.actor.isReady()) {
					UID logId = deterministicRandom()->randomUniqueID();
					std::map<std::string, std::string> details;
					details["ForMaster"] = req.recruitmentID.shortString();
					details["StorageEngine"] = req.storeType.toString();

					// FIXME: start role for every tlog instance, rather that just for the shared actor, also use a
					// different role type for the shared actor
					startRole(Role::SHARED_TRANSACTION_LOG, logId, interf.id(), details);

					const StringRef prefix =
					    req.logVersion > TLogVersion::V2 ? fileVersionedLogDataPrefix : fileLogDataPrefix;
					std::string filename =
					    filenameFromId(req.storeType, folder, prefix.toString() + tLogOptions.toPrefix(), logId);
					IKeyValueStore* data = openKVStore(req.storeType, filename, logId, memoryLimit);
					const DiskQueueVersion dqv = tLogOptions.getDiskQueueVersion();
					IDiskQueue* queue = openDiskQueue(
					    joinPath(folder,
					             fileLogQueuePrefix.toString() + tLogOptions.toPrefix() + logId.toString() + "-"),
					    tlogQueueExtension.toString(),
					    logId,
					    dqv);
					filesClosed.add(data->onClosed());
					filesClosed.add(queue->onClosed());

					Future<Void> tLogCore = tLogFn(data,
					                               queue,
					                               dbInfo,
					                               locality,
					                               logData.requests,
					                               logId,
					                               interf.id(),
					                               false,
					                               Promise<Void>(),
					                               Promise<Void>(),
					                               folder,
					                               degraded,
					                               activeSharedTLog);
					tLogCore = handleIOErrors(tLogCore, data, logId);
					tLogCore = handleIOErrors(tLogCore, queue, logId);
					errorForwarders.add(forwardError(errors, Role::SHARED_TRANSACTION_LOG, logId, tLogCore));
					logData.actor = tLogCore;
					logData.uid = logId;
				}
				activeSharedTLog->set(logData.uid);
			}
			when(InitializeStorageRequest req = waitNext(interf.storage.getFuture())) {
				// We want to prevent double recruiting on a worker unless we try to recruit something
				// with a different storage engine (otherwise storage migration won't work for certain
				// configuration). Additionally we also need to allow double recruitment for seed servers.
				// The reason for this is that a storage will only remove itself if after it was able
				// to read the system key space. But if recovery fails right after a `configure new ...`
				// was run it won't be able to do so.
				if (!storageCache.exists(req.reqId) &&
				    (std::all_of(runningStorages.begin(),
				                 runningStorages.end(),
				                 [&req](const auto& p) { return p.second != req.storeType; }) ||
				     req.seedTag != invalidTag)) {
					ASSERT(req.clusterId.isValid());
					LocalLineage _;
					getCurrentLineage()->modify(&RoleLineage::role) = ProcessClass::ClusterRole::Storage;
					bool isTss = req.tssPairIDAndVersion.present();
					StorageServerInterface recruited(req.interfaceId);
					recruited.locality = locality;
					recruited.tssPairID = isTss ? req.tssPairIDAndVersion.get().first : Optional<UID>();
					recruited.initEndpoints();

					std::map<std::string, std::string> details;
					details["StorageEngine"] = req.storeType.toString();
					details["IsTSS"] = std::to_string(isTss);
					Role ssRole = isTss ? Role::TESTING_STORAGE_SERVER : Role::STORAGE_SERVER;
					startRole(ssRole, recruited.id(), interf.id(), details);

					DUMPTOKEN(recruited.getValue);
					DUMPTOKEN(recruited.getKey);
					DUMPTOKEN(recruited.getKeyValues);
					DUMPTOKEN(recruited.getShardState);
					DUMPTOKEN(recruited.waitMetrics);
					DUMPTOKEN(recruited.splitMetrics);
					DUMPTOKEN(recruited.getReadHotRanges);
					DUMPTOKEN(recruited.getRangeSplitPoints);
					DUMPTOKEN(recruited.getStorageMetrics);
					DUMPTOKEN(recruited.waitFailure);
					DUMPTOKEN(recruited.getQueuingMetrics);
					DUMPTOKEN(recruited.getKeyValueStoreType);
					DUMPTOKEN(recruited.watchValue);
					DUMPTOKEN(recruited.getKeyValuesStream);
<<<<<<< HEAD
					DUMPTOKEN(recruited.getKeyValuesAndFlatMap);
					DUMPTOKEN(recruited.changeFeedStream);
					DUMPTOKEN(recruited.changeFeedPop);
					DUMPTOKEN(recruited.changeFeedVersionUpdate);
=======
					DUMPTOKEN(recruited.getMappedKeyValues);
>>>>>>> d956b00c
					// printf("Recruited as storageServer\n");

					std::string filename =
					    filenameFromId(req.storeType,
					                   folder,
					                   isTss ? testingStoragePrefix.toString() : fileStoragePrefix.toString(),
					                   recruited.id());
					IKeyValueStore* data = openKVStore(req.storeType, filename, recruited.id(), memoryLimit);
					Future<Void> kvClosed = data->onClosed();
					filesClosed.add(kvClosed);
					ReplyPromise<InitializeStorageReply> storageReady = req.reply;
					storageCache.set(req.reqId, storageReady.getFuture());
					Future<Void> s = storageServer(data,
					                               recruited,
					                               req.seedTag,
					                               req.clusterId,
					                               isTss ? req.tssPairIDAndVersion.get().second : 0,
					                               storageReady,
					                               dbInfo,
					                               folder);
					s = handleIOErrors(s, data, recruited.id(), kvClosed);
					s = storageCache.removeOnReady(req.reqId, s);
					s = storageServerRollbackRebooter(&runningStorages,
					                                  s,
					                                  req.storeType,
					                                  filename,
					                                  recruited.id(),
					                                  recruited.locality,
					                                  isTss,
					                                  dbInfo,
					                                  folder,
					                                  &filesClosed,
					                                  memoryLimit,
					                                  data);
					errorForwarders.add(forwardError(errors, ssRole, recruited.id(), s));
				} else if (storageCache.exists(req.reqId)) {
					forwardPromise(req.reply, storageCache.get(req.reqId));
				} else {
					TraceEvent("AttemptedDoubleRecruitment", interf.id()).detail("ForRole", "StorageServer");
					errorForwarders.add(map(delay(0.5), [reply = req.reply](Void) {
						reply.sendError(recruitment_failed());
						return Void();
					}));
				}
			}
			when(InitializeBlobWorkerRequest req = waitNext(interf.blobWorker.getFuture())) {
				if (!blobWorkerCache.exists(req.reqId)) {
					BlobWorkerInterface recruited(locality, req.interfaceId);
					recruited.initEndpoints();
					startRole(Role::BLOB_WORKER, recruited.id(), interf.id());

					DUMPTOKEN(recruited.waitFailure);
					DUMPTOKEN(recruited.blobGranuleFileRequest);
					DUMPTOKEN(recruited.assignBlobRangeRequest);
					DUMPTOKEN(recruited.revokeBlobRangeRequest);
					DUMPTOKEN(recruited.granuleAssignmentsRequest);
					DUMPTOKEN(recruited.granuleStatusStreamRequest);
					DUMPTOKEN(recruited.haltBlobWorker);

					ReplyPromise<InitializeBlobWorkerReply> blobWorkerReady = req.reply;
					Future<Void> bw = blobWorker(recruited, blobWorkerReady, dbInfo);
					errorForwarders.add(forwardError(errors, Role::BLOB_WORKER, recruited.id(), bw));

				} else {
					forwardPromise(req.reply, blobWorkerCache.get(req.reqId));
				}
			}
			when(InitializeCommitProxyRequest req = waitNext(interf.commitProxy.getFuture())) {
				LocalLineage _;
				getCurrentLineage()->modify(&RoleLineage::role) = ProcessClass::ClusterRole::CommitProxy;
				CommitProxyInterface recruited;
				recruited.processId = locality.processId();
				recruited.provisional = false;
				recruited.initEndpoints();

				std::map<std::string, std::string> details;
				details["ForMaster"] = req.master.id().shortString();
				startRole(Role::COMMIT_PROXY, recruited.id(), interf.id(), details);

				DUMPTOKEN(recruited.commit);
				DUMPTOKEN(recruited.getConsistentReadVersion);
				DUMPTOKEN(recruited.getKeyServersLocations);
				DUMPTOKEN(recruited.getStorageServerRejoinInfo);
				DUMPTOKEN(recruited.waitFailure);
				DUMPTOKEN(recruited.txnState);

				// printf("Recruited as commitProxyServer\n");
				errorForwarders.add(zombie(recruited,
				                           forwardError(errors,
				                                        Role::COMMIT_PROXY,
				                                        recruited.id(),
				                                        commitProxyServer(recruited, req, dbInfo, whitelistBinPaths))));
				req.reply.send(recruited);
			}
			when(InitializeGrvProxyRequest req = waitNext(interf.grvProxy.getFuture())) {
				LocalLineage _;
				getCurrentLineage()->modify(&RoleLineage::role) = ProcessClass::ClusterRole::GrvProxy;
				GrvProxyInterface recruited;
				recruited.processId = locality.processId();
				recruited.provisional = false;
				recruited.initEndpoints();

				std::map<std::string, std::string> details;
				details["ForMaster"] = req.master.id().shortString();
				startRole(Role::GRV_PROXY, recruited.id(), interf.id(), details);

				DUMPTOKEN(recruited.getConsistentReadVersion);
				DUMPTOKEN(recruited.waitFailure);
				DUMPTOKEN(recruited.getHealthMetrics);

				// printf("Recruited as grvProxyServer\n");
				errorForwarders.add(zombie(
				    recruited,
				    forwardError(errors, Role::GRV_PROXY, recruited.id(), grvProxyServer(recruited, req, dbInfo))));
				req.reply.send(recruited);
			}
			when(InitializeResolverRequest req = waitNext(interf.resolver.getFuture())) {
				LocalLineage _;
				getCurrentLineage()->modify(&RoleLineage::role) = ProcessClass::ClusterRole::Resolver;
				ResolverInterface recruited;
				recruited.locality = locality;
				recruited.initEndpoints();

				std::map<std::string, std::string> details;
				startRole(Role::RESOLVER, recruited.id(), interf.id(), details);

				DUMPTOKEN(recruited.resolve);
				DUMPTOKEN(recruited.metrics);
				DUMPTOKEN(recruited.split);
				DUMPTOKEN(recruited.waitFailure);

				errorForwarders.add(zombie(
				    recruited, forwardError(errors, Role::RESOLVER, recruited.id(), resolver(recruited, req, dbInfo))));
				req.reply.send(recruited);
			}
			when(InitializeLogRouterRequest req = waitNext(interf.logRouter.getFuture())) {
				LocalLineage _;
				getCurrentLineage()->modify(&RoleLineage::role) = ProcessClass::ClusterRole::LogRouter;
				TLogInterface recruited(locality);
				recruited.initEndpoints();

				std::map<std::string, std::string> details;
				startRole(Role::LOG_ROUTER, recruited.id(), interf.id(), details);

				DUMPTOKEN(recruited.peekMessages);
				DUMPTOKEN(recruited.peekStreamMessages);
				DUMPTOKEN(recruited.popMessages);
				DUMPTOKEN(recruited.commit);
				DUMPTOKEN(recruited.lock);
				DUMPTOKEN(recruited.getQueuingMetrics);
				DUMPTOKEN(recruited.confirmRunning);
				DUMPTOKEN(recruited.waitFailure);
				DUMPTOKEN(recruited.recoveryFinished);
				DUMPTOKEN(recruited.disablePopRequest);
				DUMPTOKEN(recruited.enablePopRequest);
				DUMPTOKEN(recruited.snapRequest);

				errorForwarders.add(
				    zombie(recruited,
				           forwardError(errors, Role::LOG_ROUTER, recruited.id(), logRouter(recruited, req, dbInfo))));
				req.reply.send(recruited);
			}
			when(CoordinationPingMessage m = waitNext(interf.coordinationPing.getFuture())) {
				TraceEvent("CoordinationPing", interf.id())
				    .detail("CCID", m.clusterControllerId)
				    .detail("TimeStep", m.timeStep);
			}
			when(SetMetricsLogRateRequest req = waitNext(interf.setMetricsRate.getFuture())) {
				TraceEvent("LoggingRateChange", interf.id())
				    .detail("OldDelay", loggingDelay)
				    .detail("NewLogPS", req.metricsLogsPerSecond);
				if (req.metricsLogsPerSecond != 0) {
					loggingDelay = 1.0 / req.metricsLogsPerSecond;
					loggingTrigger = Void();
				}
			}
			when(EventLogRequest req = waitNext(interf.eventLogRequest.getFuture())) {
				TraceEventFields e;
				if (req.getLastError)
					e = latestEventCache.getLatestError();
				else
					e = latestEventCache.get(req.eventName.toString());
				req.reply.send(e);
			}
			when(TraceBatchDumpRequest req = waitNext(interf.traceBatchDumpRequest.getFuture())) {
				g_traceBatch.dump();
				req.reply.send(Void());
			}
			when(DiskStoreRequest req = waitNext(interf.diskStoreRequest.getFuture())) {
				Standalone<VectorRef<UID>> ids;
				for (DiskStore d : getDiskStores(folder)) {
					bool included = true;
					if (!req.includePartialStores) {
						if (d.storeType == KeyValueStoreType::SSD_BTREE_V1) {
							included = fileExists(d.filename + ".fdb-wal");
						} else if (d.storeType == KeyValueStoreType::SSD_BTREE_V2) {
							included = fileExists(d.filename + ".sqlite-wal");
						} else if (d.storeType == KeyValueStoreType::SSD_REDWOOD_V1) {
							included = fileExists(d.filename + "0.pagerlog") && fileExists(d.filename + "1.pagerlog");
						} else if (d.storeType == KeyValueStoreType::SSD_ROCKSDB_V1) {
							included = fileExists(joinPath(d.filename, "CURRENT")) &&
							           fileExists(joinPath(d.filename, "IDENTITY"));
						} else if (d.storeType == KeyValueStoreType::MEMORY) {
							included = fileExists(d.filename + "1.fdq");
						} else {
							ASSERT(d.storeType == KeyValueStoreType::MEMORY_RADIXTREE);
							included = fileExists(d.filename + "1.fdr");
						}
						if (d.storedComponent == DiskStore::COMPONENT::TLogData && included) {
							included = false;
							// The previous code assumed that d.filename is a filename.  But that is not true.
							// d.filename is a path. Removing a prefix and adding a new one just makes a broken
							// directory name.  So fileExists would always return false.
							// Weirdly, this doesn't break anything, as tested by taking a clean check of FDB,
							// setting included to false always, and then running correctness.  So I'm just
							// improving the situation by actually marking it as broken.
							// FIXME: this whole thing
							/*
							std::string logDataBasename;
							StringRef filename = d.filename;
							if (filename.startsWith(fileLogDataPrefix)) {
							    logDataBasename = fileLogQueuePrefix.toString() +
							d.filename.substr(fileLogDataPrefix.size()); } else { StringRef optionsString =
							filename.removePrefix(fileVersionedLogDataPrefix).eat("-"); logDataBasename =
							fileLogQueuePrefix.toString() + optionsString.toString() + "-";
							}
							TraceEvent("DiskStoreRequest").detail("FilenameBasename", logDataBasename);
							if (fileExists(logDataBasename + "0.fdq") && fileExists(logDataBasename + "1.fdq")) {
							    included = true;
							}
							*/
						}
					}
					if (included) {
						ids.push_back(ids.arena(), d.storeID);
					}
				}
				req.reply.send(ids);
			}
			when(wait(loggingTrigger)) {
				systemMonitor();
				loggingTrigger = delay(loggingDelay, TaskPriority::FlushTrace);
			}
			when(state WorkerSnapRequest snapReq = waitNext(interf.workerSnapReq.getFuture())) {
				Standalone<StringRef> snapFolder = StringRef(folder);
				if (snapReq.role.toString() == "coord") {
					snapFolder = coordFolder;
				}
				errorForwarders.add(workerSnapCreate(snapReq, snapFolder));
			}
			when(wait(errorForwarders.getResult())) {}
			when(wait(handleErrors)) {}
		}
	} catch (Error& err) {
		// Make sure actors are cancelled before "recovery" promises are destructed.
		for (auto f : recoveries)
			f.cancel();
		state Error e = err;
		bool ok = e.code() == error_code_please_reboot || e.code() == error_code_actor_cancelled ||
		          e.code() == error_code_please_reboot_delete;

		endRole(Role::WORKER, interf.id(), "WorkerError", ok, e);
		errorForwarders.clear(false);
		sharedLogs.clear();

		if (e.code() !=
		    error_code_actor_cancelled) { // We get cancelled e.g. when an entire simulation times out, but in that case
			                              // we won't be restarted and don't need to wait for shutdown
			stopping.send(Void());
			wait(filesClosed.getResult()); // Wait for complete shutdown of KV stores
			wait(delay(0.0)); // Unwind the callstack to make sure that IAsyncFile references are all gone
			TraceEvent(SevInfo, "WorkerShutdownComplete", interf.id());
		}

		throw e;
	}
}

ACTOR Future<Void> extractClusterInterface(Reference<AsyncVar<Optional<ClusterControllerFullInterface>> const> in,
                                           Reference<AsyncVar<Optional<ClusterInterface>>> out) {
	loop {
		if (in->get().present()) {
			out->set(in->get().get().clientInterface);
		} else {
			out->set(Optional<ClusterInterface>());
		}
		wait(in->onChange());
	}
}

static std::set<int> const& normalWorkerErrors() {
	static std::set<int> s;
	if (s.empty()) {
		s.insert(error_code_please_reboot);
		s.insert(error_code_please_reboot_delete);
	}
	return s;
}

ACTOR Future<Void> fileNotFoundToNever(Future<Void> f) {
	try {
		wait(f);
		return Void();
	} catch (Error& e) {
		if (e.code() == error_code_file_not_found) {
			TraceEvent(SevWarn, "ClusterCoordinatorFailed").error(e);
			return Never();
		}
		throw;
	}
}

ACTOR Future<Void> printTimeout() {
	wait(delay(5));
	if (!g_network->isSimulated()) {
		fprintf(stderr, "Warning: FDBD has not joined the cluster after 5 seconds.\n");
		fprintf(stderr, "  Check configuration and availability using the 'status' command with the fdbcli\n");
	}
	return Void();
}

ACTOR Future<Void> printOnFirstConnected(Reference<AsyncVar<Optional<ClusterInterface>> const> ci) {
	state Future<Void> timeoutFuture = printTimeout();
	loop {
		choose {
			when(wait(ci->get().present() ? IFailureMonitor::failureMonitor().onStateEqual(
			                                    ci->get().get().openDatabase.getEndpoint(), FailureStatus(false))
			                              : Never())) {
				printf("FDBD joined cluster.\n");
				TraceEvent("FDBDConnected").log();
				return Void();
			}
			when(wait(ci->onChange())) {}
		}
	}
}

ClusterControllerPriorityInfo getCCPriorityInfo(std::string filePath, ProcessClass processClass) {
	if (!fileExists(filePath))
		return ClusterControllerPriorityInfo(ProcessClass(processClass.classType(), ProcessClass::CommandLineSource)
		                                         .machineClassFitness(ProcessClass::ClusterController),
		                                     false,
		                                     ClusterControllerPriorityInfo::FitnessUnknown);
	std::string contents(readFileBytes(filePath, 1000));
	BinaryReader br(StringRef(contents), IncludeVersion());
	ClusterControllerPriorityInfo priorityInfo(
	    ProcessClass::UnsetFit, false, ClusterControllerPriorityInfo::FitnessUnknown);
	br >> priorityInfo;
	if (!br.empty()) {
		if (g_network->isSimulated()) {
			ASSERT(false);
		} else {
			TraceEvent(SevWarnAlways, "FitnessFileCorrupted").detail("filePath", filePath);
			return ClusterControllerPriorityInfo(ProcessClass(processClass.classType(), ProcessClass::CommandLineSource)
			                                         .machineClassFitness(ProcessClass::ClusterController),
			                                     false,
			                                     ClusterControllerPriorityInfo::FitnessUnknown);
		}
	}
	return priorityInfo;
}

ACTOR Future<Void> monitorAndWriteCCPriorityInfo(std::string filePath,
                                                 Reference<AsyncVar<ClusterControllerPriorityInfo>> asyncPriorityInfo) {
	loop {
		wait(asyncPriorityInfo->onChange());
		std::string contents(BinaryWriter::toValue(asyncPriorityInfo->get(),
		                                           IncludeVersion(ProtocolVersion::withClusterControllerPriorityInfo()))
		                         .toString());
		atomicReplace(filePath, contents, false);
	}
}

ACTOR Future<UID> createAndLockProcessIdFile(std::string folder) {
	state UID processIDUid;
	platform::createDirectory(folder);

	loop {
		try {
			state std::string lockFilePath = joinPath(folder, "processId");
			state ErrorOr<Reference<IAsyncFile>> lockFile = wait(errorOr(IAsyncFileSystem::filesystem(g_network)->open(
			    lockFilePath, IAsyncFile::OPEN_READWRITE | IAsyncFile::OPEN_LOCK, 0600)));

			if (lockFile.isError() && lockFile.getError().code() == error_code_file_not_found &&
			    !fileExists(lockFilePath)) {
				Reference<IAsyncFile> _lockFile = wait(IAsyncFileSystem::filesystem()->open(
				    lockFilePath,
				    IAsyncFile::OPEN_ATOMIC_WRITE_AND_CREATE | IAsyncFile::OPEN_CREATE | IAsyncFile::OPEN_LOCK |
				        IAsyncFile::OPEN_READWRITE,
				    0600));
				lockFile = _lockFile;
				processIDUid = deterministicRandom()->randomUniqueID();
				BinaryWriter wr(IncludeVersion(ProtocolVersion::withProcessIDFile()));
				wr << processIDUid;
				wait(lockFile.get()->write(wr.getData(), wr.getLength(), 0));
				wait(lockFile.get()->sync());
			} else {
				if (lockFile.isError())
					throw lockFile.getError(); // If we've failed to open the file, throw an exception

				int64_t fileSize = wait(lockFile.get()->size());
				state Key fileData = makeString(fileSize);
				wait(success(lockFile.get()->read(mutateString(fileData), fileSize, 0)));
				try {
					processIDUid = BinaryReader::fromStringRef<UID>(fileData, IncludeVersion());
					return processIDUid;
				} catch (Error& e) {
					if (!g_network->isSimulated()) {
						throw;
					}
					lockFile = ErrorOr<Reference<IAsyncFile>>();
					wait(IAsyncFileSystem::filesystem()->deleteFile(lockFilePath, true));
				}
			}
		} catch (Error& e) {
			if (e.code() == error_code_actor_cancelled) {
				throw;
			}
			if (!e.isInjectedFault()) {
				fprintf(stderr,
				        "ERROR: error creating or opening process id file `%s'.\n",
				        joinPath(folder, "processId").c_str());
			}
			TraceEvent(SevError, "OpenProcessIdError").error(e);
			throw;
		}
	}
}

ACTOR Future<MonitorLeaderInfo> monitorLeaderWithDelayedCandidacyImplOneGeneration(
    Reference<IClusterConnectionRecord> connRecord,
    Reference<AsyncVar<Value>> result,
    MonitorLeaderInfo info) {
	state ClusterConnectionString ccf = info.intermediateConnRecord->getConnectionString();
	state std::vector<NetworkAddress> addrs = ccf.coordinators();
	state ElectionResultRequest request;
	state int index = 0;
	state int successIndex = 0;
	request.key = ccf.clusterKey();
	request.coordinators = ccf.coordinators();

	deterministicRandom()->randomShuffle(addrs);

	loop {
		LeaderElectionRegInterface interf(addrs[index]);
		request.reply = ReplyPromise<Optional<LeaderInfo>>();

		ErrorOr<Optional<LeaderInfo>> leader = wait(interf.electionResult.tryGetReply(request));
		if (leader.present()) {
			if (leader.get().present()) {
				if (leader.get().get().forward) {
					info.intermediateConnRecord = connRecord->makeIntermediateRecord(
					    ClusterConnectionString(leader.get().get().serializedInfo.toString()));
					return info;
				}
				if (connRecord != info.intermediateConnRecord) {
					if (!info.hasConnected) {
						TraceEvent(SevWarnAlways, "IncorrectClusterFileContentsAtConnection")
						    .detail("ClusterFile", connRecord->toString())
						    .detail("StoredConnectionString", connRecord->getConnectionString().toString())
						    .detail("CurrentConnectionString",
						            info.intermediateConnRecord->getConnectionString().toString());
					}
					connRecord->setAndPersistConnectionString(info.intermediateConnRecord->getConnectionString());
					info.intermediateConnRecord = connRecord;
				}

				info.hasConnected = true;
				connRecord->notifyConnected();
				request.knownLeader = leader.get().get().changeID;

				ClusterControllerPriorityInfo info = leader.get().get().getPriorityInfo();
				if (leader.get().get().serializedInfo.size() && !info.isExcluded &&
				    (info.dcFitness == ClusterControllerPriorityInfo::FitnessPrimary ||
				     info.dcFitness == ClusterControllerPriorityInfo::FitnessPreferred ||
				     info.dcFitness == ClusterControllerPriorityInfo::FitnessUnknown)) {
					result->set(leader.get().get().serializedInfo);
				} else {
					result->set(Value());
				}
			}
			successIndex = index;
		} else {
			if (leader.isError() && leader.getError().code() == error_code_coordinators_changed) {
				info.intermediateConnRecord->getConnectionString().resetToUnresolved();
				throw coordinators_changed();
			}
			index = (index + 1) % addrs.size();
			if (index == successIndex) {
				wait(delay(CLIENT_KNOBS->COORDINATOR_RECONNECTION_DELAY));
				throw coordinators_changed();
			}
		}
	}
}

ACTOR Future<Void> monitorLeaderWithDelayedCandidacyImplInternal(Reference<IClusterConnectionRecord> connRecord,
                                                                 Reference<AsyncVar<Value>> outSerializedLeaderInfo) {
	wait(connRecord->resolveHostnames());
	state MonitorLeaderInfo info(connRecord);
	loop {
		try {
			wait(info.intermediateConnRecord->resolveHostnames());
			MonitorLeaderInfo _info =
			    wait(monitorLeaderWithDelayedCandidacyImplOneGeneration(connRecord, outSerializedLeaderInfo, info));
			info = _info;
		} catch (Error& e) {
			if (e.code() == error_code_coordinators_changed) {
				TraceEvent("MonitorLeaderWithDelayedCandidacyCoordinatorsChanged").suppressFor(1.0);
				info.intermediateConnRecord->getConnectionString().resetToUnresolved();
			} else {
				throw e;
			}
		}
	}
}

template <class LeaderInterface>
Future<Void> monitorLeaderWithDelayedCandidacyImpl(
    Reference<IClusterConnectionRecord> const& connRecord,
    Reference<AsyncVar<Optional<LeaderInterface>>> const& outKnownLeader) {
	LeaderDeserializer<LeaderInterface> deserializer;
	auto serializedInfo = makeReference<AsyncVar<Value>>();
	Future<Void> m = monitorLeaderWithDelayedCandidacyImplInternal(connRecord, serializedInfo);
	return m || deserializer(serializedInfo, outKnownLeader);
}

ACTOR Future<Void> monitorLeaderWithDelayedCandidacy(
    Reference<IClusterConnectionRecord> connRecord,
    Reference<AsyncVar<Optional<ClusterControllerFullInterface>>> currentCC,
    Reference<AsyncVar<ClusterControllerPriorityInfo>> asyncPriorityInfo,
    Future<Void> recoveredDiskFiles,
    LocalityData locality,
    Reference<AsyncVar<ServerDBInfo>> dbInfo,
    ConfigDBType configDBType) {
	state Future<Void> monitor = monitorLeaderWithDelayedCandidacyImpl(connRecord, currentCC);
	state Future<Void> timeout;

	wait(recoveredDiskFiles);

	loop {
		if (currentCC->get().present() && dbInfo->get().clusterInterface == currentCC->get().get() &&
		    IFailureMonitor::failureMonitor()
		        .getState(currentCC->get().get().registerWorker.getEndpoint())
		        .isAvailable()) {
			timeout = Future<Void>();
		} else if (!timeout.isValid()) {
			timeout =
			    delay(SERVER_KNOBS->MIN_DELAY_CC_WORST_FIT_CANDIDACY_SECONDS +
			          (deterministicRandom()->random01() * (SERVER_KNOBS->MAX_DELAY_CC_WORST_FIT_CANDIDACY_SECONDS -
			                                                SERVER_KNOBS->MIN_DELAY_CC_WORST_FIT_CANDIDACY_SECONDS)));
		}
		choose {
			when(wait(currentCC->onChange())) {}
			when(wait(dbInfo->onChange())) {}
			when(wait(currentCC->get().present() ? IFailureMonitor::failureMonitor().onStateChanged(
			                                           currentCC->get().get().registerWorker.getEndpoint())
			                                     : Never())) {}
			when(wait(timeout.isValid() ? timeout : Never())) {
				monitor.cancel();
				wait(clusterController(
				    connRecord, currentCC, asyncPriorityInfo, recoveredDiskFiles, locality, configDBType));
				return Void();
			}
		}
	}
}

extern void setupStackSignal();

ACTOR Future<Void> serveProtocolInfo() {
	state RequestStream<ProtocolInfoRequest> protocolInfo(
	    PeerCompatibilityPolicy{ RequirePeer::AtLeast, ProtocolVersion::withStableInterfaces() });
	protocolInfo.makeWellKnownEndpoint(WLTOKEN_PROTOCOL_INFO, TaskPriority::DefaultEndpoint);
	loop {
		state ProtocolInfoRequest req = waitNext(protocolInfo.getFuture());
		req.reply.send(ProtocolInfoReply{ g_network->protocolVersion() });
	}
}

// Handles requests from ProcessInterface, an interface meant for direct
// communication between the client and FDB processes.
ACTOR Future<Void> serveProcess() {
	state ProcessInterface process;
	process.getInterface.makeWellKnownEndpoint(WLTOKEN_PROCESS, TaskPriority::DefaultEndpoint);
	loop {
		choose {
			when(GetProcessInterfaceRequest req = waitNext(process.getInterface.getFuture())) {
				req.reply.send(process);
			}
			when(ActorLineageRequest req = waitNext(process.actorLineage.getFuture())) {
				state SampleCollection sampleCollector;
				auto samples = sampleCollector->get(req.timeStart, req.timeEnd);

				std::vector<SerializedSample> serializedSamples;
				for (const auto& samplePtr : samples) {
					auto serialized = SerializedSample{ .time = samplePtr->time };
					for (const auto& [waitState, pair] : samplePtr->data) {
						if (waitState >= req.waitStateStart && waitState <= req.waitStateEnd) {
							serialized.data[waitState] = std::string(pair.first, pair.second);
						}
					}
					serializedSamples.push_back(std::move(serialized));
				}
				ActorLineageReply reply{ serializedSamples };
				req.reply.send(reply);
			}
		}
	}
}

ACTOR Future<Void> fdbd(Reference<IClusterConnectionRecord> connRecord,
                        LocalityData localities,
                        ProcessClass processClass,
                        std::string dataFolder,
                        std::string coordFolder,
                        int64_t memoryLimit,
                        std::string metricsConnFile,
                        std::string metricsPrefix,
                        int64_t memoryProfileThreshold,
                        std::string whitelistBinPaths,
                        std::string configPath,
                        std::map<std::string, std::string> manualKnobOverrides,
                        ConfigDBType configDBType) {
	state std::vector<Future<Void>> actors;
	state Promise<Void> recoveredDiskFiles;
	state Reference<ConfigNode> configNode;
	state Reference<LocalConfiguration> localConfig =
	    makeReference<LocalConfiguration>(dataFolder, configPath, manualKnobOverrides);
	// setupStackSignal();
	getCurrentLineage()->modify(&RoleLineage::role) = ProcessClass::Worker;

	if (configDBType != ConfigDBType::DISABLED) {
		configNode = makeReference<ConfigNode>(dataFolder);
	}

	// FIXME: Initializing here causes simulation issues, these must be fixed
	/*
	if (configDBType != ConfigDBType::DISABLED) {
	    wait(localConfig->initialize());
	}
	*/

	actors.push_back(serveProtocolInfo());
	actors.push_back(serveProcess());

	try {
		wait(connRecord->resolveHostnames());
		ServerCoordinators coordinators(connRecord);
		if (g_network->isSimulated()) {
			whitelistBinPaths = ",, random_path,  /bin/snap_create.sh,,";
		}
		TraceEvent("StartingFDBD")
		    .detail("ZoneID", localities.zoneId())
		    .detail("MachineId", localities.machineId())
		    .detail("DiskPath", dataFolder)
		    .detail("CoordPath", coordFolder)
		    .detail("WhiteListBinPath", whitelistBinPaths);

		state ConfigBroadcastInterface configBroadcastInterface;
		// SOMEDAY: start the services on the machine in a staggered fashion in simulation?
		// Endpoints should be registered first before any process trying to connect to it.
		// So coordinationServer actor should be the first one executed before any other.
		if (coordFolder.size()) {
			// SOMEDAY: remove the fileNotFound wrapper and make DiskQueue construction safe from errors setting up
			// their files
			actors.push_back(fileNotFoundToNever(
			    coordinationServer(coordFolder, coordinators.ccr, configNode, configBroadcastInterface)));
		}

		state UID processIDUid = wait(createAndLockProcessIdFile(dataFolder));
		localities.set(LocalityData::keyProcessId, processIDUid.toString());
		// Only one process can execute on a dataFolder from this point onwards

		std::string fitnessFilePath = joinPath(dataFolder, "fitness");
		auto cc = makeReference<AsyncVar<Optional<ClusterControllerFullInterface>>>();
		auto ci = makeReference<AsyncVar<Optional<ClusterInterface>>>();
		auto asyncPriorityInfo =
		    makeReference<AsyncVar<ClusterControllerPriorityInfo>>(getCCPriorityInfo(fitnessFilePath, processClass));
		auto dbInfo = makeReference<AsyncVar<ServerDBInfo>>();

		actors.push_back(reportErrors(monitorAndWriteCCPriorityInfo(fitnessFilePath, asyncPriorityInfo),
		                              "MonitorAndWriteCCPriorityInfo"));
		if (processClass.machineClassFitness(ProcessClass::ClusterController) == ProcessClass::NeverAssign) {
			actors.push_back(reportErrors(monitorLeader(connRecord, cc), "ClusterController"));
		} else if (processClass.machineClassFitness(ProcessClass::ClusterController) == ProcessClass::WorstFit &&
		           SERVER_KNOBS->MAX_DELAY_CC_WORST_FIT_CANDIDACY_SECONDS > 0) {
			actors.push_back(reportErrors(monitorLeaderWithDelayedCandidacy(connRecord,
			                                                                cc,
			                                                                asyncPriorityInfo,
			                                                                recoveredDiskFiles.getFuture(),
			                                                                localities,
			                                                                dbInfo,
			                                                                configDBType),
			                              "ClusterController"));
		} else {
			actors.push_back(reportErrors(
			    clusterController(
			        connRecord, cc, asyncPriorityInfo, recoveredDiskFiles.getFuture(), localities, configDBType),
			    "ClusterController"));
		}
		actors.push_back(reportErrors(extractClusterInterface(cc, ci), "ExtractClusterInterface"));
		actors.push_back(reportErrorsExcept(workerServer(connRecord,
		                                                 cc,
		                                                 localities,
		                                                 asyncPriorityInfo,
		                                                 processClass,
		                                                 dataFolder,
		                                                 memoryLimit,
		                                                 metricsConnFile,
		                                                 metricsPrefix,
		                                                 recoveredDiskFiles,
		                                                 memoryProfileThreshold,
		                                                 coordFolder,
		                                                 whitelistBinPaths,
		                                                 dbInfo,
		                                                 configBroadcastInterface,
		                                                 configNode,
		                                                 localConfig),
		                                    "WorkerServer",
		                                    UID(),
		                                    &normalWorkerErrors()));
		state Future<Void> firstConnect = reportErrors(printOnFirstConnected(ci), "ClusterFirstConnectedError");

		wait(quorum(actors, 1));
		ASSERT(false); // None of these actors should terminate normally
		throw internal_error();
	} catch (Error& e) {
		// Make sure actors are cancelled before recoveredDiskFiles is destructed.
		// Otherwise, these actors may get a broken promise error.
		for (auto f : actors)
			f.cancel();
		Error err = checkIOTimeout(e);
		throw err;
	}
}

const Role Role::WORKER("Worker", "WK", false);
const Role Role::STORAGE_SERVER("StorageServer", "SS");
const Role Role::TESTING_STORAGE_SERVER("TestingStorageServer", "ST");
const Role Role::TRANSACTION_LOG("TLog", "TL");
const Role Role::SHARED_TRANSACTION_LOG("SharedTLog", "SL", false);
const Role Role::COMMIT_PROXY("CommitProxyServer", "CP");
const Role Role::GRV_PROXY("GrvProxyServer", "GP");
const Role Role::MASTER("MasterServer", "MS");
const Role Role::RESOLVER("Resolver", "RV");
const Role Role::CLUSTER_CONTROLLER("ClusterController", "CC");
const Role Role::TESTER("Tester", "TS");
const Role Role::LOG_ROUTER("LogRouter", "LR");
const Role Role::DATA_DISTRIBUTOR("DataDistributor", "DD");
const Role Role::RATEKEEPER("Ratekeeper", "RK");
const Role Role::BLOB_MANAGER("BlobManager", "BM");
const Role Role::BLOB_WORKER("BlobWorker", "BW");
const Role Role::STORAGE_CACHE("StorageCache", "SC");
const Role Role::COORDINATOR("Coordinator", "CD");
const Role Role::BACKUP("Backup", "BK");
const Role Role::ENCRYPT_KEY_PROXY("EncryptKeyProxy", "EP");<|MERGE_RESOLUTION|>--- conflicted
+++ resolved
@@ -1140,10 +1140,9 @@
 		DUMPTOKEN(recruited.getKeyValueStoreType);
 		DUMPTOKEN(recruited.watchValue);
 		DUMPTOKEN(recruited.getKeyValuesStream);
-<<<<<<< HEAD
-=======
-		DUMPTOKEN(recruited.getMappedKeyValues);
->>>>>>> d956b00c
+		DUMPTOKEN(recruited.changeFeedStream);
+		DUMPTOKEN(recruited.changeFeedPop);
+		DUMPTOKEN(recruited.changeFeedVersionUpdate);
 
 		prevStorageServer =
 		    storageServer(store, recruited, db, folder, Promise<Void>(), Reference<IClusterConnectionRecord>(nullptr));
@@ -1554,6 +1553,7 @@
 				DUMPTOKEN(recruited.getValue);
 				DUMPTOKEN(recruited.getKey);
 				DUMPTOKEN(recruited.getKeyValues);
+				DUMPTOKEN(recruited.getMappedKeyValues);
 				DUMPTOKEN(recruited.getShardState);
 				DUMPTOKEN(recruited.waitMetrics);
 				DUMPTOKEN(recruited.splitMetrics);
@@ -1565,14 +1565,9 @@
 				DUMPTOKEN(recruited.getKeyValueStoreType);
 				DUMPTOKEN(recruited.watchValue);
 				DUMPTOKEN(recruited.getKeyValuesStream);
-<<<<<<< HEAD
-				DUMPTOKEN(recruited.getKeyValuesAndFlatMap);
 				DUMPTOKEN(recruited.changeFeedStream);
 				DUMPTOKEN(recruited.changeFeedPop);
 				DUMPTOKEN(recruited.changeFeedVersionUpdate);
-=======
-				DUMPTOKEN(recruited.getMappedKeyValues);
->>>>>>> d956b00c
 
 				Promise<Void> recovery;
 				Future<Void> f = storageServer(kv, recruited, dbInfo, folder, recovery, connRecord);
@@ -2069,6 +2064,7 @@
 					DUMPTOKEN(recruited.getValue);
 					DUMPTOKEN(recruited.getKey);
 					DUMPTOKEN(recruited.getKeyValues);
+					DUMPTOKEN(recruited.getMappedKeyValues);
 					DUMPTOKEN(recruited.getShardState);
 					DUMPTOKEN(recruited.waitMetrics);
 					DUMPTOKEN(recruited.splitMetrics);
@@ -2080,14 +2076,9 @@
 					DUMPTOKEN(recruited.getKeyValueStoreType);
 					DUMPTOKEN(recruited.watchValue);
 					DUMPTOKEN(recruited.getKeyValuesStream);
-<<<<<<< HEAD
-					DUMPTOKEN(recruited.getKeyValuesAndFlatMap);
 					DUMPTOKEN(recruited.changeFeedStream);
 					DUMPTOKEN(recruited.changeFeedPop);
 					DUMPTOKEN(recruited.changeFeedVersionUpdate);
-=======
-					DUMPTOKEN(recruited.getMappedKeyValues);
->>>>>>> d956b00c
 					// printf("Recruited as storageServer\n");
 
 					std::string filename =

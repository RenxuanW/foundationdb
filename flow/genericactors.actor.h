--- conflicted
+++ resolved
@@ -653,11 +653,8 @@
 		ReferencedObject() : value() {}
 		ReferencedObject(V const& v) : value(v) {}
 		ReferencedObject(ReferencedObject&& r) : value(std::move(r.value)) {}
-<<<<<<< HEAD
+
 		void operator=(ReferencedObject&& r) {
-=======
-		void operator=(ReferencedObject&& r) { 
->>>>>>> 93becf19
 			value = std::move(r.value);
 		}
 
@@ -676,11 +673,7 @@
 		static Reference<ReferencedObject<V>> from(V const& v) {
 			return Reference<ReferencedObject<V>>(new ReferencedObject<V>(v));
 		}
-<<<<<<< HEAD
-
-=======
-	
->>>>>>> 93becf19
+
 	private:
 		V value;
 };

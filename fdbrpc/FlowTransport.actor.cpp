--- conflicted
+++ resolved
@@ -228,17 +228,11 @@
 	bool outgoingConnectionIdle;  // We don't actually have a connection open and aren't trying to open one because we don't have anything to send
 	double lastConnectTime;
 	double reconnectionDelay;
-<<<<<<< HEAD
 	int peerReferences;
+	bool incompatibleProtocolVersionNewer;
 
 	explicit Peer( TransportData* transport, NetworkAddress const& destination )
-		: transport(transport), destination(destination), outgoingConnectionIdle(false), lastConnectTime(0.0), reconnectionDelay(FLOW_KNOBS->INITIAL_RECONNECTION_TIME), compatible(true), peerReferences(-1)
-=======
-	bool incompatibleProtocolVersionNewer;
-
-	explicit Peer( TransportData* transport, NetworkAddress const& destination )
-		: transport(transport), destination(destination), outgoingConnectionIdle(false), lastConnectTime(0.0), reconnectionDelay(FLOW_KNOBS->INITIAL_RECONNECTION_TIME), compatible(true), incompatibleProtocolVersionNewer(false)
->>>>>>> ccf4384c
+		: transport(transport), destination(destination), outgoingConnectionIdle(false), lastConnectTime(0.0), reconnectionDelay(FLOW_KNOBS->INITIAL_RECONNECTION_TIME), compatible(true), incompatibleProtocolVersionNewer(false), peerReferences(-1)
 	{
 		connect = connectionKeeper(this);
 	}
@@ -316,8 +310,7 @@
 
 		loop {
 			if(peer->peerReferences == 0 && peer->reliable.empty() && peer->unsent.empty()) {
-				//FIXME: closing connections is causing client connection issues
-				//throw connection_failed();
+				throw connection_failed();
 			}
 
 			Void _ = wait( delayJittered( FLOW_KNOBS->CONNECTION_MONITOR_LOOP_TIME ) );
@@ -436,21 +429,12 @@
 				if (e.code() == error_code_actor_cancelled) throw;
 				// Try to recover, even from serious errors, by retrying
 
-<<<<<<< HEAD
 				if(self->peerReferences <= 0 && self->reliable.empty() && self->unsent.empty()) {
-					//FIXME: closing connections is causing client connection issues
-					//self->connect.cancel();
-					//self->transport->peers.erase(self->destination);
-					//delete self;
-					//return Void();
-=======
-				if(self->reliable.empty() && self->unsent.empty()) {
 					TraceEvent("PeerDestroy").detail("PeerAddr", self->destination).error(e).suppressFor(1.0);
 					self->connect.cancel();
 					self->transport->peers.erase(self->destination);
 					delete self;
 					return Void();
->>>>>>> ccf4384c
 				}
 			}
 		}
@@ -605,12 +589,8 @@
 	state uint8_t* buffer_end = NULL;
 	state bool expectConnectPacket = true;
 	state bool compatible = false;
-<<<<<<< HEAD
 	state bool incompatiblePeerCounted = false;
-=======
 	state bool incompatibleProtocolVersionNewer = false;
-	state bool initiallyCompatible = (peer == nullptr) || peer->compatible;
->>>>>>> ccf4384c
 	state NetworkAddress peerAddress;
 	state uint64_t peerProtocolVersion = 0;
 
@@ -698,12 +678,8 @@
 							// Outgoing connection; port information should be what we expect
 							TraceEvent("ConnectedOutgoing").detail("PeerAddr", NetworkAddress( p->canonicalRemoteIp, p->canonicalRemotePort ) ).suppressFor(1.0);
 							peer->compatible = compatible;
-<<<<<<< HEAD
+							peer->incompatibleProtocolVersionNewer = incompatibleProtocolVersionNewer;
 							if (!compatible) {
-=======
-							peer->incompatibleProtocolVersionNewer = incompatibleProtocolVersionNewer;
-							if (initiallyCompatible && !compatible)
->>>>>>> ccf4384c
 								peer->transport->numIncompatibleConnections++;
 								incompatiblePeerCounted = true;
 							}
@@ -714,12 +690,8 @@
 							}
 							peer = transport->getPeer(peerAddress);
 							peer->compatible = compatible;
-<<<<<<< HEAD
+							peer->incompatibleProtocolVersionNewer = incompatibleProtocolVersionNewer;
 							if (!compatible) {
-=======
-							peer->incompatibleProtocolVersionNewer = incompatibleProtocolVersionNewer;
-							if (initiallyCompatible && !compatible)
->>>>>>> ccf4384c
 								peer->transport->numIncompatibleConnections++;
 								incompatiblePeerCounted = true;
 							}
@@ -747,13 +719,8 @@
 		}
 	}
 	catch (Error& e) {
-<<<<<<< HEAD
 		if (incompatiblePeerCounted) {
 			ASSERT(peer && peer->transport->numIncompatibleConnections > 0);
-=======
-		if (initiallyCompatible && peer && !peer->compatible) {
-			ASSERT(peer->transport->numIncompatibleConnections > 0);
->>>>>>> ccf4384c
 			peer->transport->numIncompatibleConnections--;
 		}
 		throw;

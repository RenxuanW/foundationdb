#############
Release Notes
#############

6.2.0
=====

Features
--------

Performance
-----------

Fixes
-----

* If a cluster is upgraded during an ``onError`` call, the cluster could return a ``cluster_version_changed`` error. `(PR #1734) <https://github.com/apple/foundationdb/pull/1734>`_.

Status
------

<<<<<<< HEAD
* Added ``run_loop_busy`` to the ``processes`` section to record the fraction of time the run loop is busy. `(PR #1760) <https://github.com/apple/foundationdb/pull/1760>`_.
=======
* Remove ``cluster.datacenter_version_difference`` and replace it with ``cluster.datacenter_lag`` that has subfields ``versions`` and ``seconds``. `(PR #1800) <https://github.com/apple/foundationdb/pull/1800>`_.
>>>>>>> 49121172

Bindings
--------

* Go: The Go bindings now require Go version 1.11 or later.
* Go: Fix issue with finalizers running too early that could lead to undefined behavior. `(PR #1451) <https://github.com/apple/foundationdb/pull/1451>`_.

Other Changes
-------------

Earlier release notes
---------------------
* :doc:`6.1 (API Version 610) </old-release-notes/release-notes-610>`
* :doc:`6.0 (API Version 600) </old-release-notes/release-notes-600>`
* :doc:`5.2 (API Version 520) </old-release-notes/release-notes-520>`
* :doc:`5.1 (API Version 510) </old-release-notes/release-notes-510>`
* :doc:`5.0 (API Version 500) </old-release-notes/release-notes-500>`
* :doc:`4.6 (API Version 460) </old-release-notes/release-notes-460>`
* :doc:`4.5 (API Version 450) </old-release-notes/release-notes-450>`
* :doc:`4.4 (API Version 440) </old-release-notes/release-notes-440>`
* :doc:`4.3 (API Version 430) </old-release-notes/release-notes-430>`
* :doc:`4.2 (API Version 420) </old-release-notes/release-notes-420>`
* :doc:`4.1 (API Version 410) </old-release-notes/release-notes-410>`
* :doc:`4.0 (API Version 400) </old-release-notes/release-notes-400>`
* :doc:`3.0 (API Version 300) </old-release-notes/release-notes-300>`
* :doc:`2.0 (API Version 200) </old-release-notes/release-notes-200>`
* :doc:`1.0 (API Version 100) </old-release-notes/release-notes-100>`
* :doc:`Beta 3 (API Version 23) </old-release-notes/release-notes-023>`
* :doc:`Beta 2 (API Version 22) </old-release-notes/release-notes-022>`
* :doc:`Beta 1 (API Version 21) </old-release-notes/release-notes-021>`
* :doc:`Alpha 6 (API Version 16) </old-release-notes/release-notes-016>`
* :doc:`Alpha 5 (API Version 14) </old-release-notes/release-notes-014>`<|MERGE_RESOLUTION|>--- conflicted
+++ resolved
@@ -19,11 +19,8 @@
 Status
 ------
 
-<<<<<<< HEAD
 * Added ``run_loop_busy`` to the ``processes`` section to record the fraction of time the run loop is busy. `(PR #1760) <https://github.com/apple/foundationdb/pull/1760>`_.
-=======
 * Remove ``cluster.datacenter_version_difference`` and replace it with ``cluster.datacenter_lag`` that has subfields ``versions`` and ``seconds``. `(PR #1800) <https://github.com/apple/foundationdb/pull/1800>`_.
->>>>>>> 49121172
 
 Bindings
 --------

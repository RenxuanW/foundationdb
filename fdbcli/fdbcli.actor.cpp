/*
 * fdbcli.actor.cpp
 *
 * This source file is part of the FoundationDB open source project
 *
 * Copyright 2013-2022 Apple Inc. and the FoundationDB project authors
 *
 * Licensed under the Apache License, Version 2.0 (the "License");
 * you may not use this file except in compliance with the License.
 * You may obtain a copy of the License at
 *
 *     http://www.apache.org/licenses/LICENSE-2.0
 *
 * Unless required by applicable law or agreed to in writing, software
 * distributed under the License is distributed on an "AS IS" BASIS,
 * WITHOUT WARRANTIES OR CONDITIONS OF ANY KIND, either express or implied.
 * See the License for the specific language governing permissions and
 * limitations under the License.
 */

#include "boost/lexical_cast.hpp"
#include "contrib/fmt-8.1.1/include/fmt/format.h"
#include "fdbclient/ClusterConnectionFile.h"
#include "fdbclient/NativeAPI.actor.h"
#include "fdbclient/FDBTypes.h"
#include "fdbclient/IClientApi.h"
#include "fdbclient/MultiVersionTransaction.h"
#include "fdbclient/Status.h"
#include "fdbclient/KeyBackedTypes.h"
#include "fdbclient/StatusClient.h"
#include "fdbclient/DatabaseContext.h"
#include "fdbclient/GlobalConfig.actor.h"
#include "fdbclient/IKnobCollection.h"
#include "fdbclient/NativeAPI.actor.h"
#include "fdbclient/ClusterInterface.h"
#include "fdbclient/ManagementAPI.actor.h"
#include "fdbclient/Schemas.h"
#include "fdbclient/CoordinationInterface.h"
#include "fdbclient/FDBOptions.g.h"
#include "fdbclient/SystemData.h"
#include "fdbclient/TagThrottle.actor.h"
#include "fdbclient/Tuple.h"

#include "fdbclient/ThreadSafeTransaction.h"
#include "flow/ArgParseUtil.h"
#include "flow/DeterministicRandom.h"
#include "flow/FastRef.h"
#include "flow/Platform.h"

#include "flow/TLSConfig.actor.h"
#include "flow/ThreadHelper.actor.h"
#include "flow/SimpleOpt.h"

#include "fdbcli/FlowLineNoise.h"
#include "fdbcli/fdbcli.actor.h"

#include <cinttypes>
#include <cstdio>
#include <type_traits>
#include <signal.h>

#ifdef __unixish__
#include <stdio.h>
#include "fdbcli/linenoise/linenoise.h"
#endif

#include "fdbclient/versions.h"
#include "fdbclient/BuildFlags.h"

#include "flow/actorcompiler.h" // This must be the last #include.

#define FDB_API_VERSION 710
/*
 * While we could just use the MultiVersionApi instance directly, this #define allows us to swap in any other IClientApi
 * instance (e.g. from ThreadSafeApi)
 */
#define API ((IClientApi*)MultiVersionApi::api)

extern const char* getSourceVersion();

std::vector<std::string> validOptions;

enum {
	OPT_CONNFILE,
	OPT_DATABASE,
	OPT_HELP,
	OPT_TRACE,
	OPT_TRACE_DIR,
	OPT_LOGGROUP,
	OPT_TIMEOUT,
	OPT_EXEC,
	OPT_NO_STATUS,
	OPT_NO_HINTS,
	OPT_STATUS_FROM_JSON,
	OPT_VERSION,
	OPT_BUILD_FLAGS,
	OPT_TRACE_FORMAT,
	OPT_KNOB,
	OPT_DEBUG_TLS,
	OPT_API_VERSION,
};

CSimpleOpt::SOption g_rgOptions[] = { { OPT_CONNFILE, "-C", SO_REQ_SEP },
	                                  { OPT_CONNFILE, "--cluster-file", SO_REQ_SEP },
	                                  { OPT_DATABASE, "-d", SO_REQ_SEP },
	                                  { OPT_TRACE, "--log", SO_NONE },
	                                  { OPT_TRACE_DIR, "--log-dir", SO_REQ_SEP },
	                                  { OPT_LOGGROUP, "--log-group", SO_REQ_SEP },
	                                  { OPT_TIMEOUT, "--timeout", SO_REQ_SEP },
	                                  { OPT_EXEC, "--exec", SO_REQ_SEP },
	                                  { OPT_NO_STATUS, "--no-status", SO_NONE },
	                                  { OPT_NO_HINTS, "--no-hints", SO_NONE },
	                                  { OPT_HELP, "-?", SO_NONE },
	                                  { OPT_HELP, "-h", SO_NONE },
	                                  { OPT_HELP, "--help", SO_NONE },
	                                  { OPT_STATUS_FROM_JSON, "--status-from-json", SO_REQ_SEP },
	                                  { OPT_VERSION, "--version", SO_NONE },
	                                  { OPT_VERSION, "-v", SO_NONE },
	                                  { OPT_BUILD_FLAGS, "--build-flags", SO_NONE },
	                                  { OPT_TRACE_FORMAT, "--trace-format", SO_REQ_SEP },
	                                  { OPT_KNOB, "--knob-", SO_REQ_SEP },
	                                  { OPT_DEBUG_TLS, "--debug-tls", SO_NONE },
	                                  { OPT_API_VERSION, "--api-version", SO_REQ_SEP },

#ifndef TLS_DISABLED
	                                  TLS_OPTION_FLAGS
#endif

	                                      SO_END_OF_OPTIONS };

void printAtCol(const char* text, int col, FILE* stream = stdout) {
	const char* iter = text;
	const char* start = text;
	const char* space = nullptr;

	do {
		iter++;
		if (*iter == '\n' || *iter == ' ' || *iter == '\0')
			space = iter;
		if (*iter == '\n' || *iter == '\0' || (iter - start == col)) {
			if (!space)
				space = iter;
			fprintf(stream, "%.*s\n", (int)(space - start), start);
			start = space;
			if (*start == ' ' || *start == '\n')
				start++;
			space = nullptr;
		}
	} while (*iter);
}

class FdbOptions {
public:
	// Prints an error and throws invalid_option or invalid_option_value if the option could not be set
	void setOption(Reference<ITransaction> tr,
	               StringRef optionStr,
	               bool enabled,
	               Optional<StringRef> arg,
	               bool intrans) {
		auto transactionItr = transactionOptions.legalOptions.find(optionStr.toString());
		if (transactionItr != transactionOptions.legalOptions.end())
			setTransactionOption(tr, transactionItr->second, enabled, arg, intrans);
		else {
			fprintf(stderr,
			        "ERROR: invalid option '%s'. Try `help options' for a list of available options.\n",
			        optionStr.toString().c_str());
			throw invalid_option();
		}
	}

	// Applies all enabled transaction options to the given transaction
	void apply(Reference<ITransaction> tr) {
		for (const auto& [name, value] : transactionOptions.options) {
			tr->setOption(name, value.castTo<StringRef>());
		}
	}

	// Returns true if any options have been set
	bool hasAnyOptionsEnabled() const { return !transactionOptions.options.empty(); }

	// Prints a list of enabled options, along with their parameters (if any)
	void print() const {
		bool found = false;
		found = found || transactionOptions.print();

		if (!found)
			printf("There are no options enabled\n");
	}

	// Returns a vector of the names of all documented options
	std::vector<std::string> getValidOptions() const { return transactionOptions.getValidOptions(); }

	// Prints the help string obtained by invoking `help options'
	void printHelpString() const { transactionOptions.printHelpString(); }

private:
	// Sets a transaction option. If intrans == true, then this option is also applied to the passed in transaction.
	void setTransactionOption(Reference<ITransaction> tr,
	                          FDBTransactionOptions::Option option,
	                          bool enabled,
	                          Optional<StringRef> arg,
	                          bool intrans) {
		if (enabled && arg.present() != FDBTransactionOptions::optionInfo.getMustExist(option).hasParameter) {
			fprintf(stderr, "ERROR: option %s a parameter\n", arg.present() ? "did not expect" : "expected");
			throw invalid_option_value();
		}

		if (intrans) {
			tr->setOption(option, arg);
		}

		transactionOptions.setOption(option, enabled, arg.castTo<StringRef>());
	}

	// A group of enabled options (of type T::Option) as well as a legal options map from string to T::Option
	template <class T>
	struct OptionGroup {
		std::map<typename T::Option, Optional<Standalone<StringRef>>> options;
		std::map<std::string, typename T::Option> legalOptions;

		OptionGroup<T>() {}
		OptionGroup<T>(OptionGroup<T>& base)
		  : options(base.options.begin(), base.options.end()), legalOptions(base.legalOptions) {}

		// Enable or disable an option. Returns true if option value changed
		bool setOption(typename T::Option option, bool enabled, Optional<StringRef> arg) {
			auto optionItr = options.find(option);
			if (enabled && (optionItr == options.end() ||
			                Optional<Standalone<StringRef>>(optionItr->second).castTo<StringRef>() != arg)) {
				options[option] = arg.castTo<Standalone<StringRef>>();
				return true;
			} else if (!enabled && optionItr != options.end()) {
				options.erase(optionItr);
				return true;
			}

			return false;
		}

		// Prints a list of all enabled options in this group
		bool print() const {
			bool found = false;

			for (auto itr = legalOptions.begin(); itr != legalOptions.end(); ++itr) {
				auto optionItr = options.find(itr->second);
				if (optionItr != options.end()) {
					if (optionItr->second.present())
						printf("%s: `%s'\n", itr->first.c_str(), formatStringRef(optionItr->second.get()).c_str());
					else
						printf("%s\n", itr->first.c_str());

					found = true;
				}
			}

			return found;
		}

		// Returns true if the specified option is documented
		bool isDocumented(typename T::Option option) const {
			FDBOptionInfo info = T::optionInfo.getMustExist(option);

			std::string deprecatedStr = "Deprecated";
			return !info.comment.empty() && info.comment.substr(0, deprecatedStr.size()) != deprecatedStr;
		}

		// Returns a vector of the names of all documented options
		std::vector<std::string> getValidOptions() const {
			std::vector<std::string> ret;

			for (auto itr = legalOptions.begin(); itr != legalOptions.end(); ++itr)
				if (isDocumented(itr->second))
					ret.push_back(itr->first);

			return ret;
		}

		// Prints a help string for each option in this group. Any options with no comment
		// are excluded from this help string. Lines are wrapped to 80 characters.
		void printHelpString() const {
			for (auto itr = legalOptions.begin(); itr != legalOptions.end(); ++itr) {
				if (isDocumented(itr->second)) {
					FDBOptionInfo info = T::optionInfo.getMustExist(itr->second);
					std::string helpStr = info.name + " - " + info.comment;
					if (info.hasParameter)
						helpStr += " " + info.parameterComment;
					helpStr += "\n";

					printAtCol(helpStr.c_str(), 80);
				}
			}
		}
	};

	OptionGroup<FDBTransactionOptions> transactionOptions;

public:
	FdbOptions() {
		for (auto itr = FDBTransactionOptions::optionInfo.begin(); itr != FDBTransactionOptions::optionInfo.end();
		     ++itr)
			transactionOptions.legalOptions[itr->second.name] = itr->first;
	}

	FdbOptions(FdbOptions& base) : transactionOptions(base.transactionOptions) {}
};

static std::string formatStringRef(StringRef item, bool fullEscaping = false) {
	std::string ret;

	for (int i = 0; i < item.size(); i++) {
		if (fullEscaping && item[i] == '\\')
			ret += "\\\\";
		else if (fullEscaping && item[i] == '"')
			ret += "\\\"";
		else if (fullEscaping && item[i] == ' ')
			ret += format("\\x%02x", item[i]);
		else if (item[i] >= 32 && item[i] < 127)
			ret += item[i];
		else
			ret += format("\\x%02x", item[i]);
	}

	return ret;
}

static std::vector<std::vector<StringRef>> parseLine(std::string& line, bool& err, bool& partial) {
	err = false;
	partial = false;

	bool quoted = false;
	std::vector<StringRef> buf;
	std::vector<std::vector<StringRef>> ret;

	size_t i = line.find_first_not_of(' ');
	size_t offset = i;

	bool forcetoken = false;

	while (i <= line.length()) {
		switch (line[i]) {
		case ';':
			if (!quoted) {
				if (i > offset || (forcetoken && i == offset))
					buf.push_back(StringRef((uint8_t*)(line.data() + offset), i - offset));
				ret.push_back(std::move(buf));
				offset = i = line.find_first_not_of(' ', i + 1);
				forcetoken = false;
			} else
				i++;
			break;
		case '"':
			quoted = !quoted;
			line.erase(i, 1);
			forcetoken = true;
			break;
		case ' ':
			if (!quoted) {
				if (i > offset || (forcetoken && i == offset))
					buf.push_back(StringRef((uint8_t*)(line.data() + offset), i - offset));
				offset = i = line.find_first_not_of(' ', i);
				forcetoken = false;
			} else
				i++;
			break;
		case '\\':
			if (i + 2 > line.length()) {
				err = true;
				ret.push_back(std::move(buf));
				return ret;
			}
			switch (line[i + 1]) {
				char ent, save;
			case '"':
			case '\\':
			case ' ':
			case ';':
				line.erase(i, 1);
				break;
			case 'x':
				if (i + 4 > line.length()) {
					err = true;
					ret.push_back(std::move(buf));
					return ret;
				}
				char* pEnd;
				save = line[i + 4];
				line[i + 4] = 0;
				ent = char(strtoul(line.data() + i + 2, &pEnd, 16));
				if (*pEnd) {
					err = true;
					ret.push_back(std::move(buf));
					return ret;
				}
				line[i + 4] = save;
				line.replace(i, 4, 1, ent);
				break;
			default:
				err = true;
				ret.push_back(std::move(buf));
				return ret;
			}
		default:
			i++;
		}
	}

	i -= 1;
	if (i > offset || (forcetoken && i == offset))
		buf.push_back(StringRef((uint8_t*)(line.data() + offset), i - offset));

	ret.push_back(std::move(buf));

	if (quoted)
		partial = true;

	return ret;
}

static void printProgramUsage(const char* name) {
	printf("FoundationDB CLI " FDB_VT_PACKAGE_NAME " (v" FDB_VT_VERSION ")\n"
	       "usage: %s [OPTIONS]\n"
	       "\n",
	       name);
	printf("  -C CONNFILE    The path of a file containing the connection string for the\n"
	       "                 FoundationDB cluster. The default is first the value of the\n"
	       "                 FDB_CLUSTER_FILE environment variable, then `./fdb.cluster',\n"
	       "                 then `%s'.\n",
	       platform::getDefaultClusterFilePath().c_str());
	printf("  --log          Enables trace file logging for the CLI session.\n"
	       "  --log-dir PATH Specifes the output directory for trace files. If\n"
	       "                 unspecified, defaults to the current directory. Has\n"
	       "                 no effect unless --log is specified.\n"
	       "  --log-group LOG_GROUP\n"
	       "                 Sets the LogGroup field with the specified value for all\n"
	       "                 events in the trace output (defaults to `default').\n"
	       "  --trace-format FORMAT\n"
	       "                 Select the format of the log files. xml (the default) and json\n"
	       "                 are supported. Has no effect unless --log is specified.\n"
	       "  --exec CMDS    Immediately executes the semicolon separated CLI commands\n"
	       "                 and then exits.\n"
	       "  --no-status    Disables the initial status check done when starting\n"
	       "                 the CLI.\n"
	       "  --api-version  APIVERSION\n"
	       "                 Specifies the version of the API for the CLI to use.\n"
#ifndef TLS_DISABLED
	       TLS_HELP
#endif
	       "  --knob-KNOBNAME KNOBVALUE\n"
	       "                 Changes a knob option. KNOBNAME should be lowercase.\n"
	       "  --debug-tls    Prints the TLS configuration and certificate chain, then exits.\n"
	       "                 Useful in reporting and diagnosing TLS issues.\n"
	       "  --build-flags  Print build information and exit.\n"
	       "  -v, --version  Print FoundationDB CLI version information and exit.\n"
	       "  -h, --help     Display this help and exit.\n");
}

#define ESCAPINGK "\n\nFor information on escaping keys, type `help escaping'."
#define ESCAPINGKV "\n\nFor information on escaping keys and values, type `help escaping'."

using namespace fdb_cli;
std::map<std::string, CommandHelp>& helpMap = CommandFactory::commands();
std::set<std::string>& hiddenCommands = CommandFactory::hiddenCommands();

void initHelp() {
	helpMap["begin"] =
	    CommandHelp("begin",
	                "begin a new transaction",
	                "By default, the fdbcli operates in autocommit mode. All operations are performed in their own "
	                "transaction, and are automatically committed for you. By explicitly beginning a transaction, "
	                "successive operations are all performed as part of a single transaction.\n\nTo commit the "
	                "transaction, use the commit command. To discard the transaction, use the reset command.");
	helpMap["commit"] = CommandHelp("commit",
	                                "commit the current transaction",
	                                "Any sets or clears executed after the start of the current transaction will be "
	                                "committed to the database. On success, the committed version number is displayed. "
	                                "If commit fails, the error is displayed and the transaction must be retried.");
	helpMap["clear"] = CommandHelp(
	    "clear <KEY>",
	    "clear a key from the database",
	    "Clear succeeds even if the specified key is not present, but may fail because of conflicts." ESCAPINGK);
	helpMap["clearrange"] = CommandHelp(
	    "clearrange <BEGINKEY> <ENDKEY>",
	    "clear a range of keys from the database",
	    "All keys between BEGINKEY (inclusive) and ENDKEY (exclusive) are cleared from the database. This command will "
	    "succeed even if the specified range is empty, but may fail because of conflicts." ESCAPINGK);
	helpMap["exit"] = CommandHelp("exit", "exit the CLI", "");
	helpMap["quit"] = CommandHelp();
	helpMap["waitconnected"] = CommandHelp();
	helpMap["waitopen"] = CommandHelp();
	helpMap["sleep"] = CommandHelp("sleep <SECONDS>", "sleep for a period of time", "");
	helpMap["get"] =
	    CommandHelp("get <KEY>",
	                "fetch the value for a given key",
	                "Displays the value of KEY in the database, or `not found' if KEY is not present." ESCAPINGK);
	helpMap["getrange"] =
	    CommandHelp("getrange <BEGINKEY> [ENDKEY] [LIMIT]",
	                "fetch key/value pairs in a range of keys",
	                "Displays up to LIMIT keys and values for keys between BEGINKEY (inclusive) and ENDKEY "
	                "(exclusive). If ENDKEY is omitted, then the range will include all keys starting with BEGINKEY. "
	                "LIMIT defaults to 25 if omitted." ESCAPINGK);
	helpMap["getrangekeys"] = CommandHelp(
	    "getrangekeys <BEGINKEY> [ENDKEY] [LIMIT]",
	    "fetch keys in a range of keys",
	    "Displays up to LIMIT keys for keys between BEGINKEY (inclusive) and ENDKEY (exclusive). If ENDKEY is omitted, "
	    "then the range will include all keys starting with BEGINKEY. LIMIT defaults to 25 if omitted." ESCAPINGK);
	helpMap["getversion"] =
	    CommandHelp("getversion",
	                "Fetch the current read version",
	                "Displays the current read version of the database or currently running transaction.");
	helpMap["reset"] =
	    CommandHelp("reset",
	                "reset the current transaction",
	                "Any sets or clears executed after the start of the active transaction will be discarded.");
	helpMap["rollback"] = CommandHelp("rollback",
	                                  "rolls back the current transaction",
	                                  "The active transaction will be discarded, including any sets or clears executed "
	                                  "since the transaction was started.");
	helpMap["set"] = CommandHelp("set <KEY> <VALUE>",
	                             "set a value for a given key",
	                             "If KEY is not already present in the database, it will be created." ESCAPINGKV);
	helpMap["option"] = CommandHelp(
	    "option <STATE> <OPTION> <ARG>",
	    "enables or disables an option",
	    "If STATE is `on', then the option OPTION will be enabled with optional parameter ARG, if required. If STATE "
	    "is `off', then OPTION will be disabled.\n\nIf there is no active transaction, then the option will be applied "
	    "to all operations as well as all subsequently created transactions (using `begin').\n\nIf there is an active "
	    "transaction (one created with `begin'), then enabled options apply only to that transaction. Options cannot "
	    "be disabled on an active transaction.\n\nCalling `option' with no parameters prints a list of all enabled "
	    "options.\n\nFor information about specific options that can be set, type `help options'.");
	helpMap["help"] = CommandHelp("help [<topic>]", "get help about a topic or command", "");
	helpMap["writemode"] = CommandHelp("writemode <on|off>",
	                                   "enables or disables sets and clears",
	                                   "Setting or clearing keys from the CLI is not recommended.");
	helpMap["usetenant"] =
	    CommandHelp("usetenant [NAME]",
	                "prints or configures the tenant used for transactions",
	                "If no name is given, prints the name of the current active tenant. Otherwise, all commands that "
	                "are used to read or write keys are done inside the tenant with the specified NAME. By default, "
	                "no tenant is configured and operations are performed on the raw key-space. The tenant cannot be "
	                "configured while a transaction started with `begin' is open.");
	helpMap["defaulttenant"] =
	    CommandHelp("defaulttenant",
	                "configures transactions to not use a named tenant",
	                "All commands that are used to read or write keys will be done without a tenant and will operate "
	                "on the raw key-space. This is the default behavior. The tenant cannot be configured while a "
	                "transaction started with `begin' is open.");
}

void printVersion() {
	printf("FoundationDB CLI " FDB_VT_PACKAGE_NAME " (v" FDB_VT_VERSION ")\n");
	printf("source version %s\n", getSourceVersion());
	printf("protocol %" PRIx64 "\n", currentProtocolVersion.version());
}

void printBuildInformation() {
	printf("%s", jsonBuildInformation().c_str());
}

void printHelpOverview() {
	printf("\nList of commands:\n\n");
	for (const auto& [command, help] : helpMap) {
		if (help.short_desc.size())
			printf(" %s:\n      %s\n", command.c_str(), help.short_desc.c_str());
	}
	printf("\nFor information on a specific command, type `help <command>'.");
	printf("\nFor information on escaping keys and values, type `help escaping'.");
	printf("\nFor information on available options, type `help options'.\n\n");
}

void printHelp(StringRef command) {
	auto i = helpMap.find(command.toString());
	if (i != helpMap.end() && i->second.short_desc.size()) {
		printf("\n%s\n\n", i->second.usage.c_str());
		auto cstr = i->second.short_desc.c_str();
		printf("%c%s.\n", toupper(cstr[0]), cstr + 1);
		if (!i->second.long_desc.empty()) {
			printf("\n");
			printAtCol(i->second.long_desc.c_str(), 80);
		}
		printf("\n");
	} else
		printf("I don't know anything about `%s'\n", formatStringRef(command).c_str());
}

int printStatusFromJSON(std::string const& jsonFileName) {
	try {
		json_spirit::mValue value;
		json_spirit::read_string(readFileBytes(jsonFileName, 10000000), value);

		printStatus(value.get_obj(), StatusClient::DETAILED, false, true);

		return 0;
	} catch (std::exception& e) {
		printf("Exception printing status: %s\n", e.what());
		return 1;
	} catch (Error& e) {
		printf("Error printing status: %d %s\n", e.code(), e.what());
		return 2;
	} catch (...) {
		printf("Unknown exception printing status.\n");
		return 3;
	}
}

ACTOR Future<Void> timeWarning(double when, const char* msg) {
	wait(delay(when));
	fputs(msg, stderr);

	return Void();
}

ACTOR Future<Void> checkStatus(Future<Void> f,
                               Reference<IDatabase> db,
                               Database localDb,
                               bool displayDatabaseAvailable = true) {
	wait(f);
	state Reference<ITransaction> tr = db->createTransaction();
	state StatusObject s;
	if (!tr->isValid()) {
		StatusObject _s = wait(StatusClient::statusFetcher(localDb));
		s = _s;
	} else {
		state ThreadFuture<Optional<Value>> statusValueF = tr->get(LiteralStringRef("\xff\xff/status/json"));
		Optional<Value> statusValue = wait(safeThreadFutureToFuture(statusValueF));
		if (!statusValue.present()) {
			fprintf(stderr, "ERROR: Failed to get status json from the cluster\n");
			return Void();
		}
		json_spirit::mValue mv;
		json_spirit::read_string(statusValue.get().toString(), mv);
		s = StatusObject(mv.get_obj());
	}
	printf("\n");
	printStatus(s, StatusClient::MINIMAL, displayDatabaseAvailable);
	printf("\n");
	return Void();
}

ACTOR template <class T>
Future<T> makeInterruptable(Future<T> f) {
	Future<Void> interrupt = LineNoise::onKeyboardInterrupt();
	choose {
		when(T t = wait(f)) { return t; }
		when(wait(interrupt)) {
			f.cancel();
			throw operation_cancelled();
		}
	}
}

ACTOR Future<Void> commitTransaction(Reference<ITransaction> tr) {
	wait(makeInterruptable(safeThreadFutureToFuture(tr->commit())));
	auto ver = tr->getCommittedVersion();
	if (ver != invalidVersion)
		fmt::print("Committed ({})\n", ver);
	else
		fmt::print("Nothing to commit\n");
	return Void();
}

ACTOR Future<bool> createSnapshot(Database db, std::vector<StringRef> tokens) {
	state Standalone<StringRef> snapCmd;
	state UID snapUID = deterministicRandom()->randomUniqueID();
	for (int i = 1; i < tokens.size(); i++) {
		snapCmd = snapCmd.withSuffix(tokens[i]);
		if (i != tokens.size() - 1) {
			snapCmd = snapCmd.withSuffix(LiteralStringRef(" "));
		}
	}
	try {
		wait(makeInterruptable(mgmtSnapCreate(db, snapCmd, snapUID)));
		printf("Snapshot command succeeded with UID %s\n", snapUID.toString().c_str());
	} catch (Error& e) {
		fprintf(stderr,
		        "Snapshot command failed %d (%s)."
		        " Please cleanup any instance level snapshots created with UID %s.\n",
		        e.code(),
		        e.what(),
		        snapUID.toString().c_str());
		return true;
	}
	return false;
}

// TODO: Update the function to get rid of the Database after refactoring
Reference<ITransaction> getTransaction(Reference<IDatabase> db,
                                       Reference<ITenant> tenant,
                                       Reference<ITransaction>& tr,
                                       FdbOptions* options,
                                       bool intrans) {
	// Update "tr" to point to a brand new transaction object when it's not initialized or "intrans" flag is "false",
	// which indicates we need a new transaction object
	if (!tr || !intrans) {
		if (tenant) {
			tr = tenant->createTransaction();
		} else {
			tr = db->createTransaction();
		}
		options->apply(tr);
	}

	return tr;
}

std::string newCompletion(const char* base, const char* name) {
	return format("%s%s ", base, name);
}

void compGenerator(const char* text, bool help, std::vector<std::string>& lc) {
	std::map<std::string, CommandHelp>::const_iterator iter;
	int len = strlen(text);

	const char* helpExtra[] = { "escaping", "options", nullptr };

	const char** he = helpExtra;

	for (auto iter = helpMap.begin(); iter != helpMap.end(); ++iter) {
		const char* name = (*iter).first.c_str();
		if (!strncmp(name, text, len)) {
			lc.push_back(newCompletion(help ? "help " : "", name));
		}
	}

	if (help) {
		while (*he) {
			const char* name = *he;
			he++;
			if (!strncmp(name, text, len))
				lc.push_back(newCompletion("help ", name));
		}
	}
}

void cmdGenerator(const char* text, std::vector<std::string>& lc) {
	compGenerator(text, false, lc);
}

void helpGenerator(const char* text, std::vector<std::string>& lc) {
	compGenerator(text, true, lc);
}

void optionGenerator(const char* text, const char* line, std::vector<std::string>& lc) {
	int len = strlen(text);

	for (auto iter = validOptions.begin(); iter != validOptions.end(); ++iter) {
		const char* name = (*iter).c_str();
		if (!strncmp(name, text, len)) {
			lc.push_back(newCompletion(line, name));
		}
	}
}

void arrayGenerator(const char* text, const char* line, const char** options, std::vector<std::string>& lc) {
	const char** iter = options;
	int len = strlen(text);

	while (*iter) {
		const char* name = *iter;
		iter++;
		if (!strncmp(name, text, len)) {
			lc.push_back(newCompletion(line, name));
		}
	}
}

void onOffGenerator(const char* text, const char* line, std::vector<std::string>& lc) {
	const char* opts[] = { "on", "off", nullptr };
	arrayGenerator(text, line, opts, lc);
}

void configureGenerator(const char* text, const char* line, std::vector<std::string>& lc) {
	const char* opts[] = { "new",
		                   "single",
		                   "double",
		                   "triple",
		                   "three_data_hall",
		                   "three_datacenter",
		                   "ssd",
		                   "ssd-1",
		                   "ssd-2",
		                   "memory",
		                   "memory-1",
		                   "memory-2",
		                   "memory-radixtree-beta",
		                   "commit_proxies=",
		                   "grv_proxies=",
		                   "logs=",
		                   "resolvers=",
		                   "perpetual_storage_wiggle=",
		                   "perpetual_storage_wiggle_locality=",
<<<<<<< HEAD
		                   "storage_migration_type=",
		                   "blob_granules_enabled=",
=======
		                   "storage_migration_type="
		                   "tenant_mode=",
>>>>>>> 6390d93e
		                   nullptr };
	arrayGenerator(text, line, opts, lc);
}

void statusGenerator(const char* text, const char* line, std::vector<std::string>& lc) {
	const char* opts[] = { "minimal", "details", "json", nullptr };
	arrayGenerator(text, line, opts, lc);
}

void killGenerator(const char* text, const char* line, std::vector<std::string>& lc) {
	const char* opts[] = { "all", "list", nullptr };
	arrayGenerator(text, line, opts, lc);
}

void throttleGenerator(const char* text,
                       const char* line,
                       std::vector<std::string>& lc,
                       std::vector<StringRef> const& tokens) {
	if (tokens.size() == 1) {
		const char* opts[] = { "on tag", "off", "enable auto", "disable auto", "list", nullptr };
		arrayGenerator(text, line, opts, lc);
	} else if (tokens.size() >= 2 && tokencmp(tokens[1], "on")) {
		if (tokens.size() == 2) {
			const char* opts[] = { "tag", nullptr };
			arrayGenerator(text, line, opts, lc);
		} else if (tokens.size() == 6) {
			const char* opts[] = { "default", "immediate", "batch", nullptr };
			arrayGenerator(text, line, opts, lc);
		}
	} else if (tokens.size() >= 2 && tokencmp(tokens[1], "off") && !tokencmp(tokens[tokens.size() - 1], "tag")) {
		const char* opts[] = { "all", "auto", "manual", "tag", "default", "immediate", "batch", nullptr };
		arrayGenerator(text, line, opts, lc);
	} else if (tokens.size() == 2 && (tokencmp(tokens[1], "enable") || tokencmp(tokens[1], "disable"))) {
		const char* opts[] = { "auto", nullptr };
		arrayGenerator(text, line, opts, lc);
	} else if (tokens.size() >= 2 && tokencmp(tokens[1], "list")) {
		if (tokens.size() == 2) {
			const char* opts[] = { "throttled", "recommended", "all", nullptr };
			arrayGenerator(text, line, opts, lc);
		} else if (tokens.size() == 3) {
			const char* opts[] = { "LIMITS", nullptr };
			arrayGenerator(text, line, opts, lc);
		}
	}
}

void fdbcliCompCmd(std::string const& text, std::vector<std::string>& lc) {
	bool err, partial;
	std::string whole_line = text;
	auto parsed = parseLine(whole_line, err, partial);
	if (err || partial) // If there was an error, or we are partially through a quoted sequence
		return;

	auto tokens = parsed.back();
	int count = tokens.size();

	// for(int i = 0; i < count; i++) {
	// 	printf("Token (%d): `%s'\n", i, tokens[i].toString().c_str());
	// }

	std::string ntext = "";
	std::string base_input = text;

	// If there is a token and the input does not end in a space
	if (count && text.size() > 0 && text[text.size() - 1] != ' ') {
		count--; // Ignore the last token for purposes of later code
		ntext = tokens.back().toString();
		base_input = whole_line.substr(0, whole_line.rfind(ntext));
	}

	// printf("final text (%d tokens): `%s' & `%s'\n", count, base_input.c_str(), ntext.c_str());

	if (!count) {
		cmdGenerator(ntext.c_str(), lc);
		return;
	}

	if (tokencmp(tokens[0], "help") && count == 1) {
		helpGenerator(ntext.c_str(), lc);
		return;
	}

	if (tokencmp(tokens[0], "option")) {
		if (count == 1)
			onOffGenerator(ntext.c_str(), base_input.c_str(), lc);
		if (count == 2)
			optionGenerator(ntext.c_str(), base_input.c_str(), lc);
	}

	if (tokencmp(tokens[0], "writemode") && count == 1) {
		onOffGenerator(ntext.c_str(), base_input.c_str(), lc);
	}

	if (tokencmp(tokens[0], "configure")) {
		configureGenerator(ntext.c_str(), base_input.c_str(), lc);
	}

	if (tokencmp(tokens[0], "status") && count == 1) {
		statusGenerator(ntext.c_str(), base_input.c_str(), lc);
	}

	if (tokencmp(tokens[0], "kill") && count == 1) {
		killGenerator(ntext.c_str(), base_input.c_str(), lc);
	}

	if (tokencmp(tokens[0], "throttle")) {
		throttleGenerator(ntext.c_str(), base_input.c_str(), lc, tokens);
	}
}

std::vector<const char*> throttleHintGenerator(std::vector<StringRef> const& tokens, bool inArgument) {
	if (tokens.size() == 1) {
		return { "<on|off|enable auto|disable auto|list>", "[ARGS]" };
	} else if (tokencmp(tokens[1], "on")) {
		std::vector<const char*> opts = { "tag", "<TAG>", "[RATE]", "[DURATION]", "[default|immediate|batch]" };
		if (tokens.size() == 2) {
			return opts;
		} else if (((tokens.size() == 3 && inArgument) || tokencmp(tokens[2], "tag")) && tokens.size() < 7) {
			return std::vector<const char*>(opts.begin() + tokens.size() - 2, opts.end());
		}
	} else if (tokencmp(tokens[1], "off")) {
		if (tokencmp(tokens[tokens.size() - 1], "tag")) {
			return { "<TAG>" };
		} else {
			bool hasType = false;
			bool hasTag = false;
			bool hasPriority = false;
			for (int i = 2; i < tokens.size(); ++i) {
				if (tokencmp(tokens[i], "all") || tokencmp(tokens[i], "auto") || tokencmp(tokens[i], "manual")) {
					hasType = true;
				} else if (tokencmp(tokens[i], "default") || tokencmp(tokens[i], "immediate") ||
				           tokencmp(tokens[i], "batch")) {
					hasPriority = true;
				} else if (tokencmp(tokens[i], "tag")) {
					hasTag = true;
					++i;
				} else {
					return {};
				}
			}

			std::vector<const char*> options;
			if (!hasType) {
				options.push_back("[all|auto|manual]");
			}
			if (!hasTag) {
				options.push_back("[tag <TAG>]");
			}
			if (!hasPriority) {
				options.push_back("[default|immediate|batch]");
			}

			return options;
		}
	} else if ((tokencmp(tokens[1], "enable") || tokencmp(tokens[1], "disable")) && tokens.size() == 2) {
		return { "auto" };
	} else if (tokens.size() >= 2 && tokencmp(tokens[1], "list")) {
		if (tokens.size() == 2) {
			return { "[throttled|recommended|all]", "[LIMITS]" };
		} else if (tokens.size() == 3 && (tokencmp(tokens[2], "throttled") || tokencmp(tokens[2], "recommended") ||
		                                  tokencmp(tokens[2], "all"))) {
			return { "[LIMITS]" };
		}
	} else if (tokens.size() == 2 && inArgument) {
		return { "[ARGS]" };
	}

	return std::vector<const char*>();
}

void LogCommand(std::string line, UID randomID, std::string errMsg) {
	printf("%s\n", errMsg.c_str());
	TraceEvent(SevInfo, "CLICommandLog", randomID).detail("Command", line).detail("Error", errMsg);
}

struct CLIOptions {
	std::string program_name;
	int exit_code = -1;

	std::string commandLine;

	std::string clusterFile;
	bool trace = false;
	std::string traceDir;
	std::string traceFormat;
	std::string logGroup;
	int exit_timeout = 0;
	Optional<std::string> exec;
	bool initialStatusCheck = true;
	bool cliHints = true;
	bool debugTLS = false;
	std::string tlsCertPath;
	std::string tlsKeyPath;
	std::string tlsVerifyPeers;
	std::string tlsCAPath;
	std::string tlsPassword;

	std::vector<std::pair<std::string, std::string>> knobs;

	// api version, using the latest version by default
	int api_version = FDB_API_VERSION;

	CLIOptions(int argc, char* argv[]) {
		program_name = argv[0];
		for (int a = 0; a < argc; a++) {
			if (a)
				commandLine += ' ';
			commandLine += argv[a];
		}

		CSimpleOpt args(argc, argv, g_rgOptions, SO_O_HYPHEN_TO_UNDERSCORE);

		while (args.Next()) {
			int ec = processArg(args);
			if (ec != -1) {
				exit_code = ec;
				return;
			}
		}
		if (exit_timeout && !exec.present()) {
			fprintf(stderr, "ERROR: --timeout may only be specified with --exec\n");
			exit_code = FDB_EXIT_ERROR;
			return;
		}
	}

	void setupKnobs() {
		auto& g_knobs = IKnobCollection::getMutableGlobalKnobCollection();
		for (const auto& [knobName, knobValueString] : knobs) {
			try {
				auto knobValue = g_knobs.parseKnobValue(knobName, knobValueString);
				g_knobs.setKnob(knobName, knobValue);
			} catch (Error& e) {
				if (e.code() == error_code_invalid_option_value) {
					fprintf(stderr,
					        "WARNING: Invalid value '%s' for knob option '%s'\n",
					        knobValueString.c_str(),
					        knobName.c_str());
					TraceEvent(SevWarnAlways, "InvalidKnobValue")
					    .detail("Knob", printable(knobName))
					    .detail("Value", printable(knobValueString));
				} else {
					fprintf(stderr, "ERROR: Failed to set knob option '%s': %s\n", knobName.c_str(), e.what());
					TraceEvent(SevError, "FailedToSetKnob")
					    .error(e)
					    .detail("Knob", printable(knobName))
					    .detail("Value", printable(knobValueString));
					exit_code = FDB_EXIT_ERROR;
				}
			}
		}

		// Reinitialize knobs in order to update knobs that are dependent on explicitly set knobs
		g_knobs.initialize(Randomize::False, IsSimulated::False);
	}

	int processArg(CSimpleOpt& args) {
		if (args.LastError() != SO_SUCCESS) {
			printProgramUsage(program_name.c_str());
			return 1;
		}

		switch (args.OptionId()) {
		case OPT_CONNFILE:
			clusterFile = args.OptionArg();
			break;
		case OPT_API_VERSION: {
			char* endptr;
			api_version = strtoul((char*)args.OptionArg(), &endptr, 10);
			if (*endptr != '\0') {
				fprintf(stderr, "ERROR: invalid client version %s\n", args.OptionArg());
				return 1;
			} else if (api_version < 700 || api_version > FDB_API_VERSION) {
				// multi-version fdbcli only available after 7.0
				fprintf(stderr,
				        "ERROR: api version %s is not supported. (Min: 700, Max: %d)\n",
				        args.OptionArg(),
				        FDB_API_VERSION);
				return 1;
			}
			break;
		}
		case OPT_TRACE:
			trace = true;
			break;
		case OPT_TRACE_DIR:
			traceDir = args.OptionArg();
			break;
		case OPT_LOGGROUP:
			logGroup = args.OptionArg();
			break;
		case OPT_TIMEOUT: {
			char* endptr;
			exit_timeout = strtoul((char*)args.OptionArg(), &endptr, 10);
			if (*endptr != '\0') {
				fprintf(stderr, "ERROR: invalid timeout %s\n", args.OptionArg());
				return 1;
			}
			break;
		}
		case OPT_EXEC:
			exec = args.OptionArg();
			break;
		case OPT_NO_STATUS:
			initialStatusCheck = false;
			break;
		case OPT_NO_HINTS:
			cliHints = false;

#ifndef TLS_DISABLED
		// TLS Options
		case TLSConfig::OPT_TLS_PLUGIN:
			args.OptionArg();
			break;
		case TLSConfig::OPT_TLS_CERTIFICATES:
			tlsCertPath = args.OptionArg();
			break;
		case TLSConfig::OPT_TLS_CA_FILE:
			tlsCAPath = args.OptionArg();
			break;
		case TLSConfig::OPT_TLS_KEY:
			tlsKeyPath = args.OptionArg();
			break;
		case TLSConfig::OPT_TLS_PASSWORD:
			tlsPassword = args.OptionArg();
			break;
		case TLSConfig::OPT_TLS_VERIFY_PEERS:
			tlsVerifyPeers = args.OptionArg();
			break;
#endif
		case OPT_HELP:
			printProgramUsage(program_name.c_str());
			return 0;
		case OPT_STATUS_FROM_JSON:
			return printStatusFromJSON(args.OptionArg());
		case OPT_TRACE_FORMAT:
			if (!validateTraceFormat(args.OptionArg())) {
				fprintf(stderr, "WARNING: Unrecognized trace format `%s'\n", args.OptionArg());
			}
			traceFormat = args.OptionArg();
			break;
		case OPT_KNOB: {
			Optional<std::string> knobName = extractPrefixedArgument("--knob", args.OptionSyntax());
			if (!knobName.present()) {
				fprintf(stderr, "ERROR: unable to parse knob option '%s'\n", args.OptionSyntax());
				return FDB_EXIT_ERROR;
			}
			knobs.emplace_back(knobName.get(), args.OptionArg());
			break;
		}
		case OPT_DEBUG_TLS:
			debugTLS = true;
			break;
		case OPT_VERSION:
			printVersion();
			return FDB_EXIT_SUCCESS;
		case OPT_BUILD_FLAGS:
			printBuildInformation();
			return FDB_EXIT_SUCCESS;
		}
		return -1;
	}
};

ACTOR template <class T>
Future<T> stopNetworkAfter(Future<T> what) {
	try {
		T t = wait(what);
		API->stopNetwork();
		return t;
	} catch (...) {
		API->stopNetwork();
		throw;
	}
}

ACTOR Future<int> cli(CLIOptions opt, LineNoise* plinenoise) {
	state LineNoise& linenoise = *plinenoise;
	state bool intrans = false;

	state Database localDb;
	state Reference<IDatabase> db;
	state Reference<ITenant> tenant;
	state Optional<Standalone<StringRef>> tenantName;
	state Optional<TenantMapEntry> tenantEntry;

	// This tenant is kept empty for operations that perform management tasks (e.g. killing a process)
	state const Reference<ITenant> managementTenant;

	state Reference<ITransaction> tr;
	state Transaction trx;

	state bool writeMode = false;

	state std::map<Key, std::pair<Value, ClientLeaderRegInterface>> address_interface;

	state FdbOptions globalOptions;
	state FdbOptions activeOptions;

	state FdbOptions* options = &globalOptions;

	state Reference<ClusterConnectionFile> ccf;

	state std::pair<std::string, bool> resolvedClusterFile =
	    ClusterConnectionFile::lookupClusterFileName(opt.clusterFile);
	try {
		ccf = makeReference<ClusterConnectionFile>(resolvedClusterFile.first);
		wait(ccf->resolveHostnames());
	} catch (Error& e) {
		fprintf(stderr, "%s\n", ClusterConnectionFile::getErrorString(resolvedClusterFile, e).c_str());
		return 1;
	}

	// Ordinarily, this is done when the network is run. However, network thread should be set before TraceEvents are
	// logged. This thread will eventually run the network, so call it now.
	TraceEvent::setNetworkThread();

	try {
		localDb = Database::createDatabase(ccf, opt.api_version, IsInternal::False);
		if (!opt.exec.present()) {
			printf("Using cluster file `%s'.\n", ccf->getLocation().c_str());
		}
		db = API->createDatabase(opt.clusterFile.c_str());
	} catch (Error& e) {
		fprintf(stderr, "ERROR: %s (%d)\n", e.what(), e.code());
		printf("Unable to connect to cluster from `%s'\n", ccf->getLocation().c_str());
		return 1;
	}

	if (opt.trace) {
		TraceEvent("CLIProgramStart")
		    .setMaxEventLength(12000)
		    .detail("SourceVersion", getSourceVersion())
		    .detail("Version", FDB_VT_VERSION)
		    .detail("PackageName", FDB_VT_PACKAGE_NAME)
		    .detailf("ActualTime", "%lld", DEBUG_DETERMINISM ? 0 : time(nullptr))
		    .detail("ClusterFile", ccf->toString())
		    .detail("ConnectionString", ccf->getConnectionString().toString())
		    .setMaxFieldLength(10000)
		    .detail("CommandLine", opt.commandLine)
		    .trackLatest("ProgramStart");
	}

	// used to catch the first cluster_version_changed error when using external clients
	// when using external clients, it will throw cluster_version_changed for the first time establish the connection to
	// the cluster. Thus, we catch it by doing a get version request to establish the connection
	// The 3.0 timeout is a guard to avoid waiting forever when the cli cannot talk to any coordinators
	loop {
		try {
			getTransaction(db, managementTenant, tr, options, intrans);
			tr->setOption(FDBTransactionOptions::LOCK_AWARE);
			wait(delay(3.0) || success(safeThreadFutureToFuture(tr->getReadVersion())));
			break;
		} catch (Error& e) {
			if (e.code() == error_code_cluster_version_changed) {
				wait(safeThreadFutureToFuture(tr->onError(e)));
			} else {
				// unexpected errors
				fprintf(stderr, "ERROR: unexpected error %d while initializing the multiversion database\n", e.code());
				tr->reset();
				break;
			}
		}
	}

	if (!opt.exec.present()) {
		if (opt.initialStatusCheck) {
			Future<Void> checkStatusF = checkStatus(Void(), db, localDb);
			wait(makeInterruptable(success(checkStatusF)));
		} else {
			printf("\n");
		}

		printf("Welcome to the fdbcli. For help, type `help'.\n");
		validOptions = options->getValidOptions();
	}

	state bool is_error = false;

	state Future<Void> warn;
	loop {
		if (warn.isValid())
			warn.cancel();

		state std::string line;

		if (opt.exec.present()) {
			line = opt.exec.get();
		} else {
			Optional<std::string> rawline = wait(linenoise.read("fdb> "));
			if (!rawline.present()) {
				printf("\n");
				return 0;
			}
			line = rawline.get();

			if (!line.size())
				continue;

			// Don't put dangerous commands in the command history
			if (line.find("writemode") == std::string::npos && line.find("expensive_data_check") == std::string::npos &&
			    line.find("unlock") == std::string::npos && line.find("blobrange") == std::string::npos)
				linenoise.historyAdd(line);
		}

		warn = checkStatus(timeWarning(5.0, "\nWARNING: Long delay (Ctrl-C to interrupt)\n"), db, localDb);

		try {
			state UID randomID = deterministicRandom()->randomUniqueID();
			TraceEvent(SevInfo, "CLICommandLog", randomID).detail("Command", line);

			bool malformed, partial;
			state std::vector<std::vector<StringRef>> parsed = parseLine(line, malformed, partial);
			if (malformed)
				LogCommand(line, randomID, "ERROR: malformed escape sequence");
			if (partial)
				LogCommand(line, randomID, "ERROR: unterminated quote");
			if (malformed || partial) {
				if (parsed.size() > 0) {
					// Denote via a special token that the command was a parse failure.
					auto& last_command = parsed.back();
					last_command.insert(last_command.begin(),
					                    StringRef((const uint8_t*)"parse_error", strlen("parse_error")));
				}
			}

			state bool multi = parsed.size() > 1;
			is_error = false;

			state std::vector<std::vector<StringRef>>::iterator iter;
			for (iter = parsed.begin(); iter != parsed.end(); ++iter) {
				state std::vector<StringRef> tokens = *iter;

				if (is_error) {
					printf("WARNING: the previous command failed, the remaining commands will not be executed.\n");
					break;
				}

				if (!tokens.size())
					continue;

				if (tokencmp(tokens[0], "parse_error")) {
					fprintf(stderr, "ERROR: Command failed to completely parse.\n");
					if (tokens.size() > 1) {
						fprintf(stderr, "ERROR: Not running partial or malformed command:");
						for (auto t = tokens.begin() + 1; t != tokens.end(); ++t)
							printf(" %s", formatStringRef(*t, true).c_str());
						printf("\n");
					}
					is_error = true;
					continue;
				}

				if (multi) {
					printf(">>>");
					for (auto t = tokens.begin(); t != tokens.end(); ++t)
						printf(" %s", formatStringRef(*t, true).c_str());
					printf("\n");
				}

				if (!helpMap.count(tokens[0].toString()) && !hiddenCommands.count(tokens[0].toString())) {
					fprintf(stderr, "ERROR: Unknown command `%s'. Try `help'?\n", formatStringRef(tokens[0]).c_str());
					is_error = true;
					continue;
				}

				if (tokencmp(tokens[0], "exit") || tokencmp(tokens[0], "quit")) {
					return 0;
				}

				if (tokencmp(tokens[0], "help")) {
					if (tokens.size() == 1) {
						printHelpOverview();
					} else if (tokens.size() == 2) {
						if (tokencmp(tokens[1], "escaping"))
							printf("\n"
							       "When parsing commands, fdbcli considers a space to delimit individual tokens.\n"
							       "To include a space in a single token, you may either enclose the token in\n"
							       "quotation marks (\"hello world\"), prefix the space with a backslash\n"
							       "(hello\\ world), or encode the space as a hex byte (hello\\x20world).\n"
							       "\n"
							       "To include a literal quotation mark in a token, precede it with a backslash\n"
							       "(\\\"hello\\ world\\\").\n"
							       "\n"
							       "To express a binary value, encode each byte as a two-digit hex byte, preceded\n"
							       "by \\x (e.g. \\x20 for a space character, or \\x0a\\x00\\x00\\x00 for a\n"
							       "32-bit, little-endian representation of the integer 10).\n"
							       "\n"
							       "All keys and values are displayed by the fdbcli with non-printable characters\n"
							       "and spaces encoded as two-digit hex bytes.\n\n");
						else if (tokencmp(tokens[1], "options")) {
							printf("\n"
							       "The following options are available to be set using the `option' command:\n"
							       "\n");
							options->printHelpString();
						} else if (tokencmp(tokens[1], "help"))
							printHelpOverview();
						else
							printHelp(tokens[1]);
					} else
						printf("Usage: help [topic]\n");
					continue;
				}

				if (tokencmp(tokens[0], "waitconnected")) {
					wait(makeInterruptable(localDb->onConnected()));
					continue;
				}

				if (tokencmp(tokens[0], "waitopen")) {
					wait(makeInterruptable(success(safeThreadFutureToFuture(
					    getTransaction(db, managementTenant, tr, options, intrans)->getReadVersion()))));
					continue;
				}

				if (tokencmp(tokens[0], "sleep")) {
					if (tokens.size() != 2) {
						printUsage(tokens[0]);
						is_error = true;
					} else {
						double v;
						int n = 0;
						if (sscanf(tokens[1].toString().c_str(), "%lf%n", &v, &n) != 1 || n != tokens[1].size()) {
							printUsage(tokens[0]);
							is_error = true;
						} else {
							wait(delay(v));
						}
					}
					continue;
				}

				if (tokencmp(tokens[0], "status")) {
					// Warn at 7 seconds since status will spend as long as 5 seconds trying to read/write from the
					// database
					warn = timeWarning(7.0, "\nWARNING: Long delay (Ctrl-C to interrupt)\n");
					bool _result = wait(makeInterruptable(statusCommandActor(db, localDb, tokens, opt.exec.present())));
					if (!_result)
						is_error = true;
					continue;
				}

				if (tokencmp(tokens[0], "triggerddteaminfolog")) {
					wait(success(makeInterruptable(triggerddteaminfologCommandActor(db))));
					continue;
				}

				if (tokencmp(tokens[0], "tssq")) {
					bool _result = wait(makeInterruptable(tssqCommandActor(db, tokens)));
					if (!_result)
						is_error = true;
					continue;
				}

				if (tokencmp(tokens[0], "configure")) {
					bool _result =
					    wait(makeInterruptable(configureCommandActor(db, localDb, tokens, &linenoise, warn)));
					if (!_result)
						is_error = true;
					continue;
				}

				if (tokencmp(tokens[0], "fileconfigure")) {
					if (tokens.size() == 2 || (tokens.size() == 3 && (tokens[1] == LiteralStringRef("new") ||
					                                                  tokens[1] == LiteralStringRef("FORCE")))) {
						bool _result =
						    wait(makeInterruptable(fileConfigureCommandActor(db,
						                                                     tokens.back().toString(),
						                                                     tokens[1] == LiteralStringRef("new"),
						                                                     tokens[1] == LiteralStringRef("FORCE"))));
						if (!_result)
							is_error = true;
					} else {
						printUsage(tokens[0]);
						is_error = true;
					}
					continue;
				}

				if (tokencmp(tokens[0], "coordinators")) {
					bool _result = wait(makeInterruptable(coordinatorsCommandActor(db, tokens)));
					if (!_result)
						is_error = true;
					continue;
				}

				if (tokencmp(tokens[0], "exclude")) {
					bool _result = wait(makeInterruptable(excludeCommandActor(db, tokens, warn)));
					if (!_result)
						is_error = true;
					continue;
				}

				if (tokencmp(tokens[0], "include")) {
					bool _result = wait(makeInterruptable(includeCommandActor(db, tokens)));
					if (!_result)
						is_error = true;
					continue;
				}

				if (tokencmp(tokens[0], "snapshot")) {
					bool _result = wait(makeInterruptable(snapshotCommandActor(db, tokens)));
					if (!_result)
						is_error = true;
					continue;
				}

				if (tokencmp(tokens[0], "lock")) {
					bool _result = wait(makeInterruptable(lockCommandActor(db, tokens)));
					if (!_result)
						is_error = true;
					continue;
				}

				if (tokencmp(tokens[0], "changefeed")) {
					bool _result = wait(makeInterruptable(changeFeedCommandActor(localDb, tenantEntry, tokens, warn)));
					if (!_result)
						is_error = true;
					continue;
				}

				if (tokencmp(tokens[0], "blobrange")) {
					bool _result = wait(makeInterruptable(blobRangeCommandActor(localDb, tenantEntry, tokens)));
					if (!_result)
						is_error = true;
					continue;
				}

				if (tokencmp(tokens[0], "unlock")) {
					if ((tokens.size() != 2) || (tokens[1].size() != 32) ||
					    !std::all_of(tokens[1].begin(), tokens[1].end(), &isxdigit)) {
						printUsage(tokens[0]);
						is_error = true;
					} else {
						state std::string passPhrase = deterministicRandom()->randomAlphaNumeric(10);
						warn.cancel(); // don't warn while waiting on user input
						printf("Unlocking the database is a potentially dangerous operation.\n");
						printf("%s\n", passPhrase.c_str());
						fflush(stdout);
						Optional<std::string> input =
						    wait(linenoise.read(format("Repeat the above passphrase if you would like to proceed:")));
						warn =
						    checkStatus(timeWarning(5.0, "\nWARNING: Long delay (Ctrl-C to interrupt)\n"), db, localDb);
						if (input.present() && input.get() == passPhrase) {
							UID unlockUID = UID::fromString(tokens[1].toString());
							bool _result = wait(makeInterruptable(unlockDatabaseActor(db, unlockUID)));
							if (!_result)
								is_error = true;
						} else {
							fprintf(stderr, "ERROR: Incorrect passphrase entered.\n");
							is_error = true;
						}
					}
					continue;
				}

				if (tokencmp(tokens[0], "setclass")) {
					bool _result = wait(makeInterruptable(setClassCommandActor(db, tokens)));
					if (!_result)
						is_error = true;
					continue;
				}

				if (tokencmp(tokens[0], "begin")) {
					if (tokens.size() != 1) {
						printUsage(tokens[0]);
						is_error = true;
					} else if (intrans) {
						fprintf(stderr, "ERROR: Already in transaction\n");
						is_error = true;
					} else {
						activeOptions = FdbOptions(globalOptions);
						options = &activeOptions;
						getTransaction(db, tenant, tr, options, false);
						intrans = true;
						printf("Transaction started\n");
					}
					continue;
				}

				if (tokencmp(tokens[0], "commit")) {
					if (tokens.size() != 1) {
						printUsage(tokens[0]);
						is_error = true;
					} else if (!intrans) {
						fprintf(stderr, "ERROR: No active transaction\n");
						is_error = true;
					} else {
						wait(commitTransaction(tr));
						intrans = false;
						options = &globalOptions;
					}

					continue;
				}

				if (tokencmp(tokens[0], "reset")) {
					if (tokens.size() != 1) {
						printUsage(tokens[0]);
						is_error = true;
					} else if (!intrans) {
						fprintf(stderr, "ERROR: No active transaction\n");
						is_error = true;
					} else {
						tr->reset();
						activeOptions = FdbOptions(globalOptions);
						options = &activeOptions;
						options->apply(tr);
						printf("Transaction reset\n");
					}
					continue;
				}

				if (tokencmp(tokens[0], "rollback")) {
					if (tokens.size() != 1) {
						printUsage(tokens[0]);
						is_error = true;
					} else if (!intrans) {
						fprintf(stderr, "ERROR: No active transaction\n");
						is_error = true;
					} else {
						intrans = false;
						options = &globalOptions;
						printf("Transaction rolled back\n");
					}
					continue;
				}

				if (tokencmp(tokens[0], "get")) {
					if (tokens.size() != 2) {
						printUsage(tokens[0]);
						is_error = true;
					} else {
						state ThreadFuture<Optional<Value>> valueF =
						    getTransaction(db, tenant, tr, options, intrans)->get(tokens[1]);
						Optional<Standalone<StringRef>> v = wait(makeInterruptable(safeThreadFutureToFuture(valueF)));

						if (v.present())
							printf("`%s' is `%s'\n", printable(tokens[1]).c_str(), printable(v.get()).c_str());
						else
							printf("`%s': not found\n", printable(tokens[1]).c_str());
					}
					continue;
				}

				if (tokencmp(tokens[0], "getversion")) {
					if (tokens.size() != 1) {
						printUsage(tokens[0]);
						is_error = true;
					} else {
						Version v = wait(makeInterruptable(safeThreadFutureToFuture(
						    getTransaction(db, tenant, tr, options, intrans)->getReadVersion())));
						fmt::print("{}\n", v);
					}
					continue;
				}

				if (tokencmp(tokens[0], "advanceversion")) {
					bool _result = wait(makeInterruptable(advanceVersionCommandActor(db, tokens)));
					if (!_result)
						is_error = true;
					continue;
				}

				if (tokencmp(tokens[0], "kill")) {
					getTransaction(db, managementTenant, tr, options, intrans);
					bool _result = wait(makeInterruptable(killCommandActor(db, tr, tokens, &address_interface)));
					if (!_result)
						is_error = true;
					continue;
				}

				if (tokencmp(tokens[0], "suspend")) {
					getTransaction(db, managementTenant, tr, options, intrans);
					bool _result = wait(makeInterruptable(suspendCommandActor(db, tr, tokens, &address_interface)));
					if (!_result)
						is_error = true;
					continue;
				}

				if (tokencmp(tokens[0], "force_recovery_with_data_loss")) {
					bool _result = wait(makeInterruptable(forceRecoveryWithDataLossCommandActor(db, tokens)));
					if (!_result)
						is_error = true;
					continue;
				}

				if (tokencmp(tokens[0], "maintenance")) {
					bool _result = wait(makeInterruptable(maintenanceCommandActor(db, tokens)));
					if (!_result)
						is_error = true;
					continue;
				}

				if (tokencmp(tokens[0], "consistencycheck")) {
					getTransaction(db, managementTenant, tr, options, intrans);
					bool _result = wait(makeInterruptable(consistencyCheckCommandActor(tr, tokens, intrans)));
					if (!_result)
						is_error = true;
					continue;
				}

				if (tokencmp(tokens[0], "profile")) {
					getTransaction(db, managementTenant, tr, options, intrans);
					bool _result = wait(makeInterruptable(profileCommandActor(tr, tokens, intrans)));
					if (!_result)
						is_error = true;
					continue;
				}

				if (tokencmp(tokens[0], "expensive_data_check")) {
					getTransaction(db, managementTenant, tr, options, intrans);
					bool _result =
					    wait(makeInterruptable(expensiveDataCheckCommandActor(db, tr, tokens, &address_interface)));
					if (!_result)
						is_error = true;
					continue;
				}

				if (tokencmp(tokens[0], "getrange") ||
				    tokencmp(tokens[0], "getrangekeys")) { // FIXME: support byte limits, and reverse range reads
					if (tokens.size() < 2 || tokens.size() > 4) {
						printUsage(tokens[0]);
						is_error = true;
					} else {
						state int limit;
						bool valid = true;

						if (tokens.size() == 4) {
							// INT_MAX is 10 digits; rather than
							// worrying about overflow we'll just cap
							// limit at the (already absurd)
							// nearly-a-billion
							if (tokens[3].size() > 9) {
								fprintf(stderr, "ERROR: bad limit\n");
								is_error = true;
								continue;
							}
							limit = 0;
							int place = 1;
							for (int i = tokens[3].size(); i > 0; i--) {
								int val = int(tokens[3][i - 1]) - int('0');
								if (val < 0 || val > 9) {
									valid = false;
									break;
								}
								limit += val * place;
								place *= 10;
							}
							if (!valid) {
								fprintf(stderr, "ERROR: bad limit\n");
								is_error = true;
								continue;
							}
						} else {
							limit = 25;
						}

						Standalone<StringRef> endKey;
						if (tokens.size() >= 3) {
							endKey = tokens[2];
						} else if (tokens[1].size() == 0) {
							endKey = normalKeys.end;
						} else if (tokens[1] == systemKeys.begin) {
							endKey = systemKeys.end;
						} else if (tokens[1] >= allKeys.end) {
							throw key_outside_legal_range();
						} else {
							endKey = strinc(tokens[1]);
						}

						getTransaction(db, tenant, tr, options, intrans);
						state ThreadFuture<RangeResult> kvsF = tr->getRange(KeyRangeRef(tokens[1], endKey), limit);
						RangeResult kvs = wait(makeInterruptable(safeThreadFutureToFuture(kvsF)));

						printf("\nRange limited to %d keys\n", limit);
						for (auto iter = kvs.begin(); iter < kvs.end(); iter++) {
							if (tokencmp(tokens[0], "getrangekeys"))
								printf("`%s'\n", printable((*iter).key).c_str());
							else
								printf(
								    "`%s' is `%s'\n", printable((*iter).key).c_str(), printable((*iter).value).c_str());
						}
						printf("\n");
					}
					continue;
				}

				if (tokencmp(tokens[0], "writemode")) {
					if (tokens.size() != 2) {
						printUsage(tokens[0]);
						is_error = true;
					} else {
						if (tokencmp(tokens[1], "on")) {
							writeMode = true;
						} else if (tokencmp(tokens[1], "off")) {
							writeMode = false;
						} else {
							printUsage(tokens[0]);
							is_error = true;
						}
					}
					continue;
				}

				if (tokencmp(tokens[0], "set")) {
					if (!writeMode) {
						fprintf(stderr, "ERROR: writemode must be enabled to set or clear keys in the database.\n");
						is_error = true;
						continue;
					}

					if (tokens.size() != 3) {
						printUsage(tokens[0]);
						is_error = true;
					} else {
						getTransaction(db, tenant, tr, options, intrans);
						tr->set(tokens[1], tokens[2]);

						if (!intrans) {
							wait(commitTransaction(tr));
						}
					}
					continue;
				}

				if (tokencmp(tokens[0], "clear")) {
					if (!writeMode) {
						fprintf(stderr, "ERROR: writemode must be enabled to set or clear keys in the database.\n");
						is_error = true;
						continue;
					}

					if (tokens.size() != 2) {
						printUsage(tokens[0]);
						is_error = true;
					} else {
						getTransaction(db, tenant, tr, options, intrans);
						tr->clear(tokens[1]);

						if (!intrans) {
							wait(commitTransaction(tr));
						}
					}
					continue;
				}

				if (tokencmp(tokens[0], "clearrange")) {
					if (!writeMode) {
						fprintf(stderr, "ERROR: writemode must be enabled to set or clear keys in the database.\n");
						is_error = true;
						continue;
					}

					if (tokens.size() != 3) {
						printUsage(tokens[0]);
						is_error = true;
					} else {
						getTransaction(db, tenant, tr, options, intrans);
						tr->clear(KeyRangeRef(tokens[1], tokens[2]));

						if (!intrans) {
							wait(commitTransaction(tr));
						}
					}
					continue;
				}

				if (tokencmp(tokens[0], "datadistribution")) {
					bool _result = wait(makeInterruptable(dataDistributionCommandActor(db, tokens)));
					if (!_result)
						is_error = true;
					continue;
				}

				if (tokencmp(tokens[0], "option")) {
					if (tokens.size() == 2 || tokens.size() > 4) {
						printUsage(tokens[0]);
						is_error = true;
					} else {
						if (tokens.size() == 1) {
							if (options->hasAnyOptionsEnabled()) {
								printf("\nCurrently enabled options:\n\n");
								options->print();
								printf("\n");
							} else
								fprintf(stderr, "There are no options enabled\n");

							continue;
						}
						bool isOn;
						if (tokencmp(tokens[1], "on")) {
							isOn = true;
						} else if (tokencmp(tokens[1], "off")) {
							if (intrans) {
								fprintf(
								    stderr,
								    "ERROR: Cannot turn option off when using a transaction created with `begin'\n");
								is_error = true;
								continue;
							}
							if (tokens.size() > 3) {
								fprintf(stderr, "ERROR: Cannot specify option argument when turning option off\n");
								is_error = true;
								continue;
							}

							isOn = false;
						} else {
							fprintf(stderr,
							        "ERROR: Invalid option state `%s': option must be turned `on' or `off'\n",
							        formatStringRef(tokens[1]).c_str());
							is_error = true;
							continue;
						}

						Optional<StringRef> arg = (tokens.size() > 3) ? tokens[3] : Optional<StringRef>();

						try {
							options->setOption(tr, tokens[2], isOn, arg, intrans);
							printf("Option %s for %s\n",
							       isOn ? "enabled" : "disabled",
							       intrans ? "current transaction" : "all transactions");
						} catch (Error& e) {
							// options->setOption() prints error message
							TraceEvent(SevWarn, "CLISetOptionError").error(e).detail("Option", tokens[2]);
							is_error = true;
						}
					}

					continue;
				}

				if (tokencmp(tokens[0], "throttle")) {
					bool _result = wait(makeInterruptable(throttleCommandActor(db, tokens)));
					if (!_result)
						is_error = true;
					continue;
				}

				if (tokencmp(tokens[0], "cache_range")) {
					bool _result = wait(makeInterruptable(cacheRangeCommandActor(db, tokens)));
					if (!_result)
						is_error = true;
					continue;
				}

				if (tokencmp(tokens[0], "usetenant")) {
					if (tokens.size() > 2) {
						printUsage(tokens[0]);
						is_error = true;
					} else if (intrans && tokens.size() == 2) {
						fprintf(stderr, "ERROR: Tenant cannot be changed while a transaction is open\n");
						is_error = true;
					} else if (tokens.size() == 1) {
						if (!tenantName.present()) {
							printf("Using the default tenant\n");
						} else {
							printf("Using tenant `%s'\n", printable(tenantName.get()).c_str());
						}
					} else {
						Optional<TenantMapEntry> entry =
						    wait(makeInterruptable(ManagementAPI::tryGetTenant(db, tokens[1])));
						if (!entry.present()) {
							fprintf(stderr, "ERROR: Tenant `%s' does not exist\n", printable(tokens[1]).c_str());
							is_error = true;
						} else {
							tenant = db->openTenant(tokens[1]);
							tenantName = tokens[1];
							tenantEntry = entry;
							printf("Using tenant `%s'\n", printable(tokens[1]).c_str());
						}
					}

					continue;
				}

				if (tokencmp(tokens[0], "defaulttenant")) {
					if (tokens.size() != 1) {
						printUsage(tokens[0]);
						is_error = true;
					} else if (intrans) {
						fprintf(stderr, "ERROR: Tenant cannot be changed while a transaction is open\n");
						is_error = true;
					} else {
						tenant = Reference<ITenant>();
						tenantName = Optional<Standalone<StringRef>>();
						tenantEntry = Optional<TenantMapEntry>();
						printf("Using the default tenant\n");
					}

					continue;
				}

				if (tokencmp(tokens[0], "createtenant")) {
					bool _result = wait(makeInterruptable(createTenantCommandActor(db, tokens)));
					if (!_result)
						is_error = true;
					continue;
				}

				if (tokencmp(tokens[0], "deletetenant")) {
					bool _result = wait(makeInterruptable(deleteTenantCommandActor(db, tokens)));
					if (!_result)
						is_error = true;
					else if (tenantName.present() && tokens[1] == tenantName.get()) {
						printAtCol("WARNING: the active tenant was deleted. Use the `usetenant' or `defaulttenant' "
						           "command to choose a new tenant.\n",
						           80);
					}
					continue;
				}

				if (tokencmp(tokens[0], "listtenants")) {
					bool _result = wait(makeInterruptable(listTenantsCommandActor(db, tokens)));
					if (!_result)
						is_error = true;
					continue;
				}

				if (tokencmp(tokens[0], "gettenant")) {
					bool _result = wait(makeInterruptable(getTenantCommandActor(db, tokens)));
					if (!_result)
						is_error = true;
					continue;
				}

				fprintf(stderr, "ERROR: Unknown command `%s'. Try `help'?\n", formatStringRef(tokens[0]).c_str());
				is_error = true;
			}

			TraceEvent(SevInfo, "CLICommandLog", randomID).detail("Command", line).detail("IsError", is_error);

		} catch (Error& e) {
			if (e.code() == error_code_tenant_name_required) {
				printAtCol("ERROR: tenant name required. Use the `usetenant' command to select a tenant or enable the "
				           "`RAW_ACCESS' option to read raw keys.",
				           80,
				           stderr);
			} else if (e.code() != error_code_actor_cancelled) {
				fprintf(stderr, "ERROR: %s (%d)\n", e.what(), e.code());
			}
			is_error = true;
			if (intrans) {
				printf("Rolling back current transaction\n");
				intrans = false;
				options = &globalOptions;
				options->apply(tr);
			}
		}

		if (opt.exec.present()) {
			return is_error ? 1 : 0;
		}
	}
}

ACTOR Future<int> runCli(CLIOptions opt) {
	state LineNoise linenoise(
	    [](std::string const& line, std::vector<std::string>& completions) { fdbcliCompCmd(line, completions); },
	    [enabled = opt.cliHints](std::string const& line) -> LineNoise::Hint {
		    if (!enabled) {
			    return LineNoise::Hint();
		    }

		    bool error = false;
		    bool partial = false;
		    std::string linecopy = line;
		    std::vector<std::vector<StringRef>> parsed = parseLine(linecopy, error, partial);
		    if (parsed.size() == 0 || parsed.back().size() == 0)
			    return LineNoise::Hint();
		    StringRef command = parsed.back().front();
		    int finishedParameters = parsed.back().size() + error;

		    // As a user is typing an escaped character, e.g. \", after the \ and before the " is typed
		    // the string will be a parse error.  Ignore this parse error to avoid flipping the hint to
		    // {malformed escape sequence} and back to the original hint for the span of one character
		    // being entered.
		    if (error && line.back() != '\\')
			    return LineNoise::Hint(std::string(" {malformed escape sequence}"), 90, false);

		    bool inArgument = *(line.end() - 1) != ' ';
		    std::string hintLine = inArgument ? " " : "";
		    if (tokencmp(command, "throttle")) {
			    std::vector<const char*> hintItems = throttleHintGenerator(parsed.back(), inArgument);
			    if (hintItems.empty()) {
				    return LineNoise::Hint();
			    }
			    for (auto item : hintItems) {
				    hintLine = hintLine + item + " ";
			    }
		    } else {
			    auto iter = helpMap.find(command.toString());
			    if (iter != helpMap.end()) {
				    std::string helpLine = iter->second.usage;
				    std::vector<std::vector<StringRef>> parsedHelp = parseLine(helpLine, error, partial);
				    for (int i = finishedParameters; i < parsedHelp.back().size(); i++) {
					    hintLine = hintLine + parsedHelp.back()[i].toString() + " ";
				    }
			    } else {
				    return LineNoise::Hint();
			    }
		    }

		    return LineNoise::Hint(hintLine, 90, false);
	    },
	    1000,
	    false);

	state std::string historyFilename;
	try {
		historyFilename = joinPath(getUserHomeDirectory(), ".fdbcli_history");
		linenoise.historyLoad(historyFilename);
	} catch (Error& e) {
		TraceEvent(SevWarnAlways, "ErrorLoadingCliHistory")
		    .error(e)
		    .detail("Filename", historyFilename.empty() ? "<unknown>" : historyFilename)
		    .GetLastError();
	}

	state int result = wait(cli(opt, &linenoise));

	if (!historyFilename.empty()) {
		try {
			linenoise.historySave(historyFilename);
		} catch (Error& e) {
			TraceEvent(SevWarnAlways, "ErrorSavingCliHistory")
			    .error(e)
			    .detail("Filename", historyFilename)
			    .GetLastError();
		}
	}

	return result;
}

ACTOR Future<Void> timeExit(double duration) {
	wait(delay(duration));
	fprintf(stderr, "Specified timeout reached -- exiting...\n");
	return Void();
}

int main(int argc, char** argv) {
	platformInit();
	Error::init();
	std::set_new_handler(&platform::outOfMemory);
	uint64_t memLimit = 8LL << 30;
	setMemoryQuota(memLimit);

	registerCrashHandler();

#ifdef __unixish__
	struct sigaction act;

	// We don't want ctrl-c to quit
	sigemptyset(&act.sa_mask);
	act.sa_flags = 0;
	act.sa_handler = SIG_IGN;
	sigaction(SIGINT, &act, nullptr);
#endif

	CLIOptions opt(argc, argv);
	if (opt.exit_code != -1)
		return opt.exit_code;

	if (opt.trace) {
		if (opt.traceDir.empty())
			setNetworkOption(FDBNetworkOptions::TRACE_ENABLE);
		else
			setNetworkOption(FDBNetworkOptions::TRACE_ENABLE, StringRef(opt.traceDir));

		if (!opt.traceFormat.empty()) {
			setNetworkOption(FDBNetworkOptions::TRACE_FORMAT, StringRef(opt.traceFormat));
		}
		setNetworkOption(FDBNetworkOptions::ENABLE_SLOW_TASK_PROFILING);

		if (!opt.logGroup.empty()) {
			setNetworkOption(FDBNetworkOptions::TRACE_LOG_GROUP, StringRef(opt.logGroup));
		}
	}
	initHelp();

	// deferred TLS options
	if (opt.tlsCertPath.size()) {
		try {
			setNetworkOption(FDBNetworkOptions::TLS_CERT_PATH, opt.tlsCertPath);
		} catch (Error& e) {
			fprintf(stderr, "ERROR: cannot set TLS certificate path to `%s' (%s)\n", opt.tlsCertPath.c_str(), e.what());
			return 1;
		}
	}

	if (opt.tlsCAPath.size()) {
		try {
			setNetworkOption(FDBNetworkOptions::TLS_CA_PATH, opt.tlsCAPath);
		} catch (Error& e) {
			fprintf(stderr, "ERROR: cannot set TLS CA path to `%s' (%s)\n", opt.tlsCAPath.c_str(), e.what());
			return 1;
		}
	}
	if (opt.tlsKeyPath.size()) {
		try {
			if (opt.tlsPassword.size())
				setNetworkOption(FDBNetworkOptions::TLS_PASSWORD, opt.tlsPassword);

			setNetworkOption(FDBNetworkOptions::TLS_KEY_PATH, opt.tlsKeyPath);
		} catch (Error& e) {
			fprintf(stderr, "ERROR: cannot set TLS key path to `%s' (%s)\n", opt.tlsKeyPath.c_str(), e.what());
			return 1;
		}
	}
	if (opt.tlsVerifyPeers.size()) {
		try {
			setNetworkOption(FDBNetworkOptions::TLS_VERIFY_PEERS, opt.tlsVerifyPeers);
		} catch (Error& e) {
			fprintf(
			    stderr, "ERROR: cannot set TLS peer verification to `%s' (%s)\n", opt.tlsVerifyPeers.c_str(), e.what());
			return 1;
		}
	}

	try {
		setNetworkOption(FDBNetworkOptions::DISABLE_CLIENT_STATISTICS_LOGGING);
	} catch (Error& e) {
		fprintf(stderr, "ERROR: cannot disable logging client related information (%s)\n", e.what());
		return 1;
	}

	if (opt.debugTLS) {
#ifndef TLS_DISABLED
		// Backdoor into NativeAPI's tlsConfig, which is where the above network option settings ended up.
		extern TLSConfig tlsConfig;
		printf("TLS Configuration:\n");
		printf("\tCertificate Path: %s\n", tlsConfig.getCertificatePathSync().c_str());
		printf("\tKey Path: %s\n", tlsConfig.getKeyPathSync().c_str());
		printf("\tCA Path: %s\n", tlsConfig.getCAPathSync().c_str());
		try {
			LoadedTLSConfig loaded = tlsConfig.loadSync();
			printf("\tPassword: %s\n", loaded.getPassword().empty() ? "Not configured" : "Exists, but redacted");
			printf("\n");
			loaded.print(stdout);
		} catch (Error& e) {
			fprintf(stderr, "ERROR: %s (%d)\n", e.what(), e.code());
			printf("Use --log and look at the trace logs for more detailed information on the failure.\n");
			return 1;
		}
#else
		printf("This fdbcli was built with TLS disabled.\n");
#endif
		return 0;
	}

	try {
		API->selectApiVersion(opt.api_version);
		API->setupNetwork();
		opt.setupKnobs();
		if (opt.exit_code != -1) {
			return opt.exit_code;
		}
		Future<int> cliFuture = runCli(opt);
		Future<Void> timeoutFuture = opt.exit_timeout ? timeExit(opt.exit_timeout) : Never();
		auto f = stopNetworkAfter(success(cliFuture) || timeoutFuture);
		API->runNetwork();

		if (cliFuture.isReady()) {
			return cliFuture.get();
		} else {
			return 1;
		}
	} catch (Error& e) {
		fprintf(stderr, "ERROR: %s (%d)\n", e.what(), e.code());
		return 1;
	}
}<|MERGE_RESOLUTION|>--- conflicted
+++ resolved
@@ -788,13 +788,9 @@
 		                   "resolvers=",
 		                   "perpetual_storage_wiggle=",
 		                   "perpetual_storage_wiggle_locality=",
-<<<<<<< HEAD
-		                   "storage_migration_type=",
-		                   "blob_granules_enabled=",
-=======
 		                   "storage_migration_type="
 		                   "tenant_mode=",
->>>>>>> 6390d93e
+		                   "blob_granules_enabled=",
 		                   nullptr };
 	arrayGenerator(text, line, opts, lc);
 }

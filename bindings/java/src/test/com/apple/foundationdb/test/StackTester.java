--- conflicted
+++ resolved
@@ -446,12 +446,7 @@
 						db.options().setTransactionMaxRetryDelay(100);
 						db.options().setTransactionRetryLimit(10);
 						db.options().setTransactionRetryLimit(-1);
-<<<<<<< HEAD
 						db.options().setTransactionCausalReadRisky();
-						db.options().setSnapshotRywEnable();
-						db.options().setSnapshotRywDisable();
-=======
->>>>>>> 8d975bfd
 
 						tr.options().setPrioritySystemImmediate();
 						tr.options().setPriorityBatch();

/*
 * FileBackupAgent.actor.cpp
 *
 * This source file is part of the FoundationDB open source project
 *
 * Copyright 2013-2018 Apple Inc. and the FoundationDB project authors
 *
 * Licensed under the Apache License, Version 2.0 (the "License");
 * you may not use this file except in compliance with the License.
 * You may obtain a copy of the License at
 *
 *     http://www.apache.org/licenses/LICENSE-2.0
 *
 * Unless required by applicable law or agreed to in writing, software
 * distributed under the License is distributed on an "AS IS" BASIS,
 * WITHOUT WARRANTIES OR CONDITIONS OF ANY KIND, either express or implied.
 * See the License for the specific language governing permissions and
 * limitations under the License.
 */

#include "fdbclient/BackupAgent.actor.h"
#include "fdbclient/BackupContainer.h"
#include "fdbclient/DatabaseContext.h"
#include "fdbclient/Knobs.h"
#include "fdbclient/ManagementAPI.actor.h"
<<<<<<< HEAD
#include "fdbclient/MutationLogReader.actor.h"
=======
#include "fdbclient/RestoreInterface.h"
>>>>>>> 0ce46819
#include "fdbclient/Status.h"
#include "fdbclient/SystemData.h"
#include "fdbclient/KeyBackedTypes.h"
#include "fdbclient/JsonBuilder.h"

#include <cinttypes>
#include <ctime>
#include <climits>
#include "fdbrpc/IAsyncFile.h"
#include "flow/genericactors.actor.h"
#include "flow/Hash3.h"
#include <numeric>
#include <boost/algorithm/string/split.hpp>
#include <boost/algorithm/string/classification.hpp>
#include <algorithm>

#include "flow/actorcompiler.h" // This must be the last #include.

FDB_DEFINE_BOOLEAN_PARAM(IncrementalBackupOnly);
FDB_DEFINE_BOOLEAN_PARAM(OnlyApplyMutationLogs);

#define SevFRTestInfo SevVerbose
//#define SevFRTestInfo SevInfo

static std::string boolToYesOrNo(bool val) {
	return val ? std::string("Yes") : std::string("No");
}

static std::string versionToString(Optional<Version> version) {
	if (version.present())
		return std::to_string(version.get());
	else
		return "N/A";
}

static std::string timeStampToString(Optional<int64_t> epochs) {
	if (!epochs.present())
		return "N/A";
	return BackupAgentBase::formatTime(epochs.get());
}

static Future<Optional<int64_t>> getTimestampFromVersion(Optional<Version> ver,
                                                         Reference<ReadYourWritesTransaction> tr) {
	if (!ver.present())
		return Optional<int64_t>();

	return timeKeeperEpochsFromVersion(ver.get(), tr);
}

// Time format :
// <= 59 seconds
// <= 59.99 minutes
// <= 23.99 hours
// N.NN days
std::string secondsToTimeFormat(int64_t seconds) {
	if (seconds >= 86400)
		return format("%.2f day(s)", seconds / 86400.0);
	else if (seconds >= 3600)
		return format("%.2f hour(s)", seconds / 3600.0);
	else if (seconds >= 60)
		return format("%.2f minute(s)", seconds / 60.0);
	else
		return format("%ld second(s)", seconds);
}

const Key FileBackupAgent::keyLastRestorable = LiteralStringRef("last_restorable");

// For convenience
typedef FileBackupAgent::ERestoreState ERestoreState;

StringRef FileBackupAgent::restoreStateText(ERestoreState id) {
	switch (id) {
	case ERestoreState::UNITIALIZED:
		return LiteralStringRef("unitialized");
	case ERestoreState::QUEUED:
		return LiteralStringRef("queued");
	case ERestoreState::STARTING:
		return LiteralStringRef("starting");
	case ERestoreState::RUNNING:
		return LiteralStringRef("running");
	case ERestoreState::COMPLETED:
		return LiteralStringRef("completed");
	case ERestoreState::ABORTED:
		return LiteralStringRef("aborted");
	default:
		return LiteralStringRef("Unknown");
	}
}

Key FileBackupAgent::getPauseKey() {
	FileBackupAgent backupAgent;
	return backupAgent.taskBucket->getPauseKey();
}

ACTOR Future<std::vector<KeyBackedTag>> TagUidMap::getAll_impl(TagUidMap* tagsMap,
                                                               Reference<ReadYourWritesTransaction> tr,
                                                               Snapshot snapshot) {
	state Key prefix = tagsMap->prefix; // Copying it here as tagsMap lifetime is not tied to this actor
	TagMap::PairsType tagPairs = wait(tagsMap->getRange(tr, std::string(), {}, 1e6, snapshot));
	std::vector<KeyBackedTag> results;
	for (auto& p : tagPairs)
		results.push_back(KeyBackedTag(p.first, prefix));
	return results;
}

KeyBackedTag::KeyBackedTag(std::string tagName, StringRef tagMapPrefix)
  : KeyBackedProperty<UidAndAbortedFlagT>(TagUidMap(tagMapPrefix).getProperty(tagName)), tagName(tagName),
    tagMapPrefix(tagMapPrefix) {}

class RestoreConfig : public KeyBackedConfig {
public:
	RestoreConfig(UID uid = UID()) : KeyBackedConfig(fileRestorePrefixRange.begin, uid) {}
	RestoreConfig(Reference<Task> task) : KeyBackedConfig(fileRestorePrefixRange.begin, task) {}

	KeyBackedProperty<ERestoreState> stateEnum() { return configSpace.pack(LiteralStringRef(__FUNCTION__)); }
	Future<StringRef> stateText(Reference<ReadYourWritesTransaction> tr) {
		return map(stateEnum().getD(tr),
		           [](ERestoreState s) -> StringRef { return FileBackupAgent::restoreStateText(s); });
	}
	KeyBackedProperty<Key> addPrefix() { return configSpace.pack(LiteralStringRef(__FUNCTION__)); }
	KeyBackedProperty<Key> removePrefix() { return configSpace.pack(LiteralStringRef(__FUNCTION__)); }
	KeyBackedProperty<bool> onlyApplyMutationLogs() { return configSpace.pack(LiteralStringRef(__FUNCTION__)); }
	KeyBackedProperty<bool> inconsistentSnapshotOnly() { return configSpace.pack(LiteralStringRef(__FUNCTION__)); }
	// XXX: Remove restoreRange() once it is safe to remove. It has been changed to restoreRanges
	KeyBackedProperty<KeyRange> restoreRange() { return configSpace.pack(LiteralStringRef(__FUNCTION__)); }
	KeyBackedProperty<std::vector<KeyRange>> restoreRanges() {
		return configSpace.pack(LiteralStringRef(__FUNCTION__));
	}
	KeyBackedProperty<Key> batchFuture() { return configSpace.pack(LiteralStringRef(__FUNCTION__)); }
	KeyBackedProperty<Version> beginVersion() { return configSpace.pack(LiteralStringRef(__FUNCTION__)); }
	KeyBackedProperty<Version> restoreVersion() { return configSpace.pack(LiteralStringRef(__FUNCTION__)); }
	KeyBackedProperty<Version> firstConsistentVersion() { return configSpace.pack(LiteralStringRef(__FUNCTION__)); }

	KeyBackedProperty<Reference<IBackupContainer>> sourceContainer() {
		return configSpace.pack(LiteralStringRef(__FUNCTION__));
	}
	// Get the source container as a bare URL, without creating a container instance
	KeyBackedProperty<Value> sourceContainerURL() { return configSpace.pack(LiteralStringRef("sourceContainer")); }

	// Total bytes written by all log and range restore tasks.
	KeyBackedBinaryValue<int64_t> bytesWritten() { return configSpace.pack(LiteralStringRef(__FUNCTION__)); }
	// File blocks that have had tasks created for them by the Dispatch task
	KeyBackedBinaryValue<int64_t> filesBlocksDispatched() { return configSpace.pack(LiteralStringRef(__FUNCTION__)); }
	// File blocks whose tasks have finished
	KeyBackedBinaryValue<int64_t> fileBlocksFinished() { return configSpace.pack(LiteralStringRef(__FUNCTION__)); }
	// Total number of files in the fileMap
	KeyBackedBinaryValue<int64_t> fileCount() { return configSpace.pack(LiteralStringRef(__FUNCTION__)); }
	// Total number of file blocks in the fileMap
	KeyBackedBinaryValue<int64_t> fileBlockCount() { return configSpace.pack(LiteralStringRef(__FUNCTION__)); }

	Future<std::vector<KeyRange>> getRestoreRangesOrDefault(Reference<ReadYourWritesTransaction> tr) {
		return getRestoreRangesOrDefault_impl(this, tr);
	}

	ACTOR static Future<std::vector<KeyRange>> getRestoreRangesOrDefault_impl(RestoreConfig* self,
	                                                                          Reference<ReadYourWritesTransaction> tr) {
		state std::vector<KeyRange> ranges = wait(self->restoreRanges().getD(tr));
		if (ranges.empty()) {
			state KeyRange range = wait(self->restoreRange().getD(tr));
			ranges.push_back(range);
		}
		return ranges;
	}

	// Describes a file to load blocks from during restore.  Ordered by version and then fileName to enable
	// incrementally advancing through the map, saving the version and path of the next starting point.
	struct RestoreFile {
		Version version;
		std::string fileName;
		bool isRange; // false for log file
		int64_t blockSize;
		int64_t fileSize;
		Version endVersion; // not meaningful for range files

		Tuple pack() const {
			return Tuple()
			    .append(version)
			    .append(StringRef(fileName))
			    .append(isRange)
			    .append(fileSize)
			    .append(blockSize)
			    .append(endVersion);
		}
		static RestoreFile unpack(Tuple const& t) {
			RestoreFile r;
			int i = 0;
			r.version = t.getInt(i++);
			r.fileName = t.getString(i++).toString();
			r.isRange = t.getInt(i++) != 0;
			r.fileSize = t.getInt(i++);
			r.blockSize = t.getInt(i++);
			r.endVersion = t.getInt(i++);
			return r;
		}
	};

	typedef KeyBackedSet<RestoreFile> FileSetT;
	FileSetT fileSet() { return configSpace.pack(LiteralStringRef(__FUNCTION__)); }

	Future<bool> isRunnable(Reference<ReadYourWritesTransaction> tr) {
		return map(stateEnum().getD(tr), [](ERestoreState s) -> bool {
			return s != ERestoreState::ABORTED && s != ERestoreState::COMPLETED && s != ERestoreState::UNITIALIZED;
		});
	}

	Future<Void> logError(Database cx, Error e, std::string const& details, void* taskInstance = nullptr) {
		if (!uid.isValid()) {
			TraceEvent(SevError, "FileRestoreErrorNoUID").error(e).detail("Description", details);
			return Void();
		}
		TraceEvent t(SevWarn, "FileRestoreError");
		t.error(e)
		    .detail("RestoreUID", uid)
		    .detail("Description", details)
		    .detail("TaskInstance", (uint64_t)taskInstance);
		// key_not_found could happen
		if (e.code() == error_code_key_not_found)
			t.backtrace();

		return updateErrorInfo(cx, e, details);
	}

	Key mutationLogPrefix() { return uidPrefixKey(applyLogKeys.begin, uid); }

	Key applyMutationsMapPrefix() { return uidPrefixKey(applyMutationsKeyVersionMapRange.begin, uid); }

	ACTOR static Future<int64_t> getApplyVersionLag_impl(Reference<ReadYourWritesTransaction> tr, UID uid) {
		state Future<Optional<Value>> beginVal =
		    tr->get(uidPrefixKey(applyMutationsBeginRange.begin, uid), Snapshot::True);
		state Future<Optional<Value>> endVal = tr->get(uidPrefixKey(applyMutationsEndRange.begin, uid), Snapshot::True);
		wait(success(beginVal) && success(endVal));

		if (!beginVal.get().present() || !endVal.get().present())
			return 0;

		Version beginVersion = BinaryReader::fromStringRef<Version>(beginVal.get().get(), Unversioned());
		Version endVersion = BinaryReader::fromStringRef<Version>(endVal.get().get(), Unversioned());
		return endVersion - beginVersion;
	}

	Future<int64_t> getApplyVersionLag(Reference<ReadYourWritesTransaction> tr) {
		return getApplyVersionLag_impl(tr, uid);
	}

	void initApplyMutations(Reference<ReadYourWritesTransaction> tr, Key addPrefix, Key removePrefix) {
		// Set these because they have to match the applyMutations values.
		this->addPrefix().set(tr, addPrefix);
		this->removePrefix().set(tr, removePrefix);

		clearApplyMutationsKeys(tr);

		// Initialize add/remove prefix, range version map count and set the map's start key to InvalidVersion
		tr->set(uidPrefixKey(applyMutationsAddPrefixRange.begin, uid), addPrefix);
		tr->set(uidPrefixKey(applyMutationsRemovePrefixRange.begin, uid), removePrefix);
		int64_t startCount = 0;
		tr->set(uidPrefixKey(applyMutationsKeyVersionCountRange.begin, uid), StringRef((uint8_t*)&startCount, 8));
		Key mapStart = uidPrefixKey(applyMutationsKeyVersionMapRange.begin, uid);
		tr->set(mapStart, BinaryWriter::toValue<Version>(invalidVersion, Unversioned()));
	}

	void clearApplyMutationsKeys(Reference<ReadYourWritesTransaction> tr) {
		tr->setOption(FDBTransactionOptions::COMMIT_ON_FIRST_PROXY);

		// Clear add/remove prefix keys
		tr->clear(uidPrefixKey(applyMutationsAddPrefixRange.begin, uid));
		tr->clear(uidPrefixKey(applyMutationsRemovePrefixRange.begin, uid));

		// Clear range version map and count key
		tr->clear(uidPrefixKey(applyMutationsKeyVersionCountRange.begin, uid));
		Key mapStart = uidPrefixKey(applyMutationsKeyVersionMapRange.begin, uid);
		tr->clear(KeyRangeRef(mapStart, strinc(mapStart)));

		// Clear any loaded mutations that have not yet been applied
		Key mutationPrefix = mutationLogPrefix();
		tr->clear(KeyRangeRef(mutationPrefix, strinc(mutationPrefix)));

		// Clear end and begin versions (intentionally in this order)
		tr->clear(uidPrefixKey(applyMutationsEndRange.begin, uid));
		tr->clear(uidPrefixKey(applyMutationsBeginRange.begin, uid));
	}

	void setApplyBeginVersion(Reference<ReadYourWritesTransaction> tr, Version ver) {
		tr->set(uidPrefixKey(applyMutationsBeginRange.begin, uid), BinaryWriter::toValue(ver, Unversioned()));
	}

	Future<Version> getApplyBeginVersion(Reference<ReadYourWritesTransaction> tr) {
		return map(tr->get(uidPrefixKey(applyMutationsBeginRange.begin, uid)),
		           [=](Optional<Value> const& value) -> Version {
			           return value.present() ? BinaryReader::fromStringRef<Version>(value.get(), Unversioned()) : 0;
		           });
	}

	void setApplyEndVersion(Reference<ReadYourWritesTransaction> tr, Version ver) {
		tr->set(uidPrefixKey(applyMutationsEndRange.begin, uid), BinaryWriter::toValue(ver, Unversioned()));
	}

	Future<Version> getApplyEndVersion(Reference<ReadYourWritesTransaction> tr) {
		return map(tr->get(uidPrefixKey(applyMutationsEndRange.begin, uid)),
		           [=](Optional<Value> const& value) -> Version {
			           return value.present() ? BinaryReader::fromStringRef<Version>(value.get(), Unversioned()) : 0;
		           });
	}

	ACTOR static Future<Version> getCurrentVersion_impl(RestoreConfig* self, Reference<ReadYourWritesTransaction> tr) {
		state ERestoreState status = wait(self->stateEnum().getD(tr));
		state Version version = -1;
		if (status == ERestoreState::RUNNING) {
			wait(store(version, self->getApplyBeginVersion(tr)));
		} else if (status == ERestoreState::COMPLETED) {
			wait(store(version, self->restoreVersion().getD(tr)));
		}
		return version;
	}

	Future<Version> getCurrentVersion(Reference<ReadYourWritesTransaction> tr) {
		return getCurrentVersion_impl(this, tr);
	}

	ACTOR static Future<std::string> getProgress_impl(RestoreConfig restore, Reference<ReadYourWritesTransaction> tr);
	Future<std::string> getProgress(Reference<ReadYourWritesTransaction> tr) { return getProgress_impl(*this, tr); }

	ACTOR static Future<std::string> getFullStatus_impl(RestoreConfig restore, Reference<ReadYourWritesTransaction> tr);
	Future<std::string> getFullStatus(Reference<ReadYourWritesTransaction> tr) { return getFullStatus_impl(*this, tr); }
};

typedef RestoreConfig::RestoreFile RestoreFile;

ACTOR Future<std::string> RestoreConfig::getProgress_impl(RestoreConfig restore,
                                                          Reference<ReadYourWritesTransaction> tr) {
	tr->setOption(FDBTransactionOptions::ACCESS_SYSTEM_KEYS);
	tr->setOption(FDBTransactionOptions::LOCK_AWARE);

	state Future<int64_t> fileCount = restore.fileCount().getD(tr);
	state Future<int64_t> fileBlockCount = restore.fileBlockCount().getD(tr);
	state Future<int64_t> fileBlocksDispatched = restore.filesBlocksDispatched().getD(tr);
	state Future<int64_t> fileBlocksFinished = restore.fileBlocksFinished().getD(tr);
	state Future<int64_t> bytesWritten = restore.bytesWritten().getD(tr);
	state Future<StringRef> status = restore.stateText(tr);
	state Future<Version> currentVersion = restore.getCurrentVersion(tr);
	state Future<Version> lag = restore.getApplyVersionLag(tr);
	state Future<Version> firstConsistentVersion = restore.firstConsistentVersion().getD(tr);
	state Future<std::string> tag = restore.tag().getD(tr);
	state Future<std::pair<std::string, Version>> lastError = restore.lastError().getD(tr);

	// restore might no longer be valid after the first wait so make sure it is not needed anymore.
	state UID uid = restore.getUid();
	wait(success(fileCount) && success(fileBlockCount) && success(fileBlocksDispatched) &&
	     success(fileBlocksFinished) && success(bytesWritten) && success(status) && success(currentVersion) &&
	     success(lag) && success(firstConsistentVersion) && success(tag) && success(lastError));

	std::string errstr = "None";
	if (lastError.get().second != 0)
		errstr = format("'%s' %" PRId64 "s ago.\n",
		                lastError.get().first.c_str(),
		                (tr->getReadVersion().get() - lastError.get().second) / CLIENT_KNOBS->CORE_VERSIONSPERSECOND);

	TraceEvent("FileRestoreProgress")
	    .detail("RestoreUID", uid)
	    .detail("Tag", tag.get())
	    .detail("State", status.get().toString())
	    .detail("FileCount", fileCount.get())
	    .detail("FileBlocksFinished", fileBlocksFinished.get())
	    .detail("FileBlocksTotal", fileBlockCount.get())
	    .detail("FileBlocksInProgress", fileBlocksDispatched.get() - fileBlocksFinished.get())
	    .detail("BytesWritten", bytesWritten.get())
	    .detail("CurrentVersion", currentVersion.get())
	    .detail("FirstConsistentVersion", firstConsistentVersion.get())
	    .detail("ApplyLag", lag.get())
	    .detail("TaskInstance", THIS_ADDR);

	return format("Tag: %s  UID: %s  State: %s  Blocks: %lld/%lld  BlocksInProgress: %lld  Files: %lld  BytesWritten: "
	              "%lld  CurrentVersion: %lld FirstConsistentVersion: %lld  ApplyVersionLag: %lld  LastError: %s",
	              tag.get().c_str(),
	              uid.toString().c_str(),
	              status.get().toString().c_str(),
	              fileBlocksFinished.get(),
	              fileBlockCount.get(),
	              fileBlocksDispatched.get() - fileBlocksFinished.get(),
	              fileCount.get(),
	              bytesWritten.get(),
	              currentVersion.get(),
	              firstConsistentVersion.get(),
	              lag.get(),
	              errstr.c_str());
}

ACTOR Future<std::string> RestoreConfig::getFullStatus_impl(RestoreConfig restore,
                                                            Reference<ReadYourWritesTransaction> tr) {
	tr->setOption(FDBTransactionOptions::ACCESS_SYSTEM_KEYS);
	tr->setOption(FDBTransactionOptions::LOCK_AWARE);

	state Future<std::vector<KeyRange>> ranges = restore.getRestoreRangesOrDefault(tr);
	state Future<Key> addPrefix = restore.addPrefix().getD(tr);
	state Future<Key> removePrefix = restore.removePrefix().getD(tr);
	state Future<Key> url = restore.sourceContainerURL().getD(tr);
	state Future<Version> restoreVersion = restore.restoreVersion().getD(tr);
	state Future<std::string> progress = restore.getProgress(tr);

	// restore might no longer be valid after the first wait so make sure it is not needed anymore.
	wait(success(ranges) && success(addPrefix) && success(removePrefix) && success(url) && success(restoreVersion) &&
	     success(progress));

	std::string returnStr;
	returnStr = format("%s  URL: %s", progress.get().c_str(), url.get().toString().c_str());
	for (auto& range : ranges.get()) {
		returnStr += format("  Range: '%s'-'%s'", printable(range.begin).c_str(), printable(range.end).c_str());
	}
	returnStr += format("  AddPrefix: '%s'  RemovePrefix: '%s'  Version: %lld",
	                    printable(addPrefix.get()).c_str(),
	                    printable(removePrefix.get()).c_str(),
	                    restoreVersion.get());
	return returnStr;
}

FileBackupAgent::FileBackupAgent()
  : subspace(Subspace(fileBackupPrefixRange.begin))
    // The other subspaces have logUID -> value
    ,
    config(subspace.get(BackupAgentBase::keyConfig)), lastRestorable(subspace.get(FileBackupAgent::keyLastRestorable)),
    taskBucket(new TaskBucket(subspace.get(BackupAgentBase::keyTasks),
                              AccessSystemKeys::True,
                              PriorityBatch::False,
                              LockAware::True)),
    futureBucket(new FutureBucket(subspace.get(BackupAgentBase::keyFutures), AccessSystemKeys::True, LockAware::True)) {
}

namespace fileBackup {

// Return a block of contiguous padding bytes, growing if needed.
Value makePadding(int size) {
	static Value pad;
	if (pad.size() < size) {
		pad = makeString(size);
		memset(mutateString(pad), '\xff', pad.size());
	}

	return pad.substr(0, size);
}

// File Format handlers.
// Both Range and Log formats are designed to be readable starting at any 1MB boundary
// so they can be read in parallel.
//
// Writer instances must be kept alive while any member actors are in progress.
//
// RangeFileWriter must be used as follows:
//   1 - writeKey(key) the queried key range begin
//   2 - writeKV(k, v) each kv pair to restore
//   3 - writeKey(key) the queried key range end
//
// RangeFileWriter will insert the required padding, header, and extra
// end/begin keys around the 1MB boundaries as needed.
//
// Example:
//   The range a-z is queries and returns c-j which covers 3 blocks.
//   The client code writes keys in this sequence:
//             a c d e f g h i j z
//
//   H = header   P = padding   a...z = keys  v = value | = block boundary
//
//   Encoded file:  H a cv dv ev P | H e ev fv gv hv P | H h hv iv jv z
//   Decoded in blocks yields:
//           Block 1: range [a, e) with kv pairs cv, dv
//           Block 2: range [e, h) with kv pairs ev, fv, gv
//           Block 3: range [h, z) with kv pairs hv, iv, jv
//
//   NOTE: All blocks except for the final block will have one last
//   value which will not be used.  This isn't actually a waste since
//   if the next KV pair wouldn't fit within the block after the value
//   then the space after the final key to the next 1MB boundary would
//   just be padding anyway.
struct RangeFileWriter {
	RangeFileWriter(Reference<IBackupFile> file = Reference<IBackupFile>(), int blockSize = 0)
	  : file(file), blockSize(blockSize), blockEnd(0), fileVersion(BACKUP_AGENT_SNAPSHOT_FILE_VERSION) {}

	// Handles the first block and internal blocks.  Ends current block if needed.
	// The final flag is used in simulation to pad the file's final block to a whole block size
	ACTOR static Future<Void> newBlock(RangeFileWriter* self, int bytesNeeded, bool final = false) {
		// Write padding to finish current block if needed
		int bytesLeft = self->blockEnd - self->file->size();
		if (bytesLeft > 0) {
			state Value paddingFFs = makePadding(bytesLeft);
			wait(self->file->append(paddingFFs.begin(), bytesLeft));
		}

		if (final) {
			ASSERT(g_network->isSimulated());
			return Void();
		}

		// Set new blockEnd
		self->blockEnd += self->blockSize;

		// write Header
		wait(self->file->append((uint8_t*)&self->fileVersion, sizeof(self->fileVersion)));

		// If this is NOT the first block then write duplicate stuff needed from last block
		if (self->blockEnd > self->blockSize) {
			wait(self->file->appendStringRefWithLen(self->lastKey));
			wait(self->file->appendStringRefWithLen(self->lastKey));
			wait(self->file->appendStringRefWithLen(self->lastValue));
		}

		// There must now be room in the current block for bytesNeeded or the block size is too small
		if (self->file->size() + bytesNeeded > self->blockEnd)
			throw backup_bad_block_size();

		return Void();
	}

	// Used in simulation only to create backup file sizes which are an integer multiple of the block size
	Future<Void> padEnd() {
		ASSERT(g_network->isSimulated());
		if (file->size() > 0) {
			return newBlock(this, 0, true);
		}
		return Void();
	}

	// Ends the current block if necessary based on bytesNeeded.
	Future<Void> newBlockIfNeeded(int bytesNeeded) {
		if (file->size() + bytesNeeded > blockEnd)
			return newBlock(this, bytesNeeded);
		return Void();
	}

	// Start a new block if needed, then write the key and value
	ACTOR static Future<Void> writeKV_impl(RangeFileWriter* self, Key k, Value v) {
		int toWrite = sizeof(int32_t) + k.size() + sizeof(int32_t) + v.size();
		wait(self->newBlockIfNeeded(toWrite));
		wait(self->file->appendStringRefWithLen(k));
		wait(self->file->appendStringRefWithLen(v));
		self->lastKey = k;
		self->lastValue = v;
		return Void();
	}

	Future<Void> writeKV(Key k, Value v) { return writeKV_impl(this, k, v); }

	// Write begin key or end key.
	ACTOR static Future<Void> writeKey_impl(RangeFileWriter* self, Key k) {
		int toWrite = sizeof(uint32_t) + k.size();
		wait(self->newBlockIfNeeded(toWrite));
		wait(self->file->appendStringRefWithLen(k));
		return Void();
	}

	Future<Void> writeKey(Key k) { return writeKey_impl(this, k); }

	Reference<IBackupFile> file;
	int blockSize;

private:
	int64_t blockEnd;
	uint32_t fileVersion;
	Key lastKey;
	Key lastValue;
};

ACTOR Future<Standalone<VectorRef<KeyValueRef>>> decodeRangeFileBlock(Reference<IAsyncFile> file,
                                                                      int64_t offset,
                                                                      int len) {
	state Standalone<StringRef> buf = makeString(len);
	int rLen = wait(file->read(mutateString(buf), len, offset));
	if (rLen != len)
		throw restore_bad_read();

	simulateBlobFailure();

	Standalone<VectorRef<KeyValueRef>> results({}, buf.arena());
	state StringRefReader reader(buf, restore_corrupted_data());

	try {
		// Read header, currently only decoding BACKUP_AGENT_SNAPSHOT_FILE_VERSION
		if (reader.consume<int32_t>() != BACKUP_AGENT_SNAPSHOT_FILE_VERSION)
			throw restore_unsupported_file_version();

		// Read begin key, if this fails then block was invalid.
		uint32_t kLen = reader.consumeNetworkUInt32();
		const uint8_t* k = reader.consume(kLen);
		results.push_back(results.arena(), KeyValueRef(KeyRef(k, kLen), ValueRef()));

		// Read kv pairs and end key
		while (1) {
			// Read a key.
			kLen = reader.consumeNetworkUInt32();
			k = reader.consume(kLen);

			// If eof reached or first value len byte is 0xFF then a valid block end was reached.
			if (reader.eof() || *reader.rptr == 0xFF) {
				results.push_back(results.arena(), KeyValueRef(KeyRef(k, kLen), ValueRef()));
				break;
			}

			// Read a value, which must exist or the block is invalid
			uint32_t vLen = reader.consumeNetworkUInt32();
			const uint8_t* v = reader.consume(vLen);
			results.push_back(results.arena(), KeyValueRef(KeyRef(k, kLen), ValueRef(v, vLen)));

			// If eof reached or first byte of next key len is 0xFF then a valid block end was reached.
			if (reader.eof() || *reader.rptr == 0xFF)
				break;
		}

		// Make sure any remaining bytes in the block are 0xFF
		for (auto b : reader.remainder())
			if (b != 0xFF)
				throw restore_corrupted_data_padding();

		return results;

	} catch (Error& e) {
		TraceEvent(SevWarn, "FileRestoreDecodeRangeFileBlockFailed")
		    .error(e)
		    .detail("Filename", file->getFilename())
		    .detail("BlockOffset", offset)
		    .detail("BlockLen", len)
		    .detail("ErrorRelativeOffset", reader.rptr - buf.begin())
		    .detail("ErrorAbsoluteOffset", reader.rptr - buf.begin() + offset);
		throw;
	}
}

// Very simple format compared to KeyRange files.
// Header, [Key, Value]... Key len
struct LogFileWriter {
	LogFileWriter(Reference<IBackupFile> file = Reference<IBackupFile>(), int blockSize = 0)
	  : file(file), blockSize(blockSize), blockEnd(0) {}

	// Start a new block if needed, then write the key and value
	ACTOR static Future<Void> writeKV_impl(LogFileWriter* self, Key k, Value v) {
		// If key and value do not fit in this block, end it and start a new one
		int toWrite = sizeof(int32_t) + k.size() + sizeof(int32_t) + v.size();
		if (self->file->size() + toWrite > self->blockEnd) {
			// Write padding if needed
			int bytesLeft = self->blockEnd - self->file->size();
			if (bytesLeft > 0) {
				state Value paddingFFs = makePadding(bytesLeft);
				wait(self->file->append(paddingFFs.begin(), bytesLeft));
			}

			// Set new blockEnd
			self->blockEnd += self->blockSize;

			// write the block header
			wait(self->file->append((uint8_t*)&BACKUP_AGENT_MLOG_VERSION, sizeof(BACKUP_AGENT_MLOG_VERSION)));
		}

		wait(self->file->appendStringRefWithLen(k));
		wait(self->file->appendStringRefWithLen(v));

		// At this point we should be in whatever the current block is or the block size is too small
		if (self->file->size() > self->blockEnd)
			throw backup_bad_block_size();

		return Void();
	}

	Future<Void> writeKV(Key k, Value v) { return writeKV_impl(this, k, v); }

	Reference<IBackupFile> file;
	int blockSize;

private:
	int64_t blockEnd;
};

ACTOR Future<Standalone<VectorRef<KeyValueRef>>> decodeLogFileBlock(Reference<IAsyncFile> file,
                                                                    int64_t offset,
                                                                    int len) {
	state Standalone<StringRef> buf = makeString(len);
	int rLen = wait(file->read(mutateString(buf), len, offset));
	if (rLen != len)
		throw restore_bad_read();

	Standalone<VectorRef<KeyValueRef>> results({}, buf.arena());
	state StringRefReader reader(buf, restore_corrupted_data());

	try {
		// Read header, currently only decoding version BACKUP_AGENT_MLOG_VERSION
		if (reader.consume<int32_t>() != BACKUP_AGENT_MLOG_VERSION)
			throw restore_unsupported_file_version();

		// Read k/v pairs.  Block ends either at end of last value exactly or with 0xFF as first key len byte.
		while (1) {
			// If eof reached or first key len bytes is 0xFF then end of block was reached.
			if (reader.eof() || *reader.rptr == 0xFF)
				break;

			// Read key and value.  If anything throws then there is a problem.
			uint32_t kLen = reader.consumeNetworkUInt32();
			const uint8_t* k = reader.consume(kLen);
			uint32_t vLen = reader.consumeNetworkUInt32();
			const uint8_t* v = reader.consume(vLen);

			results.push_back(results.arena(), KeyValueRef(KeyRef(k, kLen), ValueRef(v, vLen)));
		}

		// Make sure any remaining bytes in the block are 0xFF
		for (auto b : reader.remainder())
			if (b != 0xFF)
				throw restore_corrupted_data_padding();

		return results;

	} catch (Error& e) {
		TraceEvent(SevWarn, "FileRestoreCorruptLogFileBlock")
		    .error(e)
		    .detail("Filename", file->getFilename())
		    .detail("BlockOffset", offset)
		    .detail("BlockLen", len)
		    .detail("ErrorRelativeOffset", reader.rptr - buf.begin())
		    .detail("ErrorAbsoluteOffset", reader.rptr - buf.begin() + offset);
		throw;
	}
}

ACTOR Future<Void> checkTaskVersion(Database cx, Reference<Task> task, StringRef name, uint32_t version) {
	uint32_t taskVersion = task->getVersion();
	if (taskVersion > version) {
		state Error err = task_invalid_version();

		TraceEvent(SevWarn, "BA_BackupRangeTaskFuncExecute")
		    .detail("TaskVersion", taskVersion)
		    .detail("Name", name)
		    .detail("Version", version);
		if (KeyBackedConfig::TaskParams.uid().exists(task)) {
			std::string msg = format("%s task version `%lu' is greater than supported version `%lu'",
			                         task->params[Task::reservedTaskParamKeyType].toString().c_str(),
			                         (unsigned long)taskVersion,
			                         (unsigned long)version);
			wait(BackupConfig(task).logError(cx, err, msg));
		}

		throw err;
	}

	return Void();
}

ACTOR static Future<Void> abortFiveZeroBackup(FileBackupAgent* backupAgent,
                                              Reference<ReadYourWritesTransaction> tr,
                                              std::string tagName) {
	tr->setOption(FDBTransactionOptions::ACCESS_SYSTEM_KEYS);
	tr->setOption(FDBTransactionOptions::LOCK_AWARE);

	state Subspace tagNames = backupAgent->subspace.get(BackupAgentBase::keyTagName);
	Optional<Value> uidStr = wait(tr->get(tagNames.pack(Key(tagName))));
	if (!uidStr.present()) {
		TraceEvent(SevWarn, "FileBackupAbortIncompatibleBackup_TagNotFound").detail("TagName", tagName.c_str());
		return Void();
	}
	state UID uid = BinaryReader::fromStringRef<UID>(uidStr.get(), Unversioned());

	state Subspace statusSpace = backupAgent->subspace.get(BackupAgentBase::keyStates).get(uid.toString());
	state Subspace globalConfig = backupAgent->subspace.get(BackupAgentBase::keyConfig).get(uid.toString());
	state Subspace newConfigSpace =
	    uidPrefixKey(LiteralStringRef("uid->config/").withPrefix(fileBackupPrefixRange.begin), uid);

	Optional<Value> statusStr = wait(tr->get(statusSpace.pack(FileBackupAgent::keyStateStatus)));
	state EBackupState status =
	    !statusStr.present() ? EBackupState::STATE_NEVERRAN : BackupAgentBase::getState(statusStr.get().toString());

	TraceEvent(SevInfo, "FileBackupAbortIncompatibleBackup")
	    .detail("TagName", tagName.c_str())
	    .detail("Status", BackupAgentBase::getStateText(status));

	// Clear the folder id to prevent future tasks from executing at all
	tr->clear(singleKeyRange(StringRef(globalConfig.pack(FileBackupAgent::keyFolderId))));

	// Clear the mutations logging config and data
	Key configPath = uidPrefixKey(logRangesRange.begin, uid);
	Key logsPath = uidPrefixKey(backupLogKeys.begin, uid);
	tr->clear(KeyRangeRef(configPath, strinc(configPath)));
	tr->clear(KeyRangeRef(logsPath, strinc(logsPath)));

	// Clear the new-style config space
	tr->clear(newConfigSpace.range());

	Key statusKey = StringRef(statusSpace.pack(FileBackupAgent::keyStateStatus));

	// Set old style state key to Aborted if it was Runnable
	if (backupAgent->isRunnable(status))
		tr->set(statusKey, StringRef(FileBackupAgent::getStateText(EBackupState::STATE_ABORTED)));

	return Void();
}

struct AbortFiveZeroBackupTask : TaskFuncBase {
	static StringRef name;
	ACTOR static Future<Void> _finish(Reference<ReadYourWritesTransaction> tr,
	                                  Reference<TaskBucket> taskBucket,
	                                  Reference<FutureBucket> futureBucket,
	                                  Reference<Task> task) {
		state FileBackupAgent backupAgent;
		state std::string tagName = task->params[BackupAgentBase::keyConfigBackupTag].toString();

		TEST(true); // Canceling old backup task

		TraceEvent(SevInfo, "FileBackupCancelOldTask")
		    .detail("Task", task->params[Task::reservedTaskParamKeyType])
		    .detail("TagName", tagName);
		wait(abortFiveZeroBackup(&backupAgent, tr, tagName));

		wait(taskBucket->finish(tr, task));
		return Void();
	}

	StringRef getName() const override {
		TraceEvent(SevError, "FileBackupError")
		    .detail("Cause", "AbortFiveZeroBackupTaskFunc::name() should never be called");
		ASSERT(false);
		return StringRef();
	}

	Future<Void> execute(Database cx,
	                     Reference<TaskBucket> tb,
	                     Reference<FutureBucket> fb,
	                     Reference<Task> task) override {
		return Future<Void>(Void());
	};
	Future<Void> finish(Reference<ReadYourWritesTransaction> tr,
	                    Reference<TaskBucket> tb,
	                    Reference<FutureBucket> fb,
	                    Reference<Task> task) override {
		return _finish(tr, tb, fb, task);
	};
};
StringRef AbortFiveZeroBackupTask::name = LiteralStringRef("abort_legacy_backup");
REGISTER_TASKFUNC(AbortFiveZeroBackupTask);
REGISTER_TASKFUNC_ALIAS(AbortFiveZeroBackupTask, file_backup_diff_logs);
REGISTER_TASKFUNC_ALIAS(AbortFiveZeroBackupTask, file_backup_log_range);
REGISTER_TASKFUNC_ALIAS(AbortFiveZeroBackupTask, file_backup_logs);
REGISTER_TASKFUNC_ALIAS(AbortFiveZeroBackupTask, file_backup_range);
REGISTER_TASKFUNC_ALIAS(AbortFiveZeroBackupTask, file_backup_restorable);
REGISTER_TASKFUNC_ALIAS(AbortFiveZeroBackupTask, file_finish_full_backup);
REGISTER_TASKFUNC_ALIAS(AbortFiveZeroBackupTask, file_finished_full_backup);
REGISTER_TASKFUNC_ALIAS(AbortFiveZeroBackupTask, file_start_full_backup);

ACTOR static Future<Void> abortFiveOneBackup(FileBackupAgent* backupAgent,
                                             Reference<ReadYourWritesTransaction> tr,
                                             std::string tagName) {
	tr->setOption(FDBTransactionOptions::ACCESS_SYSTEM_KEYS);
	tr->setOption(FDBTransactionOptions::LOCK_AWARE);

	state KeyBackedTag tag = makeBackupTag(tagName);
	state UidAndAbortedFlagT current = wait(tag.getOrThrow(tr, Snapshot::False, backup_unneeded()));

	state BackupConfig config(current.first);
	EBackupState status = wait(config.stateEnum().getD(tr, Snapshot::False, EBackupState::STATE_NEVERRAN));

	if (!backupAgent->isRunnable(status)) {
		throw backup_unneeded();
	}

	TraceEvent(SevInfo, "FBA_AbortFileOneBackup")
	    .detail("TagName", tagName.c_str())
	    .detail("Status", BackupAgentBase::getStateText(status));

	// Cancel backup task through tag
	wait(tag.cancel(tr));

	Key configPath = uidPrefixKey(logRangesRange.begin, config.getUid());
	Key logsPath = uidPrefixKey(backupLogKeys.begin, config.getUid());

	tr->clear(KeyRangeRef(configPath, strinc(configPath)));
	tr->clear(KeyRangeRef(logsPath, strinc(logsPath)));

	config.stateEnum().set(tr, EBackupState::STATE_ABORTED);

	return Void();
}

struct AbortFiveOneBackupTask : TaskFuncBase {
	static StringRef name;
	ACTOR static Future<Void> _finish(Reference<ReadYourWritesTransaction> tr,
	                                  Reference<TaskBucket> taskBucket,
	                                  Reference<FutureBucket> futureBucket,
	                                  Reference<Task> task) {
		state FileBackupAgent backupAgent;
		state BackupConfig config(task);
		state std::string tagName = wait(config.tag().getOrThrow(tr));

		TEST(true); // Canceling 5.1 backup task

		TraceEvent(SevInfo, "FileBackupCancelFiveOneTask")
		    .detail("Task", task->params[Task::reservedTaskParamKeyType])
		    .detail("TagName", tagName);
		wait(abortFiveOneBackup(&backupAgent, tr, tagName));

		wait(taskBucket->finish(tr, task));
		return Void();
	}

	StringRef getName() const override {
		TraceEvent(SevError, "FileBackupError")
		    .detail("Cause", "AbortFiveOneBackupTaskFunc::name() should never be called");
		ASSERT(false);
		return StringRef();
	}

	Future<Void> execute(Database cx,
	                     Reference<TaskBucket> tb,
	                     Reference<FutureBucket> fb,
	                     Reference<Task> task) override {
		return Future<Void>(Void());
	};
	Future<Void> finish(Reference<ReadYourWritesTransaction> tr,
	                    Reference<TaskBucket> tb,
	                    Reference<FutureBucket> fb,
	                    Reference<Task> task) override {
		return _finish(tr, tb, fb, task);
	};
};
StringRef AbortFiveOneBackupTask::name = LiteralStringRef("abort_legacy_backup_5.2");
REGISTER_TASKFUNC(AbortFiveOneBackupTask);
REGISTER_TASKFUNC_ALIAS(AbortFiveOneBackupTask, file_backup_write_range);
REGISTER_TASKFUNC_ALIAS(AbortFiveOneBackupTask, file_backup_dispatch_ranges);
REGISTER_TASKFUNC_ALIAS(AbortFiveOneBackupTask, file_backup_write_logs);
REGISTER_TASKFUNC_ALIAS(AbortFiveOneBackupTask, file_backup_erase_logs);
REGISTER_TASKFUNC_ALIAS(AbortFiveOneBackupTask, file_backup_dispatch_logs);
REGISTER_TASKFUNC_ALIAS(AbortFiveOneBackupTask, file_backup_finished);
REGISTER_TASKFUNC_ALIAS(AbortFiveOneBackupTask, file_backup_write_snapshot_manifest);
REGISTER_TASKFUNC_ALIAS(AbortFiveOneBackupTask, file_backup_start);

std::function<void(Reference<Task>)> NOP_SETUP_TASK_FN = [](Reference<Task> task) { /* NOP */ };
ACTOR static Future<Key> addBackupTask(StringRef name,
                                       uint32_t version,
                                       Reference<ReadYourWritesTransaction> tr,
                                       Reference<TaskBucket> taskBucket,
                                       TaskCompletionKey completionKey,
                                       BackupConfig config,
                                       Reference<TaskFuture> waitFor = Reference<TaskFuture>(),
                                       std::function<void(Reference<Task>)> setupTaskFn = NOP_SETUP_TASK_FN,
                                       int priority = 0,
                                       SetValidation setValidation = SetValidation::True) {
	tr->setOption(FDBTransactionOptions::ACCESS_SYSTEM_KEYS);
	tr->setOption(FDBTransactionOptions::LOCK_AWARE);

	Key doneKey = wait(completionKey.get(tr, taskBucket));
	state Reference<Task> task(new Task(name, version, doneKey, priority));

	// Bind backup config to new task
	wait(config.toTask(tr, task, setValidation));

	// Set task specific params
	setupTaskFn(task);

	if (!waitFor) {
		return taskBucket->addTask(tr, task);
	}
	wait(waitFor->onSetAddTask(tr, taskBucket, task));

	return LiteralStringRef("OnSetAddTask");
}

// Clears the backup ID from "backupStartedKey" to pause backup workers.
ACTOR static Future<Void> clearBackupStartID(Reference<ReadYourWritesTransaction> tr, UID backupUid) {
	// If backup worker is not enabled, exit early.
	Optional<Value> started = wait(tr->get(backupStartedKey));
	std::vector<std::pair<UID, Version>> ids;
	if (started.present()) {
		ids = decodeBackupStartedValue(started.get());
	}
	auto it =
	    std::find_if(ids.begin(), ids.end(), [=](const std::pair<UID, Version>& p) { return p.first == backupUid; });
	if (it != ids.end()) {
		ids.erase(it);
	}

	if (ids.empty()) {
		TraceEvent("ClearBackup").detail("BackupID", backupUid);
		tr->clear(backupStartedKey);
	} else {
		tr->set(backupStartedKey, encodeBackupStartedValue(ids));
	}
	return Void();
}

// Backup and Restore taskFunc definitions will inherit from one of the following classes which
// servers to catch and log to the appropriate config any error that execute/finish didn't catch and log.
struct RestoreTaskFuncBase : TaskFuncBase {
	Future<Void> handleError(Database cx, Reference<Task> task, Error const& error) final {
		return RestoreConfig(task).logError(
		    cx,
		    error,
		    format("'%s' on '%s'", error.what(), task->params[Task::reservedTaskParamKeyType].printable().c_str()));
	}
	virtual std::string toString(Reference<Task> task) const { return ""; }
};

struct BackupTaskFuncBase : TaskFuncBase {
	Future<Void> handleError(Database cx, Reference<Task> task, Error const& error) final {
		return BackupConfig(task).logError(
		    cx,
		    error,
		    format("'%s' on '%s'", error.what(), task->params[Task::reservedTaskParamKeyType].printable().c_str()));
	}
	virtual std::string toString(Reference<Task> task) const { return ""; }
};

ACTOR static Future<Standalone<VectorRef<KeyRef>>> getBlockOfShards(Reference<ReadYourWritesTransaction> tr,
                                                                    Key beginKey,
                                                                    Key endKey,
                                                                    int limit) {

	tr->setOption(FDBTransactionOptions::ACCESS_SYSTEM_KEYS);
	tr->setOption(FDBTransactionOptions::LOCK_AWARE);
	state Standalone<VectorRef<KeyRef>> results;
	RangeResult values = wait(tr->getRange(
	    KeyRangeRef(keyAfter(beginKey.withPrefix(keyServersPrefix)), endKey.withPrefix(keyServersPrefix)), limit));

	for (auto& s : values) {
		KeyRef k = s.key.removePrefix(keyServersPrefix);
		results.push_back_deep(results.arena(), k);
	}

	return results;
}

struct BackupRangeTaskFunc : BackupTaskFuncBase {
	static StringRef name;
	static constexpr uint32_t version = 1;

	static struct {
		static TaskParam<Key> beginKey() { return LiteralStringRef(__FUNCTION__); }
		static TaskParam<Key> endKey() { return LiteralStringRef(__FUNCTION__); }
		static TaskParam<bool> addBackupRangeTasks() { return LiteralStringRef(__FUNCTION__); }
	} Params;

	std::string toString(Reference<Task> task) const override {
		return format("beginKey '%s' endKey '%s' addTasks %d",
		              Params.beginKey().get(task).printable().c_str(),
		              Params.endKey().get(task).printable().c_str(),
		              Params.addBackupRangeTasks().get(task));
	}

	StringRef getName() const override { return name; };

	Future<Void> execute(Database cx,
	                     Reference<TaskBucket> tb,
	                     Reference<FutureBucket> fb,
	                     Reference<Task> task) override {
		return _execute(cx, tb, fb, task);
	};
	Future<Void> finish(Reference<ReadYourWritesTransaction> tr,
	                    Reference<TaskBucket> tb,
	                    Reference<FutureBucket> fb,
	                    Reference<Task> task) override {
		return _finish(tr, tb, fb, task);
	};

	// Finish (which flushes/syncs) the file, and then in a single transaction, make some range backup progress durable.
	// This means:
	//  - increment the backup config's range bytes written
	//  - update the range file map
	//  - update the task begin key
	//  - save/extend the task with the new params
	// Returns whether or not the caller should continue executing the task.
	ACTOR static Future<bool> finishRangeFile(Reference<IBackupFile> file,
	                                          Database cx,
	                                          Reference<Task> task,
	                                          Reference<TaskBucket> taskBucket,
	                                          KeyRange range,
	                                          Version version) {
		wait(file->finish());

		// Ignore empty ranges.
		if (range.empty())
			return false;

		state Reference<ReadYourWritesTransaction> tr(new ReadYourWritesTransaction(cx));
		state BackupConfig backup(task);
		state bool usedFile = false;

		// Avoid unnecessary conflict by prevent taskbucket's automatic timeout extension
		// because the following transaction loop extends and updates the task.
		wait(task->extendMutex.take());
		state FlowLock::Releaser releaser(task->extendMutex, 1);

		loop {
			try {
				tr->setOption(FDBTransactionOptions::ACCESS_SYSTEM_KEYS);
				tr->setOption(FDBTransactionOptions::LOCK_AWARE);

				// Update the start key of the task so if this transaction completes but the task then fails
				// when it is restarted it will continue where this execution left off.
				Params.beginKey().set(task, range.end);

				// Save and extend the task with the new begin parameter
				state Version newTimeout = wait(taskBucket->extendTimeout(tr, task, UpdateParams::True));

				// Update the range bytes written in the backup config
				backup.rangeBytesWritten().atomicOp(tr, file->size(), MutationRef::AddValue);
				backup.snapshotRangeFileCount().atomicOp(tr, 1, MutationRef::AddValue);

				// See if there is already a file for this key which has an earlier begin, update the map if not.
				Optional<BackupConfig::RangeSlice> s = wait(backup.snapshotRangeFileMap().get(tr, range.end));
				if (!s.present() || s.get().begin >= range.begin) {
					backup.snapshotRangeFileMap().set(
					    tr, range.end, { range.begin, version, file->getFileName(), file->size() });
					usedFile = true;
				}

				wait(tr->commit());
				task->timeoutVersion = newTimeout;
				break;
			} catch (Error& e) {
				wait(tr->onError(e));
			}
		}

		return usedFile;
	}

	ACTOR static Future<Key> addTask(Reference<ReadYourWritesTransaction> tr,
	                                 Reference<TaskBucket> taskBucket,
	                                 Reference<Task> parentTask,
	                                 int priority,
	                                 Key begin,
	                                 Key end,
	                                 TaskCompletionKey completionKey,
	                                 Reference<TaskFuture> waitFor = Reference<TaskFuture>(),
	                                 Version scheduledVersion = invalidVersion) {
		Key key = wait(addBackupTask(
		    BackupRangeTaskFunc::name,
		    BackupRangeTaskFunc::version,
		    tr,
		    taskBucket,
		    completionKey,
		    BackupConfig(parentTask),
		    waitFor,
		    [=](Reference<Task> task) {
			    Params.beginKey().set(task, begin);
			    Params.endKey().set(task, end);
			    Params.addBackupRangeTasks().set(task, false);
			    if (scheduledVersion != invalidVersion)
				    ReservedTaskParams::scheduledVersion().set(task, scheduledVersion);
		    },
		    priority));
		return key;
	}

	ACTOR static Future<Void> _execute(Database cx,
	                                   Reference<TaskBucket> taskBucket,
	                                   Reference<FutureBucket> futureBucket,
	                                   Reference<Task> task) {
		state Reference<FlowLock> lock(new FlowLock(CLIENT_KNOBS->BACKUP_LOCK_BYTES));

		wait(checkTaskVersion(cx, task, BackupRangeTaskFunc::name, BackupRangeTaskFunc::version));

		state Key beginKey = Params.beginKey().get(task);
		state Key endKey = Params.endKey().get(task);

		TraceEvent("FileBackupRangeStart")
		    .suppressFor(60)
		    .detail("BackupUID", BackupConfig(task).getUid())
		    .detail("BeginKey", Params.beginKey().get(task).printable())
		    .detail("EndKey", Params.endKey().get(task).printable())
		    .detail("TaskKey", task->key.printable());

		// When a key range task saves the last chunk of progress and then the executor dies, when the task continues
		// its beginKey and endKey will be equal but there is no work to be done.
		if (beginKey == endKey)
			return Void();

		// Find out if there is a shard boundary in(beginKey, endKey)
		Standalone<VectorRef<KeyRef>> keys = wait(runRYWTransaction(
		    cx, [=](Reference<ReadYourWritesTransaction> tr) { return getBlockOfShards(tr, beginKey, endKey, 1); }));
		if (keys.size() > 0) {
			Params.addBackupRangeTasks().set(task, true);
			return Void();
		}

		// Read everything from beginKey to endKey, write it to an output file, run the output file processor, and
		// then set on_done. If we are still writing after X seconds, end the output file and insert a new backup_range
		// task for the remainder.
		state Reference<IBackupFile> outFile;
		state Version outVersion = invalidVersion;
		state Key lastKey;

		// retrieve kvData
		state PromiseStream<RangeResultWithVersion> results;

		state Future<Void> rc = readCommitted(cx,
		                                      results,
		                                      lock,
		                                      KeyRangeRef(beginKey, endKey),
		                                      Terminator::True,
		                                      AccessSystemKeys::True,
		                                      LockAware::True);
		state RangeFileWriter rangeFile;
		state BackupConfig backup(task);

		// Don't need to check keepRunning(task) here because we will do that while finishing each output file, but if
		// bc is false then clearly the backup is no longer in progress
		state Reference<IBackupContainer> bc = wait(backup.backupContainer().getD(cx));
		if (!bc) {
			return Void();
		}

		state bool done = false;
		state int64_t nrKeys = 0;

		loop {
			state RangeResultWithVersion values;
			try {
				RangeResultWithVersion _values = waitNext(results.getFuture());
				values = _values;
				lock->release(values.first.expectedSize());
			} catch (Error& e) {
				if (e.code() == error_code_end_of_stream)
					done = true;
				else
					throw;
			}

			// If we've seen a new read version OR hit the end of the stream, then if we were writing a file finish it.
			if (values.second != outVersion || done) {
				if (outFile) {
					TEST(outVersion != invalidVersion); // Backup range task wrote multiple versions
					state Key nextKey = done ? endKey : keyAfter(lastKey);
					wait(rangeFile.writeKey(nextKey));

					if (BUGGIFY) {
						wait(rangeFile.padEnd());
					}

					bool usedFile = wait(
					    finishRangeFile(outFile, cx, task, taskBucket, KeyRangeRef(beginKey, nextKey), outVersion));
					TraceEvent("FileBackupWroteRangeFile")
					    .suppressFor(60)
					    .detail("BackupUID", backup.getUid())
					    .detail("Size", outFile->size())
					    .detail("Keys", nrKeys)
					    .detail("ReadVersion", outVersion)
					    .detail("BeginKey", beginKey.printable())
					    .detail("EndKey", nextKey.printable())
					    .detail("AddedFileToMap", usedFile);

					nrKeys = 0;
					beginKey = nextKey;
				}

				if (done)
					return Void();

				// Start writing a new file after verifying this task should keep running as of a new read version
				// (which must be >= outVersion)
				outVersion = values.second;
				// block size must be at least large enough for 3 max size keys and 2 max size values + overhead so 250k
				// conservatively.
				state int blockSize =
				    BUGGIFY ? deterministicRandom()->randomInt(250e3, 4e6) : CLIENT_KNOBS->BACKUP_RANGEFILE_BLOCK_SIZE;
				state Version snapshotBeginVersion;
				state int64_t snapshotRangeFileCount;

				state Reference<ReadYourWritesTransaction> tr(new ReadYourWritesTransaction(cx));
				loop {
					try {
						tr->setOption(FDBTransactionOptions::ACCESS_SYSTEM_KEYS);
						tr->setOption(FDBTransactionOptions::LOCK_AWARE);

						wait(taskBucket->keepRunning(tr, task) &&
						     storeOrThrow(snapshotBeginVersion, backup.snapshotBeginVersion().get(tr)) &&
						     store(snapshotRangeFileCount, backup.snapshotRangeFileCount().getD(tr)));

						break;
					} catch (Error& e) {
						wait(tr->onError(e));
					}
				}

				Reference<IBackupFile> f =
				    wait(bc->writeRangeFile(snapshotBeginVersion, snapshotRangeFileCount, outVersion, blockSize));
				outFile = f;

				// Initialize range file writer and write begin key
				rangeFile = RangeFileWriter(outFile, blockSize);
				wait(rangeFile.writeKey(beginKey));
			}

			// write kvData to file, update lastKey and key count
			if (values.first.size() != 0) {
				state size_t i = 0;
				for (; i < values.first.size(); ++i) {
					wait(rangeFile.writeKV(values.first[i].key, values.first[i].value));
				}
				lastKey = values.first.back().key;
				nrKeys += values.first.size();
			}
		}
	}

	ACTOR static Future<Void> startBackupRangeInternal(Reference<ReadYourWritesTransaction> tr,
	                                                   Reference<TaskBucket> taskBucket,
	                                                   Reference<FutureBucket> futureBucket,
	                                                   Reference<Task> task,
	                                                   Reference<TaskFuture> onDone) {
		tr->setOption(FDBTransactionOptions::ACCESS_SYSTEM_KEYS);
		tr->setOption(FDBTransactionOptions::LOCK_AWARE);
		state Key nextKey = Params.beginKey().get(task);
		state Key endKey = Params.endKey().get(task);

		state Standalone<VectorRef<KeyRef>> keys =
		    wait(getBlockOfShards(tr, nextKey, endKey, CLIENT_KNOBS->BACKUP_SHARD_TASK_LIMIT));

		std::vector<Future<Key>> addTaskVector;
		for (int idx = 0; idx < keys.size(); ++idx) {
			if (nextKey != keys[idx]) {
				addTaskVector.push_back(addTask(tr,
				                                taskBucket,
				                                task,
				                                task->getPriority(),
				                                nextKey,
				                                keys[idx],
				                                TaskCompletionKey::joinWith(onDone)));
				TraceEvent("FileBackupRangeSplit")
				    .suppressFor(60)
				    .detail("BackupUID", BackupConfig(task).getUid())
				    .detail("BeginKey", Params.beginKey().get(task).printable())
				    .detail("EndKey", Params.endKey().get(task).printable())
				    .detail("SliceBeginKey", nextKey.printable())
				    .detail("SliceEndKey", keys[idx].printable());
			}
			nextKey = keys[idx];
		}

		wait(waitForAll(addTaskVector));

		if (nextKey != endKey) {
			// Add task to cover nextKey to the end, using the priority of the current task
			wait(success(addTask(tr,
			                     taskBucket,
			                     task,
			                     task->getPriority(),
			                     nextKey,
			                     endKey,
			                     TaskCompletionKey::joinWith(onDone),
			                     Reference<TaskFuture>(),
			                     task->getPriority())));
		}

		return Void();
	}

	ACTOR static Future<Void> _finish(Reference<ReadYourWritesTransaction> tr,
	                                  Reference<TaskBucket> taskBucket,
	                                  Reference<FutureBucket> futureBucket,
	                                  Reference<Task> task) {
		state Reference<TaskFuture> taskFuture = futureBucket->unpack(task->params[Task::reservedTaskParamKeyDone]);

		if (Params.addBackupRangeTasks().get(task)) {
			wait(startBackupRangeInternal(tr, taskBucket, futureBucket, task, taskFuture));
		} else {
			wait(taskFuture->set(tr, taskBucket));
		}

		wait(taskBucket->finish(tr, task));

		TraceEvent("FileBackupRangeFinish")
		    .suppressFor(60)
		    .detail("BackupUID", BackupConfig(task).getUid())
		    .detail("BeginKey", Params.beginKey().get(task).printable())
		    .detail("EndKey", Params.endKey().get(task).printable())
		    .detail("TaskKey", task->key.printable());

		return Void();
	}
};
StringRef BackupRangeTaskFunc::name = LiteralStringRef("file_backup_write_range_5.2");
REGISTER_TASKFUNC(BackupRangeTaskFunc);

struct BackupSnapshotDispatchTask : BackupTaskFuncBase {
	static StringRef name;
	static constexpr uint32_t version = 1;

	static struct {
		// Set by Execute, used by Finish
		static TaskParam<int64_t> shardsBehind() { return LiteralStringRef(__FUNCTION__); }
		// Set by Execute, used by Finish
		static TaskParam<bool> snapshotFinished() { return LiteralStringRef(__FUNCTION__); }
		// Set by Execute, used by Finish
		static TaskParam<Version> nextDispatchVersion() { return LiteralStringRef(__FUNCTION__); }
	} Params;

	StringRef getName() const override { return name; };

	Future<Void> execute(Database cx,
	                     Reference<TaskBucket> tb,
	                     Reference<FutureBucket> fb,
	                     Reference<Task> task) override {
		return _execute(cx, tb, fb, task);
	};
	Future<Void> finish(Reference<ReadYourWritesTransaction> tr,
	                    Reference<TaskBucket> tb,
	                    Reference<FutureBucket> fb,
	                    Reference<Task> task) override {
		return _finish(tr, tb, fb, task);
	};

	ACTOR static Future<Key> addTask(Reference<ReadYourWritesTransaction> tr,
	                                 Reference<TaskBucket> taskBucket,
	                                 Reference<Task> parentTask,
	                                 int priority,
	                                 TaskCompletionKey completionKey,
	                                 Reference<TaskFuture> waitFor = Reference<TaskFuture>(),
	                                 Version scheduledVersion = invalidVersion) {
		Key key = wait(addBackupTask(
		    name,
		    version,
		    tr,
		    taskBucket,
		    completionKey,
		    BackupConfig(parentTask),
		    waitFor,
		    [=](Reference<Task> task) {
			    if (scheduledVersion != invalidVersion)
				    ReservedTaskParams::scheduledVersion().set(task, scheduledVersion);
		    },
		    priority));
		return key;
	}

	enum DispatchState { SKIP = 0, DONE = 1, NOT_DONE_MIN = 2 };

	ACTOR static Future<Void> _execute(Database cx,
	                                   Reference<TaskBucket> taskBucket,
	                                   Reference<FutureBucket> futureBucket,
	                                   Reference<Task> task) {
		state Reference<FlowLock> lock(new FlowLock(CLIENT_KNOBS->BACKUP_LOCK_BYTES));
		wait(checkTaskVersion(cx, task, name, version));

		state double startTime = timer();
		state Reference<ReadYourWritesTransaction> tr(new ReadYourWritesTransaction(cx));

		// The shard map will use 3 values classes.  Exactly SKIP, exactly DONE, then any number >= NOT_DONE_MIN which
		// will mean not done. This is to enable an efficient coalesce() call to squash adjacent ranges which are not
		// yet finished to enable efficiently finding random database shards which are not done.
		state int notDoneSequence = NOT_DONE_MIN;
		state KeyRangeMap<int> shardMap(notDoneSequence++, normalKeys.end);
		state Key beginKey = normalKeys.begin;

		// Read all shard boundaries and add them to the map
		loop {
			try {
				tr->setOption(FDBTransactionOptions::ACCESS_SYSTEM_KEYS);
				tr->setOption(FDBTransactionOptions::LOCK_AWARE);

				state Future<Standalone<VectorRef<KeyRef>>> shardBoundaries =
				    getBlockOfShards(tr, beginKey, normalKeys.end, CLIENT_KNOBS->TOO_MANY);
				wait(success(shardBoundaries) && taskBucket->keepRunning(tr, task));

				if (shardBoundaries.get().size() == 0)
					break;

				for (auto& boundary : shardBoundaries.get()) {
					shardMap.rawInsert(boundary, notDoneSequence++);
				}

				beginKey = keyAfter(shardBoundaries.get().back());
				tr->reset();
			} catch (Error& e) {
				wait(tr->onError(e));
			}
		}

		// Read required stuff from backup config
		state BackupConfig config(task);
		state Version recentReadVersion;
		state Version snapshotBeginVersion;
		state Version snapshotTargetEndVersion;
		state int64_t snapshotIntervalSeconds;
		state Optional<Version> latestSnapshotEndVersion;
		state std::vector<KeyRange> backupRanges;
		state Optional<Key> snapshotBatchFutureKey;
		state Reference<TaskFuture> snapshotBatchFuture;
		state Optional<int64_t> snapshotBatchSize;

		tr->reset();
		loop {
			try {
				tr->setOption(FDBTransactionOptions::ACCESS_SYSTEM_KEYS);
				tr->setOption(FDBTransactionOptions::LOCK_AWARE);

				wait(store(snapshotBeginVersion, config.snapshotBeginVersion().getOrThrow(tr)) &&
				     store(snapshotTargetEndVersion, config.snapshotTargetEndVersion().getOrThrow(tr)) &&
				     store(backupRanges, config.backupRanges().getOrThrow(tr)) &&
				     store(snapshotIntervalSeconds, config.snapshotIntervalSeconds().getOrThrow(tr))
				     // The next two parameters are optional
				     && store(snapshotBatchFutureKey, config.snapshotBatchFuture().get(tr)) &&
				     store(snapshotBatchSize, config.snapshotBatchSize().get(tr)) &&
				     store(latestSnapshotEndVersion, config.latestSnapshotEndVersion().get(tr)) &&
				     store(recentReadVersion, tr->getReadVersion()) && taskBucket->keepRunning(tr, task));

				// If the snapshot batch future key does not exist, this is the first execution of this dispatch task so
				//    - create and set the snapshot batch future key
				//    - initialize the batch size to 0
				//    - initialize the target snapshot end version if it is not yet set
				//    - commit
				if (!snapshotBatchFutureKey.present()) {
					snapshotBatchFuture = futureBucket->future(tr);
					config.snapshotBatchFuture().set(tr, snapshotBatchFuture->pack());
					snapshotBatchSize = 0;
					config.snapshotBatchSize().set(tr, snapshotBatchSize.get());

					// The dispatch of this batch can take multiple separate executions if the executor fails
					// so store a completion key for the dispatch finish() to set when dispatching the batch is done.
					state TaskCompletionKey dispatchCompletionKey = TaskCompletionKey::joinWith(snapshotBatchFuture);
					// this is a bad hack - but flow doesn't work well with lambda functions and caputring
					// state variables...
					auto cfg = &config;
					auto tx = &tr;
					wait(map(dispatchCompletionKey.get(tr, taskBucket), [cfg, tx](Key const& k) {
						cfg->snapshotBatchDispatchDoneKey().set(*tx, k);
						return Void();
					}));
					wait(tr->commit());
				} else {
					ASSERT(snapshotBatchSize.present());
					// Batch future key exists in the config so create future from it
					snapshotBatchFuture = makeReference<TaskFuture>(futureBucket, snapshotBatchFutureKey.get());
				}

				break;
			} catch (Error& e) {
				wait(tr->onError(e));
			}
		}

		// Read all dispatched ranges
		state std::vector<std::pair<Key, bool>> dispatchBoundaries;
		tr->reset();
		beginKey = normalKeys.begin;
		loop {
			try {
				tr->setOption(FDBTransactionOptions::ACCESS_SYSTEM_KEYS);
				tr->setOption(FDBTransactionOptions::LOCK_AWARE);

				state Future<std::vector<std::pair<Key, bool>>> bounds = config.snapshotRangeDispatchMap().getRange(
				    tr, beginKey, keyAfter(normalKeys.end), CLIENT_KNOBS->TOO_MANY);
				wait(success(bounds) && taskBucket->keepRunning(tr, task) &&
				     store(recentReadVersion, tr->getReadVersion()));

				if (bounds.get().empty())
					break;

				dispatchBoundaries.reserve(dispatchBoundaries.size() + bounds.get().size());
				dispatchBoundaries.insert(dispatchBoundaries.end(), bounds.get().begin(), bounds.get().end());

				beginKey = keyAfter(bounds.get().back().first);
				tr->reset();
			} catch (Error& e) {
				wait(tr->onError(e));
			}
		}

		// The next few sections involve combining the results above.  Yields are used after operations
		// that could have operated on many thousands of things and in loops which could have many
		// thousands of iterations.
		// Declare some common iterators which must be state vars and will be used multiple times.
		state int i;
		state RangeMap<Key, int, KeyRangeRef>::iterator iShard;
		state RangeMap<Key, int, KeyRangeRef>::iterator iShardEnd;

		// Set anything inside a dispatched range to DONE.
		// Also ensure that the boundary value are true, false, [true, false]...
		if (dispatchBoundaries.size() > 0) {
			state bool lastValue = false;
			state Key lastKey;
			for (i = 0; i < dispatchBoundaries.size(); ++i) {
				const std::pair<Key, bool>& boundary = dispatchBoundaries[i];

				// Values must alternate
				ASSERT(boundary.second == !lastValue);

				// If this was the end of a dispatched range
				if (!boundary.second) {
					// Ensure that the dispatched boundaries exist AND set all shard ranges in the dispatched range to
					// DONE.
					RangeMap<Key, int, KeyRangeRef>::Ranges shardRanges =
					    shardMap.modify(KeyRangeRef(lastKey, boundary.first));
					iShard = shardRanges.begin();
					iShardEnd = shardRanges.end();
					for (; iShard != iShardEnd; ++iShard) {
						iShard->value() = DONE;
						wait(yield());
					}
				}
				lastValue = dispatchBoundaries[i].second;
				lastKey = dispatchBoundaries[i].first;

				wait(yield());
			}
			ASSERT(lastValue == false);
		}

		// Set anything outside the backup ranges to SKIP.  We can use insert() here instead of modify()
		// because it's OK to delete shard boundaries in the skipped ranges.
		if (backupRanges.size() > 0) {
			shardMap.insert(KeyRangeRef(normalKeys.begin, backupRanges.front().begin), SKIP);
			wait(yield());

			for (i = 0; i < backupRanges.size() - 1; ++i) {
				shardMap.insert(KeyRangeRef(backupRanges[i].end, backupRanges[i + 1].begin), SKIP);
				wait(yield());
			}

			shardMap.insert(KeyRangeRef(backupRanges.back().end, normalKeys.end), SKIP);
			wait(yield());
		}

		state int countShardsDone = 0;
		state int countShardsNotDone = 0;

		// Scan through the shard map, counting the DONE and NOT_DONE shards.
		RangeMap<Key, int, KeyRangeRef>::Ranges shardRanges = shardMap.ranges();
		iShard = shardRanges.begin();
		iShardEnd = shardRanges.end();
		for (; iShard != iShardEnd; ++iShard) {
			if (iShard->value() == DONE) {
				++countShardsDone;
			} else if (iShard->value() >= NOT_DONE_MIN)
				++countShardsNotDone;

			wait(yield());
		}

		// Coalesce the shard map to make random selection below more efficient.
		shardMap.coalesce(normalKeys);
		wait(yield());

		// In this context "all" refers to all of the shards relevant for this particular backup
		state int countAllShards = countShardsDone + countShardsNotDone;

		if (countShardsNotDone == 0) {
			TraceEvent("FileBackupSnapshotDispatchFinished")
			    .detail("BackupUID", config.getUid())
			    .detail("AllShards", countAllShards)
			    .detail("ShardsDone", countShardsDone)
			    .detail("ShardsNotDone", countShardsNotDone)
			    .detail("SnapshotBeginVersion", snapshotBeginVersion)
			    .detail("SnapshotTargetEndVersion", snapshotTargetEndVersion)
			    .detail("CurrentVersion", recentReadVersion)
			    .detail("SnapshotIntervalSeconds", snapshotIntervalSeconds);
			Params.snapshotFinished().set(task, true);
			return Void();
		}

		// Decide when the next snapshot dispatch should run.
		state Version nextDispatchVersion;

		// In simulation, use snapshot interval / 5 to ensure multiple dispatches run
		// Otherwise, use the knob for the number of seconds between snapshot dispatch tasks.
		if (g_network->isSimulated())
			nextDispatchVersion =
			    recentReadVersion + CLIENT_KNOBS->CORE_VERSIONSPERSECOND * (snapshotIntervalSeconds / 5.0);
		else
			nextDispatchVersion = recentReadVersion + CLIENT_KNOBS->CORE_VERSIONSPERSECOND *
			                                              CLIENT_KNOBS->BACKUP_SNAPSHOT_DISPATCH_INTERVAL_SEC;

		// If nextDispatchVersion is greater than snapshotTargetEndVersion (which could be in the past) then just use
		// the greater of recentReadVersion or snapshotTargetEndVersion.  Any range tasks created in this dispatch will
		// be scheduled at a random time between recentReadVersion and nextDispatchVersion,
		// so nextDispatchVersion shouldn't be less than recentReadVersion.
		if (nextDispatchVersion > snapshotTargetEndVersion)
			nextDispatchVersion = std::max(recentReadVersion, snapshotTargetEndVersion);

		Params.nextDispatchVersion().set(task, nextDispatchVersion);

		// Calculate number of shards that should be done before the next interval end
		// timeElapsed is between 0 and 1 and represents what portion of the shards we should have completed by now
		double timeElapsed;
		Version snapshotScheduledVersionInterval = snapshotTargetEndVersion - snapshotBeginVersion;
		if (snapshotTargetEndVersion > snapshotBeginVersion)
			timeElapsed = std::min(
			    1.0, (double)(nextDispatchVersion - snapshotBeginVersion) / (snapshotScheduledVersionInterval));
		else
			timeElapsed = 1.0;

		state int countExpectedShardsDone = countAllShards * timeElapsed;
		state int countShardsToDispatch = std::max<int>(0, countExpectedShardsDone - countShardsDone);

		// Calculate the number of shards that would have been dispatched by a normal (on-schedule)
		// BackupSnapshotDispatchTask given the dispatch window and the start and expected-end versions of the current
		// snapshot.
		int64_t dispatchWindow = nextDispatchVersion - recentReadVersion;

		// If the scheduled snapshot interval is 0 (such as for initial, as-fast-as-possible snapshot) then all shards
		// are considered late
		int countShardsExpectedPerNormalWindow;
		if (snapshotScheduledVersionInterval == 0) {
			countShardsExpectedPerNormalWindow = 0;
		} else {
			// A dispatchWindow of 0 means the target end version is <= now which also results in all shards being
			// considered late
			countShardsExpectedPerNormalWindow =
			    (double(dispatchWindow) / snapshotScheduledVersionInterval) * countAllShards;
		}

		// The number of shards 'behind' the snapshot is the count of how may additional shards beyond normal are being
		// dispatched, if any.
		int countShardsBehind =
		    std::max<int64_t>(0, countShardsToDispatch + snapshotBatchSize.get() - countShardsExpectedPerNormalWindow);
		Params.shardsBehind().set(task, countShardsBehind);

		TraceEvent("FileBackupSnapshotDispatchStats")
		    .detail("BackupUID", config.getUid())
		    .detail("AllShards", countAllShards)
		    .detail("ShardsDone", countShardsDone)
		    .detail("ShardsNotDone", countShardsNotDone)
		    .detail("ExpectedShardsDone", countExpectedShardsDone)
		    .detail("ShardsToDispatch", countShardsToDispatch)
		    .detail("ShardsBehind", countShardsBehind)
		    .detail("SnapshotBeginVersion", snapshotBeginVersion)
		    .detail("SnapshotTargetEndVersion", snapshotTargetEndVersion)
		    .detail("NextDispatchVersion", nextDispatchVersion)
		    .detail("CurrentVersion", recentReadVersion)
		    .detail("TimeElapsed", timeElapsed)
		    .detail("SnapshotIntervalSeconds", snapshotIntervalSeconds);

		// Dispatch random shards to catch up to the expected progress
		while (countShardsToDispatch > 0) {
			// First select ranges to add
			state std::vector<KeyRange> rangesToAdd;

			// Limit number of tasks added per transaction
			int taskBatchSize = BUGGIFY ? deterministicRandom()->randomInt(1, countShardsToDispatch + 1)
			                            : CLIENT_KNOBS->BACKUP_DISPATCH_ADDTASK_SIZE;
			int added = 0;

			while (countShardsToDispatch > 0 && added < taskBatchSize && shardMap.size() > 0) {
				// Get a random range.
				auto it = shardMap.randomRange();
				// Find a NOT_DONE range and add it to rangesToAdd
				while (1) {
					if (it->value() >= NOT_DONE_MIN) {
						rangesToAdd.push_back(it->range());
						it->value() = DONE;
						shardMap.coalesce(Key(it->begin()));
						++added;
						++countShardsDone;
						--countShardsToDispatch;
						--countShardsNotDone;
						break;
					}
					if (it->end() == shardMap.mapEnd)
						break;
					++it;
				}
			}

			state int64_t oldBatchSize = snapshotBatchSize.get();
			state int64_t newBatchSize = oldBatchSize + rangesToAdd.size();

			// Now add the selected ranges in a single transaction.
			tr->reset();
			loop {
				try {
					TraceEvent("FileBackupSnapshotDispatchAddingTasks")
					    .suppressFor(2)
					    .detail("TasksToAdd", rangesToAdd.size())
					    .detail("NewBatchSize", newBatchSize);

					tr->setOption(FDBTransactionOptions::ACCESS_SYSTEM_KEYS);
					tr->setOption(FDBTransactionOptions::LOCK_AWARE);

					// For each range, make sure it isn't set in the dispatched range map.
					state std::vector<Future<Optional<bool>>> beginReads;
					state std::vector<Future<Optional<bool>>> endReads;

					for (auto& range : rangesToAdd) {
						beginReads.push_back(config.snapshotRangeDispatchMap().get(tr, range.begin));
						endReads.push_back(config.snapshotRangeDispatchMap().get(tr, range.end));
					}

					wait(store(snapshotBatchSize.get(), config.snapshotBatchSize().getOrThrow(tr)) &&
					     waitForAll(beginReads) && waitForAll(endReads) && taskBucket->keepRunning(tr, task));

					// Snapshot batch size should be either oldBatchSize or newBatchSize. If new, this transaction is
					// already done.
					if (snapshotBatchSize.get() == newBatchSize) {
						break;
					} else {
						ASSERT(snapshotBatchSize.get() == oldBatchSize);
						config.snapshotBatchSize().set(tr, newBatchSize);
						snapshotBatchSize = newBatchSize;
						config.snapshotDispatchLastShardsBehind().set(tr, Params.shardsBehind().get(task));
						config.snapshotDispatchLastVersion().set(tr, tr->getReadVersion().get());
					}

					state std::vector<Future<Void>> addTaskFutures;

					for (i = 0; i < beginReads.size(); ++i) {
						KeyRange& range = rangesToAdd[i];

						// This loop might have made changes to begin or end boundaries in a prior
						// iteration.  If so, the updated values exist in the RYW cache so re-read both entries.
						Optional<bool> beginValue = config.snapshotRangeDispatchMap().get(tr, range.begin).get();
						Optional<bool> endValue = config.snapshotRangeDispatchMap().get(tr, range.end).get();

						ASSERT(!beginValue.present() || !endValue.present() || beginValue != endValue);

						// If begin is present, it must be a range end so value must be false
						// If end is present, it must be a range begin so value must be true
						if ((!beginValue.present() || !beginValue.get()) && (!endValue.present() || endValue.get())) {
							if (beginValue.present()) {
								config.snapshotRangeDispatchMap().erase(tr, range.begin);
							} else {
								config.snapshotRangeDispatchMap().set(tr, range.begin, true);
							}
							if (endValue.present()) {
								config.snapshotRangeDispatchMap().erase(tr, range.end);
							} else {
								config.snapshotRangeDispatchMap().set(tr, range.end, false);
							}

							Version scheduledVersion = invalidVersion;
							// If the next dispatch version is in the future, choose a random version at which to start
							// the new task.
							if (nextDispatchVersion > recentReadVersion)
								scheduledVersion = recentReadVersion + deterministicRandom()->random01() *
								                                           (nextDispatchVersion - recentReadVersion);

							// Range tasks during the initial snapshot should run at a higher priority
							int priority = latestSnapshotEndVersion.present() ? 0 : 1;
							addTaskFutures.push_back(
							    success(BackupRangeTaskFunc::addTask(tr,
							                                         taskBucket,
							                                         task,
							                                         priority,
							                                         range.begin,
							                                         range.end,
							                                         TaskCompletionKey::joinWith(snapshotBatchFuture),
							                                         Reference<TaskFuture>(),
							                                         scheduledVersion)));

							TraceEvent("FileBackupSnapshotRangeDispatched")
							    .suppressFor(2)
							    .detail("BackupUID", config.getUid())
							    .detail("CurrentVersion", recentReadVersion)
							    .detail("ScheduledVersion", scheduledVersion)
							    .detail("BeginKey", range.begin.printable())
							    .detail("EndKey", range.end.printable());
						} else {
							// This shouldn't happen because if the transaction was already done or if another execution
							// of this task is making progress it should have been detected above.
							ASSERT(false);
						}
					}

					wait(waitForAll(addTaskFutures));
					wait(tr->commit());
					break;
				} catch (Error& e) {
					wait(tr->onError(e));
				}
			}
		}

		if (countShardsNotDone == 0) {
			TraceEvent("FileBackupSnapshotDispatchFinished")
			    .detail("BackupUID", config.getUid())
			    .detail("AllShards", countAllShards)
			    .detail("ShardsDone", countShardsDone)
			    .detail("ShardsNotDone", countShardsNotDone)
			    .detail("SnapshotBeginVersion", snapshotBeginVersion)
			    .detail("SnapshotTargetEndVersion", snapshotTargetEndVersion)
			    .detail("CurrentVersion", recentReadVersion)
			    .detail("SnapshotIntervalSeconds", snapshotIntervalSeconds)
			    .detail("DispatchTimeSeconds", timer() - startTime);
			Params.snapshotFinished().set(task, true);
		}

		return Void();
	}

	// This function is just a wrapper for BackupSnapshotManifest::addTask() which is defined below.
	// The BackupSnapshotDispatchTask and BackupSnapshotManifest tasks reference each other so in order to keep their
	// execute and finish phases defined together inside their class definitions this wrapper is declared here but
	// defined after BackupSnapshotManifest is defined.
	static Future<Key> addSnapshotManifestTask(Reference<ReadYourWritesTransaction> tr,
	                                           Reference<TaskBucket> taskBucket,
	                                           Reference<Task> parentTask,
	                                           TaskCompletionKey completionKey,
	                                           Reference<TaskFuture> waitFor = Reference<TaskFuture>());

	ACTOR static Future<Void> _finish(Reference<ReadYourWritesTransaction> tr,
	                                  Reference<TaskBucket> taskBucket,
	                                  Reference<FutureBucket> futureBucket,
	                                  Reference<Task> task) {
		state BackupConfig config(task);

		// Get the batch future and dispatch done keys, then clear them.
		state Key snapshotBatchFutureKey;
		state Key snapshotBatchDispatchDoneKey;

		wait(store(snapshotBatchFutureKey, config.snapshotBatchFuture().getOrThrow(tr)) &&
		     store(snapshotBatchDispatchDoneKey, config.snapshotBatchDispatchDoneKey().getOrThrow(tr)));

		state Reference<TaskFuture> snapshotBatchFuture = futureBucket->unpack(snapshotBatchFutureKey);
		state Reference<TaskFuture> snapshotBatchDispatchDoneFuture =
		    futureBucket->unpack(snapshotBatchDispatchDoneKey);
		config.snapshotBatchFuture().clear(tr);
		config.snapshotBatchDispatchDoneKey().clear(tr);
		config.snapshotBatchSize().clear(tr);

		// Update shardsBehind here again in case the execute phase did not actually have to create any shard tasks
		config.snapshotDispatchLastShardsBehind().set(tr, Params.shardsBehind().getOrDefault(task, 0));
		config.snapshotDispatchLastVersion().set(tr, tr->getReadVersion().get());

		state Reference<TaskFuture> snapshotFinishedFuture = task->getDoneFuture(futureBucket);

		// If the snapshot is finished, the next task is to write a snapshot manifest, otherwise it's another snapshot
		// dispatch task. In either case, the task should wait for snapshotBatchFuture. The snapshot done key, passed to
		// the current task, is also passed on.
		if (Params.snapshotFinished().getOrDefault(task, false)) {
			wait(success(addSnapshotManifestTask(
			    tr, taskBucket, task, TaskCompletionKey::signal(snapshotFinishedFuture), snapshotBatchFuture)));
		} else {
			wait(success(addTask(tr,
			                     taskBucket,
			                     task,
			                     1,
			                     TaskCompletionKey::signal(snapshotFinishedFuture),
			                     snapshotBatchFuture,
			                     Params.nextDispatchVersion().get(task))));
		}

		// This snapshot batch is finished, so set the batch done future.
		wait(snapshotBatchDispatchDoneFuture->set(tr, taskBucket));

		wait(taskBucket->finish(tr, task));

		return Void();
	}
};
StringRef BackupSnapshotDispatchTask::name = LiteralStringRef("file_backup_dispatch_ranges_5.2");
REGISTER_TASKFUNC(BackupSnapshotDispatchTask);

struct BackupLogRangeTaskFunc : BackupTaskFuncBase {
	static StringRef name;
	static constexpr uint32_t version = 1;

	static struct {
		static TaskParam<bool> addBackupLogRangeTasks() { return LiteralStringRef(__FUNCTION__); }
		static TaskParam<int64_t> fileSize() { return LiteralStringRef(__FUNCTION__); }
		static TaskParam<Version> beginVersion() { return LiteralStringRef(__FUNCTION__); }
		static TaskParam<Version> endVersion() { return LiteralStringRef(__FUNCTION__); }
	} Params;

	StringRef getName() const override { return name; };

	Future<Void> execute(Database cx,
	                     Reference<TaskBucket> tb,
	                     Reference<FutureBucket> fb,
	                     Reference<Task> task) override {
		return _execute(cx, tb, fb, task);
	};
	Future<Void> finish(Reference<ReadYourWritesTransaction> tr,
	                    Reference<TaskBucket> tb,
	                    Reference<FutureBucket> fb,
	                    Reference<Task> task) override {
		return _finish(tr, tb, fb, task);
	};

	ACTOR static Future<Void> _execute(Database cx,
	                                   Reference<TaskBucket> taskBucket,
	                                   Reference<FutureBucket> futureBucket,
	                                   Reference<Task> task) {
		state Reference<FlowLock> lock(new FlowLock(CLIENT_KNOBS->BACKUP_LOCK_BYTES));

		wait(checkTaskVersion(cx, task, BackupLogRangeTaskFunc::name, BackupLogRangeTaskFunc::version));

		state Version beginVersion = Params.beginVersion().get(task);
		state Version endVersion = Params.endVersion().get(task);

		state BackupConfig config(task);
		state Reference<IBackupContainer> bc;

		state Reference<ReadYourWritesTransaction> tr(new ReadYourWritesTransaction(cx));
		loop {
			tr->setOption(FDBTransactionOptions::ACCESS_SYSTEM_KEYS);
			tr->setOption(FDBTransactionOptions::LOCK_AWARE);
			// Wait for the read version to pass endVersion
			try {
				wait(taskBucket->keepRunning(tr, task));

				if (!bc) {
					// Backup container must be present if we're still here
					Reference<IBackupContainer> _bc = wait(config.backupContainer().getOrThrow(tr));
					bc = _bc;
				}

				Version currentVersion = tr->getReadVersion().get();
				if (endVersion < currentVersion)
					break;

				wait(delay(std::max(CLIENT_KNOBS->BACKUP_RANGE_MINWAIT,
				                    (double)(endVersion - currentVersion) / CLIENT_KNOBS->CORE_VERSIONSPERSECOND)));
				tr->reset();
			} catch (Error& e) {
				wait(tr->onError(e));
			}
		}

		state Key destUidValue = wait(config.destUidValue().getOrThrow(tr));

		// Block size must be at least large enough for 1 max size key, 1 max size value, and overhead, so
		// conservatively 125k.
		state int blockSize =
		    BUGGIFY ? deterministicRandom()->randomInt(125e3, 4e6) : CLIENT_KNOBS->BACKUP_LOGFILE_BLOCK_SIZE;
		state Reference<IBackupFile> outFile = wait(bc->writeLogFile(beginVersion, endVersion, blockSize));
		state LogFileWriter logFile(outFile, blockSize);

		// Start the parallel read/merge
		std::cout << "litian iii " << destUidValue.printable() << std::endl;

<<<<<<< HEAD
		state Reference<MutationLogReader> reader = wait(MutationLogReader::Create(
		    cx, beginVersion, endVersion, destUidValue, backupLogKeys.begin, /*pipelineDepth=*/3));
=======
		for (auto& range : ranges) {
			rc.push_back(
			    readCommitted(cx, results, lock, range, Terminator::False, AccessSystemKeys::True, LockAware::True));
		}
>>>>>>> 0ce46819

		// std::cout << "litian iii" << std::endl;

		try {
			loop {
				// std::cout << "litian ooo" << std::endl;
				if (reader->isFinished()) {
					break;
				}

				state Standalone<RangeResultRef> nextResultSet =
				    wait(reader->getNext()); // or whatever the function is called

				// TODO:  You can either have the MutationLogReader throw end_of_stream() when all data is read, OR just
				// have it return an empty result set.  I'll assume you use the empty result set.
				if (nextResultSet.empty()) {
					continue;
				}

				state int i;
				for (i = 0; i < nextResultSet.size(); ++i) {
					// Remove the backupLogPrefix + UID bytes from the key
					wait(logFile.writeKV(nextResultSet[i].key.substr(backupLogPrefixBytes + 16),
					                     nextResultSet[i].value));
				}
			}
		} catch (Error& e) {
			if (e.code() == error_code_actor_cancelled)
				throw;

			if (e.code() != error_code_end_of_stream) {
				state Error err = e;
				wait(config.logError(cx, err, format("Failed to write to file `%s'", outFile->getFileName().c_str())));
				throw err;
			}
		}

		// Make sure this task is still alive, if it's not then the data read above could be incomplete.
		wait(taskBucket->keepRunning(cx, task));

		wait(outFile->finish());

		TraceEvent("FileBackupWroteLogFile")
		    .suppressFor(60)
		    .detail("BackupUID", config.getUid())
		    .detail("Size", outFile->size())
		    .detail("BeginVersion", beginVersion)
		    .detail("EndVersion", endVersion);

		Params.fileSize().set(task, outFile->size());

		return Void();
	}

	ACTOR static Future<Key> addTask(Reference<ReadYourWritesTransaction> tr,
	                                 Reference<TaskBucket> taskBucket,
	                                 Reference<Task> parentTask,
	                                 int priority,
	                                 Version beginVersion,
	                                 Version endVersion,
	                                 TaskCompletionKey completionKey,
	                                 Reference<TaskFuture> waitFor = Reference<TaskFuture>()) {
		Key key = wait(addBackupTask(
		    BackupLogRangeTaskFunc::name,
		    BackupLogRangeTaskFunc::version,
		    tr,
		    taskBucket,
		    completionKey,
		    BackupConfig(parentTask),
		    waitFor,
		    [=](Reference<Task> task) {
			    Params.beginVersion().set(task, beginVersion);
			    Params.endVersion().set(task, endVersion);
			    Params.addBackupLogRangeTasks().set(task, false);
		    },
		    priority));
		return key;
	}

	ACTOR static Future<Void> startBackupLogRangeInternal(Reference<ReadYourWritesTransaction> tr,
	                                                      Reference<TaskBucket> taskBucket,
	                                                      Reference<FutureBucket> futureBucket,
	                                                      Reference<Task> task,
	                                                      Reference<TaskFuture> taskFuture,
	                                                      Version beginVersion,
	                                                      Version endVersion) {
		tr->setOption(FDBTransactionOptions::ACCESS_SYSTEM_KEYS);
		tr->setOption(FDBTransactionOptions::LOCK_AWARE);

		std::vector<Future<Key>> addTaskVector;
		int tasks = 0;
		for (int64_t vblock = beginVersion / CLIENT_KNOBS->LOG_RANGE_BLOCK_SIZE;
		     vblock < (endVersion + CLIENT_KNOBS->LOG_RANGE_BLOCK_SIZE - 1) / CLIENT_KNOBS->LOG_RANGE_BLOCK_SIZE;
		     vblock += CLIENT_KNOBS->BACKUP_MAX_LOG_RANGES) {
			Version bv = std::max(beginVersion, vblock * CLIENT_KNOBS->LOG_RANGE_BLOCK_SIZE);

			if (tasks >= CLIENT_KNOBS->BACKUP_SHARD_TASK_LIMIT) {
				addTaskVector.push_back(addTask(tr,
				                                taskBucket,
				                                task,
				                                task->getPriority(),
				                                bv,
				                                endVersion,
				                                TaskCompletionKey::joinWith(taskFuture)));
				break;
			}

			Version ev = std::min(endVersion,
			                      (vblock + CLIENT_KNOBS->BACKUP_MAX_LOG_RANGES) * CLIENT_KNOBS->LOG_RANGE_BLOCK_SIZE);
			addTaskVector.push_back(
			    addTask(tr, taskBucket, task, task->getPriority(), bv, ev, TaskCompletionKey::joinWith(taskFuture)));
			tasks++;
		}

		wait(waitForAll(addTaskVector));

		return Void();
	}

	ACTOR static Future<Void> _finish(Reference<ReadYourWritesTransaction> tr,
	                                  Reference<TaskBucket> taskBucket,
	                                  Reference<FutureBucket> futureBucket,
	                                  Reference<Task> task) {
		state Version beginVersion = Params.beginVersion().get(task);
		state Version endVersion = Params.endVersion().get(task);
		state Reference<TaskFuture> taskFuture = futureBucket->unpack(task->params[Task::reservedTaskParamKeyDone]);
		state BackupConfig config(task);

		if (Params.fileSize().exists(task)) {
			config.logBytesWritten().atomicOp(tr, Params.fileSize().get(task), MutationRef::AddValue);
		}

		if (Params.addBackupLogRangeTasks().get(task)) {
			wait(startBackupLogRangeInternal(tr, taskBucket, futureBucket, task, taskFuture, beginVersion, endVersion));
		} else {
			wait(taskFuture->set(tr, taskBucket));
		}

		wait(taskBucket->finish(tr, task));
		return Void();
	}
};

StringRef BackupLogRangeTaskFunc::name = LiteralStringRef("file_backup_write_logs_5.2");
REGISTER_TASKFUNC(BackupLogRangeTaskFunc);

// This task stopped being used in 6.2, however the code remains here to handle upgrades.
struct EraseLogRangeTaskFunc : BackupTaskFuncBase {
	static StringRef name;
	static constexpr uint32_t version = 1;
	StringRef getName() const override { return name; };

	static struct {
		static TaskParam<Version> beginVersion() { return LiteralStringRef(__FUNCTION__); }
		static TaskParam<Version> endVersion() { return LiteralStringRef(__FUNCTION__); }
		static TaskParam<Key> destUidValue() { return LiteralStringRef(__FUNCTION__); }
	} Params;

	ACTOR static Future<Key> addTask(Reference<ReadYourWritesTransaction> tr,
	                                 Reference<TaskBucket> taskBucket,
	                                 UID logUid,
	                                 TaskCompletionKey completionKey,
	                                 Key destUidValue,
	                                 Version endVersion = 0,
	                                 Reference<TaskFuture> waitFor = Reference<TaskFuture>()) {
		Key key = wait(addBackupTask(
		    EraseLogRangeTaskFunc::name,
		    EraseLogRangeTaskFunc::version,
		    tr,
		    taskBucket,
		    completionKey,
		    BackupConfig(logUid),
		    waitFor,
		    [=](Reference<Task> task) {
			    Params.beginVersion().set(task, 1); // FIXME: remove in 6.X, only needed for 5.2 backward compatibility
			    Params.endVersion().set(task, endVersion);
			    Params.destUidValue().set(task, destUidValue);
		    },
		    0,
		    SetValidation::False));

		return key;
	}

	ACTOR static Future<Void> _finish(Reference<ReadYourWritesTransaction> tr,
	                                  Reference<TaskBucket> taskBucket,
	                                  Reference<FutureBucket> futureBucket,
	                                  Reference<Task> task) {
		state Reference<TaskFuture> taskFuture = futureBucket->unpack(task->params[Task::reservedTaskParamKeyDone]);

		wait(checkTaskVersion(tr->getDatabase(), task, EraseLogRangeTaskFunc::name, EraseLogRangeTaskFunc::version));

		state Version endVersion = Params.endVersion().get(task);
		state Key destUidValue = Params.destUidValue().get(task);

		state BackupConfig config(task);
		state Key logUidValue = config.getUidAsKey();

		wait(taskFuture->set(tr, taskBucket) && taskBucket->finish(tr, task) &&
		     eraseLogData(
		         tr, logUidValue, destUidValue, endVersion != 0 ? Optional<Version>(endVersion) : Optional<Version>()));

		return Void();
	}

	Future<Void> execute(Database cx,
	                     Reference<TaskBucket> tb,
	                     Reference<FutureBucket> fb,
	                     Reference<Task> task) override {
		return Void();
	};
	Future<Void> finish(Reference<ReadYourWritesTransaction> tr,
	                    Reference<TaskBucket> tb,
	                    Reference<FutureBucket> fb,
	                    Reference<Task> task) override {
		return _finish(tr, tb, fb, task);
	};
};
StringRef EraseLogRangeTaskFunc::name = LiteralStringRef("file_backup_erase_logs_5.2");
REGISTER_TASKFUNC(EraseLogRangeTaskFunc);

struct BackupLogsDispatchTask : BackupTaskFuncBase {
	static StringRef name;
	static constexpr uint32_t version = 1;

	static struct {
		static TaskParam<Version> prevBeginVersion() { return LiteralStringRef(__FUNCTION__); }
		static TaskParam<Version> beginVersion() { return LiteralStringRef(__FUNCTION__); }
	} Params;

	ACTOR static Future<Void> _finish(Reference<ReadYourWritesTransaction> tr,
	                                  Reference<TaskBucket> taskBucket,
	                                  Reference<FutureBucket> futureBucket,
	                                  Reference<Task> task) {
		wait(checkTaskVersion(tr->getDatabase(), task, BackupLogsDispatchTask::name, BackupLogsDispatchTask::version));

		tr->setOption(FDBTransactionOptions::ACCESS_SYSTEM_KEYS);
		tr->setOption(FDBTransactionOptions::LOCK_AWARE);

		state Reference<TaskFuture> onDone = task->getDoneFuture(futureBucket);
		state Version prevBeginVersion = Params.prevBeginVersion().get(task);
		state Version beginVersion = Params.beginVersion().get(task);
		state BackupConfig config(task);
		config.latestLogEndVersion().set(tr, beginVersion);

		state bool stopWhenDone;
		state Optional<Version> restorableVersion;
		state EBackupState backupState;
		state Optional<std::string> tag;
		state Optional<Version> latestSnapshotEndVersion;
		state Optional<bool> partitionedLog;

		wait(store(stopWhenDone, config.stopWhenDone().getOrThrow(tr)) &&
		     store(restorableVersion, config.getLatestRestorableVersion(tr)) &&
		     store(backupState, config.stateEnum().getOrThrow(tr)) && store(tag, config.tag().get(tr)) &&
		     store(latestSnapshotEndVersion, config.latestSnapshotEndVersion().get(tr)) &&
		     store(partitionedLog, config.partitionedLogEnabled().get(tr)));

		// If restorable, update the last restorable version for this tag
		if (restorableVersion.present() && tag.present()) {
			FileBackupAgent().setLastRestorable(tr, StringRef(tag.get()), restorableVersion.get());
		}

		// If the backup is restorable but the state is not differential then set state to differential
		if (restorableVersion.present() && backupState != EBackupState::STATE_RUNNING_DIFFERENTIAL)
			config.stateEnum().set(tr, EBackupState::STATE_RUNNING_DIFFERENTIAL);

		// If stopWhenDone is set and there is a restorable version, set the done future and do not create further
		// tasks.
		if (stopWhenDone && restorableVersion.present()) {
			wait(onDone->set(tr, taskBucket) && taskBucket->finish(tr, task));

			TraceEvent("FileBackupLogsDispatchDone")
			    .detail("BackupUID", config.getUid())
			    .detail("BeginVersion", beginVersion)
			    .detail("RestorableVersion", restorableVersion.orDefault(-1));

			return Void();
		}

		state Version endVersion = std::max<Version>(tr->getReadVersion().get() + 1,
		                                             beginVersion + (CLIENT_KNOBS->BACKUP_MAX_LOG_RANGES - 1) *
		                                                                CLIENT_KNOBS->LOG_RANGE_BLOCK_SIZE);

		TraceEvent("FileBackupLogDispatch")
		    .suppressFor(60)
		    .detail("BeginVersion", beginVersion)
		    .detail("EndVersion", endVersion)
		    .detail("RestorableVersion", restorableVersion.orDefault(-1));

		state Reference<TaskFuture> logDispatchBatchFuture = futureBucket->future(tr);

		// If a snapshot has ended for this backup then mutations are higher priority to reduce backup lag
		state int priority = latestSnapshotEndVersion.present() ? 1 : 0;

		if (!partitionedLog.present() || !partitionedLog.get()) {
			// Add the initial log range task to read/copy the mutations and the next logs dispatch task which will run
			// after this batch is done
			wait(success(BackupLogRangeTaskFunc::addTask(tr,
			                                             taskBucket,
			                                             task,
			                                             priority,
			                                             beginVersion,
			                                             endVersion,
			                                             TaskCompletionKey::joinWith(logDispatchBatchFuture))));
			wait(success(BackupLogsDispatchTask::addTask(tr,
			                                             taskBucket,
			                                             task,
			                                             priority,
			                                             beginVersion,
			                                             endVersion,
			                                             TaskCompletionKey::signal(onDone),
			                                             logDispatchBatchFuture)));

			// Do not erase at the first time
			if (prevBeginVersion > 0) {
				state Key destUidValue = wait(config.destUidValue().getOrThrow(tr));
				wait(eraseLogData(tr, config.getUidAsKey(), destUidValue, Optional<Version>(beginVersion)));
			}
		} else {
			// Skip mutation copy and erase backup mutations. Just check back periodically.
			Version scheduledVersion = tr->getReadVersion().get() +
			                           CLIENT_KNOBS->BACKUP_POLL_PROGRESS_SECONDS * CLIENT_KNOBS->VERSIONS_PER_SECOND;
			wait(success(BackupLogsDispatchTask::addTask(tr,
			                                             taskBucket,
			                                             task,
			                                             1,
			                                             beginVersion,
			                                             endVersion,
			                                             TaskCompletionKey::signal(onDone),
			                                             Reference<TaskFuture>(),
			                                             scheduledVersion)));
		}

		wait(taskBucket->finish(tr, task));

		TraceEvent("FileBackupLogsDispatchContinuing")
		    .suppressFor(60)
		    .detail("BackupUID", config.getUid())
		    .detail("BeginVersion", beginVersion)
		    .detail("EndVersion", endVersion);

		return Void();
	}

	ACTOR static Future<Key> addTask(Reference<ReadYourWritesTransaction> tr,
	                                 Reference<TaskBucket> taskBucket,
	                                 Reference<Task> parentTask,
	                                 int priority,
	                                 Version prevBeginVersion,
	                                 Version beginVersion,
	                                 TaskCompletionKey completionKey,
	                                 Reference<TaskFuture> waitFor = Reference<TaskFuture>(),
	                                 Version scheduledVersion = invalidVersion) {
		Key key = wait(addBackupTask(
		    BackupLogsDispatchTask::name,
		    BackupLogsDispatchTask::version,
		    tr,
		    taskBucket,
		    completionKey,
		    BackupConfig(parentTask),
		    waitFor,
		    [=](Reference<Task> task) {
			    Params.prevBeginVersion().set(task, prevBeginVersion);
			    Params.beginVersion().set(task, beginVersion);
			    if (scheduledVersion != invalidVersion) {
				    ReservedTaskParams::scheduledVersion().set(task, scheduledVersion);
			    }
		    },
		    priority));
		return key;
	}

	StringRef getName() const override { return name; };

	Future<Void> execute(Database cx,
	                     Reference<TaskBucket> tb,
	                     Reference<FutureBucket> fb,
	                     Reference<Task> task) override {
		return Void();
	};
	Future<Void> finish(Reference<ReadYourWritesTransaction> tr,
	                    Reference<TaskBucket> tb,
	                    Reference<FutureBucket> fb,
	                    Reference<Task> task) override {
		return _finish(tr, tb, fb, task);
	};
};
StringRef BackupLogsDispatchTask::name = LiteralStringRef("file_backup_dispatch_logs_5.2");
REGISTER_TASKFUNC(BackupLogsDispatchTask);

struct FileBackupFinishedTask : BackupTaskFuncBase {
	static StringRef name;
	static constexpr uint32_t version = 1;

	StringRef getName() const override { return name; };

	ACTOR static Future<Void> _finish(Reference<ReadYourWritesTransaction> tr,
	                                  Reference<TaskBucket> taskBucket,
	                                  Reference<FutureBucket> futureBucket,
	                                  Reference<Task> task) {
		wait(checkTaskVersion(tr->getDatabase(), task, FileBackupFinishedTask::name, FileBackupFinishedTask::version));

		state BackupConfig backup(task);
		state UID uid = backup.getUid();

		tr->setOption(FDBTransactionOptions::COMMIT_ON_FIRST_PROXY);
		state Key destUidValue = wait(backup.destUidValue().getOrThrow(tr));

		wait(eraseLogData(tr, backup.getUidAsKey(), destUidValue) && clearBackupStartID(tr, uid));

		backup.stateEnum().set(tr, EBackupState::STATE_COMPLETED);

		wait(taskBucket->finish(tr, task));

		TraceEvent("FileBackupFinished").detail("BackupUID", uid);

		return Void();
	}

	ACTOR static Future<Key> addTask(Reference<ReadYourWritesTransaction> tr,
	                                 Reference<TaskBucket> taskBucket,
	                                 Reference<Task> parentTask,
	                                 TaskCompletionKey completionKey,
	                                 Reference<TaskFuture> waitFor = Reference<TaskFuture>()) {
		Key key = wait(addBackupTask(FileBackupFinishedTask::name,
		                             FileBackupFinishedTask::version,
		                             tr,
		                             taskBucket,
		                             completionKey,
		                             BackupConfig(parentTask),
		                             waitFor));
		return key;
	}

	Future<Void> execute(Database cx,
	                     Reference<TaskBucket> tb,
	                     Reference<FutureBucket> fb,
	                     Reference<Task> task) override {
		return Void();
	};
	Future<Void> finish(Reference<ReadYourWritesTransaction> tr,
	                    Reference<TaskBucket> tb,
	                    Reference<FutureBucket> fb,
	                    Reference<Task> task) override {
		return _finish(tr, tb, fb, task);
	};
};
StringRef FileBackupFinishedTask::name = LiteralStringRef("file_backup_finished_5.2");
REGISTER_TASKFUNC(FileBackupFinishedTask);

struct BackupSnapshotManifest : BackupTaskFuncBase {
	static StringRef name;
	static constexpr uint32_t version = 1;
	static struct {
		static TaskParam<Version> endVersion() { return LiteralStringRef(__FUNCTION__); }
	} Params;

	ACTOR static Future<Void> _execute(Database cx,
	                                   Reference<TaskBucket> taskBucket,
	                                   Reference<FutureBucket> futureBucket,
	                                   Reference<Task> task) {
		state BackupConfig config(task);
		state Reference<IBackupContainer> bc;

		state Reference<ReadYourWritesTransaction> tr(new ReadYourWritesTransaction(cx));

		// Read the entire range file map into memory, then walk it backwards from its last entry to produce a list of
		// non overlapping key range files
		state std::map<Key, BackupConfig::RangeSlice> localmap;
		state Key startKey;
		state int batchSize = BUGGIFY ? 1 : 1000000;

		loop {
			try {
				tr->setOption(FDBTransactionOptions::ACCESS_SYSTEM_KEYS);
				tr->setOption(FDBTransactionOptions::LOCK_AWARE);

				wait(taskBucket->keepRunning(tr, task));

				if (!bc) {
					// Backup container must be present if we're still here
					wait(store(bc, config.backupContainer().getOrThrow(tr)));
				}

				BackupConfig::RangeFileMapT::PairsType rangeresults =
				    wait(config.snapshotRangeFileMap().getRange(tr, startKey, {}, batchSize));

				for (auto& p : rangeresults) {
					localmap.insert(p);
				}

				if (rangeresults.size() < batchSize)
					break;

				startKey = keyAfter(rangeresults.back().first);
				tr->reset();
			} catch (Error& e) {
				wait(tr->onError(e));
			}
		}

		std::vector<std::string> files;
		std::vector<std::pair<Key, Key>> beginEndKeys;
		state Version maxVer = 0;
		state Version minVer = std::numeric_limits<Version>::max();
		state int64_t totalBytes = 0;

		if (!localmap.empty()) {
			// Get iterator that points to greatest key, start there.
			auto ri = localmap.rbegin();
			auto i = (++ri).base();

			while (1) {
				const BackupConfig::RangeSlice& r = i->second;

				// Add file to final file list
				files.push_back(r.fileName);

				// Add (beginKey, endKey) pairs to the list
				beginEndKeys.emplace_back(i->second.begin, i->first);

				// Update version range seen
				if (r.version < minVer)
					minVer = r.version;
				if (r.version > maxVer)
					maxVer = r.version;

				// Update total bytes counted.
				totalBytes += r.fileSize;

				// Jump to file that either ends where this file begins or has the greatest end that is less than
				// the begin of this file.  In other words find the map key that is <= begin of this file.  To do this
				// find the first end strictly greater than begin and then back up one.
				i = localmap.upper_bound(i->second.begin);
				// If we get begin then we're done, there are no more ranges that end at or before the last file's begin
				if (i == localmap.begin())
					break;
				--i;
			}
		}

		Params.endVersion().set(task, maxVer);
		wait(bc->writeKeyspaceSnapshotFile(files, beginEndKeys, totalBytes));

		TraceEvent(SevInfo, "FileBackupWroteSnapshotManifest")
		    .detail("BackupUID", config.getUid())
		    .detail("BeginVersion", minVer)
		    .detail("EndVersion", maxVer)
		    .detail("TotalBytes", totalBytes);

		return Void();
	}

	ACTOR static Future<Void> _finish(Reference<ReadYourWritesTransaction> tr,
	                                  Reference<TaskBucket> taskBucket,
	                                  Reference<FutureBucket> futureBucket,
	                                  Reference<Task> task) {
		wait(checkTaskVersion(tr->getDatabase(), task, BackupSnapshotManifest::name, BackupSnapshotManifest::version));

		state BackupConfig config(task);

		// Set the latest snapshot end version, which was set during the execute phase
		config.latestSnapshotEndVersion().set(tr, Params.endVersion().get(task));

		state bool stopWhenDone;
		state EBackupState backupState;
		state Optional<Version> restorableVersion;
		state Optional<Version> firstSnapshotEndVersion;
		state Optional<std::string> tag;

		wait(store(stopWhenDone, config.stopWhenDone().getOrThrow(tr)) &&
		     store(backupState, config.stateEnum().getOrThrow(tr)) &&
		     store(restorableVersion, config.getLatestRestorableVersion(tr)) &&
		     store(firstSnapshotEndVersion, config.firstSnapshotEndVersion().get(tr)) &&
		     store(tag, config.tag().get(tr)));

		// If restorable, update the last restorable version for this tag
		if (restorableVersion.present() && tag.present()) {
			FileBackupAgent().setLastRestorable(tr, StringRef(tag.get()), restorableVersion.get());
		}

		if (!firstSnapshotEndVersion.present()) {
			config.firstSnapshotEndVersion().set(tr, Params.endVersion().get(task));
		}

		// If the backup is restorable and the state isn't differential the set state to differential
		if (restorableVersion.present() && backupState != EBackupState::STATE_RUNNING_DIFFERENTIAL)
			config.stateEnum().set(tr, EBackupState::STATE_RUNNING_DIFFERENTIAL);

		// Unless we are to stop, start the next snapshot using the default interval
		Reference<TaskFuture> snapshotDoneFuture = task->getDoneFuture(futureBucket);
		if (!stopWhenDone) {
			wait(config.initNewSnapshot(tr) &&
			     success(BackupSnapshotDispatchTask::addTask(
			         tr, taskBucket, task, 1, TaskCompletionKey::signal(snapshotDoneFuture))));
		} else {
			// Set the done future as the snapshot is now complete.
			wait(snapshotDoneFuture->set(tr, taskBucket));
		}

		wait(taskBucket->finish(tr, task));
		return Void();
	}

	ACTOR static Future<Key> addTask(Reference<ReadYourWritesTransaction> tr,
	                                 Reference<TaskBucket> taskBucket,
	                                 Reference<Task> parentTask,
	                                 TaskCompletionKey completionKey,
	                                 Reference<TaskFuture> waitFor = Reference<TaskFuture>()) {
		Key key = wait(addBackupTask(BackupSnapshotManifest::name,
		                             BackupSnapshotManifest::version,
		                             tr,
		                             taskBucket,
		                             completionKey,
		                             BackupConfig(parentTask),
		                             waitFor,
		                             NOP_SETUP_TASK_FN,
		                             1));
		return key;
	}

	StringRef getName() const override { return name; };

	Future<Void> execute(Database cx,
	                     Reference<TaskBucket> tb,
	                     Reference<FutureBucket> fb,
	                     Reference<Task> task) override {
		return _execute(cx, tb, fb, task);
	};
	Future<Void> finish(Reference<ReadYourWritesTransaction> tr,
	                    Reference<TaskBucket> tb,
	                    Reference<FutureBucket> fb,
	                    Reference<Task> task) override {
		return _finish(tr, tb, fb, task);
	};
};
StringRef BackupSnapshotManifest::name = LiteralStringRef("file_backup_write_snapshot_manifest_5.2");
REGISTER_TASKFUNC(BackupSnapshotManifest);

Future<Key> BackupSnapshotDispatchTask::addSnapshotManifestTask(Reference<ReadYourWritesTransaction> tr,
                                                                Reference<TaskBucket> taskBucket,
                                                                Reference<Task> parentTask,
                                                                TaskCompletionKey completionKey,
                                                                Reference<TaskFuture> waitFor) {
	return BackupSnapshotManifest::addTask(tr, taskBucket, parentTask, completionKey, waitFor);
}

struct StartFullBackupTaskFunc : BackupTaskFuncBase {
	static StringRef name;
	static constexpr uint32_t version = 1;

	static struct {
		static TaskParam<Version> beginVersion() { return LiteralStringRef(__FUNCTION__); }
	} Params;

	ACTOR static Future<Void> _execute(Database cx,
	                                   Reference<TaskBucket> taskBucket,
	                                   Reference<FutureBucket> futureBucket,
	                                   Reference<Task> task) {
		wait(checkTaskVersion(cx, task, StartFullBackupTaskFunc::name, StartFullBackupTaskFunc::version));

		state Reference<ReadYourWritesTransaction> tr(new ReadYourWritesTransaction(cx));
		state BackupConfig config(task);
		state Future<Optional<bool>> partitionedLog;
		loop {
			try {
				tr->setOption(FDBTransactionOptions::ACCESS_SYSTEM_KEYS);
				tr->setOption(FDBTransactionOptions::LOCK_AWARE);
				partitionedLog = config.partitionedLogEnabled().get(tr);
				state Future<Version> startVersionFuture = tr->getReadVersion();
				wait(success(partitionedLog) && success(startVersionFuture));

				Params.beginVersion().set(task, startVersionFuture.get());
				break;
			} catch (Error& e) {
				wait(tr->onError(e));
			}
		}

		// Check if backup worker is enabled
		DatabaseConfiguration dbConfig = wait(getDatabaseConfiguration(cx));
		state bool backupWorkerEnabled = dbConfig.backupWorkerEnabled;
		if (!backupWorkerEnabled && partitionedLog.get().present() && partitionedLog.get().get()) {
			// Change configuration only when we set to use partitioned logs and
			// the flag was not set before.
			wait(success(changeConfig(cx, "backup_worker_enabled:=1", true)));
			backupWorkerEnabled = true;
		}

		// Set the "backupStartedKey" and wait for all backup worker started
		tr->reset();
		loop {
			state Future<Void> watchFuture;
			try {
				tr->setOption(FDBTransactionOptions::ACCESS_SYSTEM_KEYS);
				tr->setOption(FDBTransactionOptions::LOCK_AWARE);
				state Future<Void> keepRunning = taskBucket->keepRunning(tr, task);

				state Future<Optional<Value>> started = tr->get(backupStartedKey);
				state Future<Optional<Value>> taskStarted = tr->get(config.allWorkerStarted().key);
				partitionedLog = config.partitionedLogEnabled().get(tr);
				wait(success(started) && success(taskStarted) && success(partitionedLog));

				if (!partitionedLog.get().present() || !partitionedLog.get().get()) {
					return Void(); // Skip if not using partitioned logs
				}

				std::vector<std::pair<UID, Version>> ids;
				if (started.get().present()) {
					ids = decodeBackupStartedValue(started.get().get());
				}
				const UID uid = config.getUid();
				auto it = std::find_if(
				    ids.begin(), ids.end(), [uid](const std::pair<UID, Version>& p) { return p.first == uid; });
				if (it == ids.end()) {
					ids.emplace_back(uid, Params.beginVersion().get(task));
				} else {
					Params.beginVersion().set(task, it->second);
				}

				tr->set(backupStartedKey, encodeBackupStartedValue(ids));
				if (backupWorkerEnabled) {
					config.backupWorkerEnabled().set(tr, true);
				}

				// The task may be restarted. Set the watch if started key has NOT been set.
				if (!taskStarted.get().present()) {
					watchFuture = tr->watch(config.allWorkerStarted().key);
				}

				wait(keepRunning);
				wait(tr->commit());
				if (!taskStarted.get().present()) {
					wait(watchFuture);
				}
				return Void();
			} catch (Error& e) {
				wait(tr->onError(e));
			}
		}
	}

	ACTOR static Future<Void> _finish(Reference<ReadYourWritesTransaction> tr,
	                                  Reference<TaskBucket> taskBucket,
	                                  Reference<FutureBucket> futureBucket,
	                                  Reference<Task> task) {
		state BackupConfig config(task);
		state Version beginVersion = Params.beginVersion().get(task);

		state Future<std::vector<KeyRange>> backupRangesFuture = config.backupRanges().getOrThrow(tr);
		state Future<Key> destUidValueFuture = config.destUidValue().getOrThrow(tr);
		state Future<Optional<bool>> partitionedLog = config.partitionedLogEnabled().get(tr);
		state Future<Optional<bool>> incrementalBackupOnly = config.incrementalBackupOnly().get(tr);
		wait(success(backupRangesFuture) && success(destUidValueFuture) && success(partitionedLog) &&
		     success(incrementalBackupOnly));
		std::vector<KeyRange> backupRanges = backupRangesFuture.get();
		Key destUidValue = destUidValueFuture.get();

		// Start logging the mutations for the specified ranges of the tag if needed
		if (!partitionedLog.get().present() || !partitionedLog.get().get()) {
			for (auto& backupRange : backupRanges) {
				config.startMutationLogs(tr, backupRange, destUidValue);
			}
		}

		config.stateEnum().set(tr, EBackupState::STATE_RUNNING);

		state Reference<TaskFuture> backupFinished = futureBucket->future(tr);

		// Initialize the initial snapshot and create tasks to continually write logs and snapshots.
		state Optional<int64_t> initialSnapshotIntervalSeconds = wait(config.initialSnapshotIntervalSeconds().get(tr));
		wait(config.initNewSnapshot(tr, initialSnapshotIntervalSeconds.orDefault(0)));

		// Using priority 1 for both of these to at least start both tasks soon
		// Do not add snapshot task if we only want the incremental backup
		if (!incrementalBackupOnly.get().present() || !incrementalBackupOnly.get().get()) {
			wait(success(BackupSnapshotDispatchTask::addTask(
			    tr, taskBucket, task, 1, TaskCompletionKey::joinWith(backupFinished))));
		}
		wait(success(BackupLogsDispatchTask::addTask(
		    tr, taskBucket, task, 1, 0, beginVersion, TaskCompletionKey::joinWith(backupFinished))));

		// If a clean stop is requested, the log and snapshot tasks will quit after the backup is restorable, then the
		// following task will clean up and set the completed state.
		wait(success(
		    FileBackupFinishedTask::addTask(tr, taskBucket, task, TaskCompletionKey::noSignal(), backupFinished)));

		wait(taskBucket->finish(tr, task));

		return Void();
	}

	ACTOR static Future<Key> addTask(Reference<ReadYourWritesTransaction> tr,
	                                 Reference<TaskBucket> taskBucket,
	                                 UID uid,
	                                 TaskCompletionKey completionKey,
	                                 Reference<TaskFuture> waitFor = Reference<TaskFuture>()) {
		Key key = wait(addBackupTask(StartFullBackupTaskFunc::name,
		                             StartFullBackupTaskFunc::version,
		                             tr,
		                             taskBucket,
		                             completionKey,
		                             BackupConfig(uid),
		                             waitFor));
		return key;
	}

	StringRef getName() const override { return name; };

	Future<Void> execute(Database cx,
	                     Reference<TaskBucket> tb,
	                     Reference<FutureBucket> fb,
	                     Reference<Task> task) override {
		return _execute(cx, tb, fb, task);
	};
	Future<Void> finish(Reference<ReadYourWritesTransaction> tr,
	                    Reference<TaskBucket> tb,
	                    Reference<FutureBucket> fb,
	                    Reference<Task> task) override {
		return _finish(tr, tb, fb, task);
	};
};
StringRef StartFullBackupTaskFunc::name = LiteralStringRef("file_backup_start_5.2");
REGISTER_TASKFUNC(StartFullBackupTaskFunc);

struct RestoreCompleteTaskFunc : RestoreTaskFuncBase {
	ACTOR static Future<Void> _finish(Reference<ReadYourWritesTransaction> tr,
	                                  Reference<TaskBucket> taskBucket,
	                                  Reference<FutureBucket> futureBucket,
	                                  Reference<Task> task) {
		wait(checkTaskVersion(tr->getDatabase(), task, name, version));

		state RestoreConfig restore(task);
		restore.stateEnum().set(tr, ERestoreState::COMPLETED);
		tr->atomicOp(metadataVersionKey, metadataVersionRequiredValue, MutationRef::SetVersionstampedValue);
		// Clear the file map now since it could be huge.
		restore.fileSet().clear(tr);

		// TODO:  Validate that the range version map has exactly the restored ranges in it.  This means that for any
		// restore operation the ranges to restore must be within the backed up ranges, otherwise from the restore
		// perspective it will appear that some key ranges were missing and so the backup set is incomplete and the
		// restore has failed. This validation cannot be done currently because Restore only supports a single restore
		// range but backups can have many ranges.

		// Clear the applyMutations stuff, including any unapplied mutations from versions beyond the restored version.
		restore.clearApplyMutationsKeys(tr);

		wait(taskBucket->finish(tr, task));
		wait(unlockDatabase(tr, restore.getUid()));

		return Void();
	}

	ACTOR static Future<Key> addTask(Reference<ReadYourWritesTransaction> tr,
	                                 Reference<TaskBucket> taskBucket,
	                                 Reference<Task> parentTask,
	                                 TaskCompletionKey completionKey,
	                                 Reference<TaskFuture> waitFor = Reference<TaskFuture>()) {
		Key doneKey = wait(completionKey.get(tr, taskBucket));
		state Reference<Task> task(new Task(RestoreCompleteTaskFunc::name, RestoreCompleteTaskFunc::version, doneKey));

		// Get restore config from parent task and bind it to new task
		wait(RestoreConfig(parentTask).toTask(tr, task));

		if (!waitFor) {
			return taskBucket->addTask(tr, task);
		}

		wait(waitFor->onSetAddTask(tr, taskBucket, task));
		return LiteralStringRef("OnSetAddTask");
	}

	static StringRef name;
	static constexpr uint32_t version = 1;
	StringRef getName() const override { return name; };

	Future<Void> execute(Database cx,
	                     Reference<TaskBucket> tb,
	                     Reference<FutureBucket> fb,
	                     Reference<Task> task) override {
		return Void();
	};
	Future<Void> finish(Reference<ReadYourWritesTransaction> tr,
	                    Reference<TaskBucket> tb,
	                    Reference<FutureBucket> fb,
	                    Reference<Task> task) override {
		return _finish(tr, tb, fb, task);
	};
};
StringRef RestoreCompleteTaskFunc::name = LiteralStringRef("restore_complete");
REGISTER_TASKFUNC(RestoreCompleteTaskFunc);

struct RestoreFileTaskFuncBase : RestoreTaskFuncBase {
	struct InputParams {
		static TaskParam<RestoreFile> inputFile() { return LiteralStringRef(__FUNCTION__); }
		static TaskParam<int64_t> readOffset() { return LiteralStringRef(__FUNCTION__); }
		static TaskParam<int64_t> readLen() { return LiteralStringRef(__FUNCTION__); }
	} Params;

	std::string toString(Reference<Task> task) const override {
		return format("fileName '%s' readLen %lld readOffset %lld",
		              Params.inputFile().get(task).fileName.c_str(),
		              Params.readLen().get(task),
		              Params.readOffset().get(task));
	}
};

struct RestoreRangeTaskFunc : RestoreFileTaskFuncBase {
	static struct : InputParams {
		// The range of data that the (possibly empty) data represented, which is set if it intersects the target
		// restore range
		static TaskParam<KeyRange> originalFileRange() { return LiteralStringRef(__FUNCTION__); }
		static TaskParam<std::vector<KeyRange>> originalFileRanges() { return LiteralStringRef(__FUNCTION__); }

		static std::vector<KeyRange> getOriginalFileRanges(Reference<Task> task) {
			if (originalFileRanges().exists(task)) {
				return Params.originalFileRanges().get(task);
			} else {
				std::vector<KeyRange> range;
				if (originalFileRange().exists(task))
					range.push_back(Params.originalFileRange().get(task));
				return range;
			}
		}
	} Params;

	std::string toString(Reference<Task> task) const override {
		std::string returnStr = RestoreFileTaskFuncBase::toString(task);
		for (auto& range : Params.getOriginalFileRanges(task))
			returnStr += format("  originalFileRange '%s'", printable(range).c_str());
		return returnStr;
	}

	ACTOR static Future<Void> _execute(Database cx,
	                                   Reference<TaskBucket> taskBucket,
	                                   Reference<FutureBucket> futureBucket,
	                                   Reference<Task> task) {
		state RestoreConfig restore(task);

		state RestoreFile rangeFile = Params.inputFile().get(task);
		state int64_t readOffset = Params.readOffset().get(task);
		state int64_t readLen = Params.readLen().get(task);

		TraceEvent("FileRestoreRangeStart")
		    .suppressFor(60)
		    .detail("RestoreUID", restore.getUid())
		    .detail("FileName", rangeFile.fileName)
		    .detail("FileVersion", rangeFile.version)
		    .detail("FileSize", rangeFile.fileSize)
		    .detail("ReadOffset", readOffset)
		    .detail("ReadLen", readLen)
		    .detail("TaskInstance", THIS_ADDR);

		state Reference<ReadYourWritesTransaction> tr(new ReadYourWritesTransaction(cx));
		state Future<Reference<IBackupContainer>> bc;
		state Future<std::vector<KeyRange>> restoreRanges;
		state Future<Key> addPrefix;
		state Future<Key> removePrefix;

		loop {
			try {
				tr->setOption(FDBTransactionOptions::ACCESS_SYSTEM_KEYS);
				tr->setOption(FDBTransactionOptions::LOCK_AWARE);

				bc = restore.sourceContainer().getOrThrow(tr);
				restoreRanges = restore.getRestoreRangesOrDefault(tr);
				addPrefix = restore.addPrefix().getD(tr);
				removePrefix = restore.removePrefix().getD(tr);

				wait(taskBucket->keepRunning(tr, task));

				wait(success(bc) && success(restoreRanges) && success(addPrefix) && success(removePrefix) &&
				     checkTaskVersion(tr->getDatabase(), task, name, version));
				break;

			} catch (Error& e) {
				wait(tr->onError(e));
			}
		}

		state Reference<IAsyncFile> inFile = wait(bc.get()->readFile(rangeFile.fileName));
		state Standalone<VectorRef<KeyValueRef>> blockData = wait(decodeRangeFileBlock(inFile, readOffset, readLen));

		// First and last key are the range for this file
		state KeyRange fileRange = KeyRangeRef(blockData.front().key, blockData.back().key);
		state std::vector<KeyRange> originalFileRanges;
		// If fileRange doesn't intersect restore range then we're done.
		state int index;
		for (index = 0; index < restoreRanges.get().size(); index++) {
			auto& restoreRange = restoreRanges.get()[index];
			if (!fileRange.intersects(restoreRange))
				continue;

			// We know the file range intersects the restore range but there could still be keys outside the restore
			// range. Find the subvector of kv pairs that intersect the restore range.  Note that the first and last
			// keys are just the range endpoints for this file
			int rangeStart = 1;
			int rangeEnd = blockData.size() - 1;
			// Slide start forward, stop if something in range is found
			while (rangeStart < rangeEnd && !restoreRange.contains(blockData[rangeStart].key))
				++rangeStart;
			// Side end backward, stop if something in range is found
			while (rangeEnd > rangeStart && !restoreRange.contains(blockData[rangeEnd - 1].key))
				--rangeEnd;

			state VectorRef<KeyValueRef> data = blockData.slice(rangeStart, rangeEnd);

			// Shrink file range to be entirely within restoreRange and translate it to the new prefix
			// First, use the untranslated file range to create the shrunk original file range which must be used in the
			// kv range version map for applying mutations
			state KeyRange originalFileRange =
			    KeyRangeRef(std::max(fileRange.begin, restoreRange.begin), std::min(fileRange.end, restoreRange.end));
			originalFileRanges.push_back(originalFileRange);

			// Now shrink and translate fileRange
			Key fileEnd = std::min(fileRange.end, restoreRange.end);
			if (fileEnd == (removePrefix.get() == StringRef() ? normalKeys.end : strinc(removePrefix.get()))) {
				fileEnd = addPrefix.get() == StringRef() ? normalKeys.end : strinc(addPrefix.get());
			} else {
				fileEnd = fileEnd.removePrefix(removePrefix.get()).withPrefix(addPrefix.get());
			}
			fileRange = KeyRangeRef(std::max(fileRange.begin, restoreRange.begin)
			                            .removePrefix(removePrefix.get())
			                            .withPrefix(addPrefix.get()),
			                        fileEnd);

			state int start = 0;
			state int end = data.size();
			state int dataSizeLimit =
			    BUGGIFY ? deterministicRandom()->randomInt(256 * 1024, 10e6) : CLIENT_KNOBS->RESTORE_WRITE_TX_SIZE;

			tr->reset();
			loop {
				try {
					tr->setOption(FDBTransactionOptions::ACCESS_SYSTEM_KEYS);
					tr->setOption(FDBTransactionOptions::LOCK_AWARE);

					state int i = start;
					state int txBytes = 0;
					state int iend = start;

					// find iend that results in the desired transaction size
					for (; iend < end && txBytes < dataSizeLimit; ++iend) {
						txBytes += data[iend].key.expectedSize();
						txBytes += data[iend].value.expectedSize();
					}

					// Clear the range we are about to set.
					// If start == 0 then use fileBegin for the start of the range, else data[start]
					// If iend == end then use fileEnd for the end of the range, else data[iend]
					state KeyRange trRange = KeyRangeRef(
					    (start == 0) ? fileRange.begin
					                 : data[start].key.removePrefix(removePrefix.get()).withPrefix(addPrefix.get()),
					    (iend == end) ? fileRange.end
					                  : data[iend].key.removePrefix(removePrefix.get()).withPrefix(addPrefix.get()));

					tr->clear(trRange);

					for (; i < iend; ++i) {
						tr->setOption(FDBTransactionOptions::NEXT_WRITE_NO_WRITE_CONFLICT_RANGE);
						tr->set(data[i].key.removePrefix(removePrefix.get()).withPrefix(addPrefix.get()),
						        data[i].value);
					}

					// Add to bytes written count
					restore.bytesWritten().atomicOp(tr, txBytes, MutationRef::Type::AddValue);

					state Future<Void> checkLock = checkDatabaseLock(tr, restore.getUid());

					wait(taskBucket->keepRunning(tr, task));

					wait(checkLock);

					wait(tr->commit());

					TraceEvent("FileRestoreCommittedRange")
					    .suppressFor(60)
					    .detail("RestoreUID", restore.getUid())
					    .detail("FileName", rangeFile.fileName)
					    .detail("FileVersion", rangeFile.version)
					    .detail("FileSize", rangeFile.fileSize)
					    .detail("ReadOffset", readOffset)
					    .detail("ReadLen", readLen)
					    .detail("CommitVersion", tr->getCommittedVersion())
					    .detail("BeginRange", trRange.begin)
					    .detail("EndRange", trRange.end)
					    .detail("StartIndex", start)
					    .detail("EndIndex", i)
					    .detail("DataSize", data.size())
					    .detail("Bytes", txBytes)
					    .detail("OriginalFileRange", originalFileRange)
					    .detail("TaskInstance", THIS_ADDR);

					// Commit succeeded, so advance starting point
					start = i;

					if (start == end)
						break;
					tr->reset();
				} catch (Error& e) {
					if (e.code() == error_code_transaction_too_large)
						dataSizeLimit /= 2;
					else
						wait(tr->onError(e));
				}
			}
		}
		if (!originalFileRanges.empty()) {
			if (BUGGIFY && restoreRanges.get().size() == 1) {
				Params.originalFileRange().set(task, originalFileRanges[0]);
			} else {
				Params.originalFileRanges().set(task, originalFileRanges);
			}
		}
		return Void();
	}

	ACTOR static Future<Void> _finish(Reference<ReadYourWritesTransaction> tr,
	                                  Reference<TaskBucket> taskBucket,
	                                  Reference<FutureBucket> futureBucket,
	                                  Reference<Task> task) {
		state RestoreConfig restore(task);
		restore.fileBlocksFinished().atomicOp(tr, 1, MutationRef::Type::AddValue);

		// Update the KV range map if originalFileRange is set
		std::vector<Future<Void>> updateMap;
		std::vector<KeyRange> ranges = Params.getOriginalFileRanges(task);
		for (auto& range : ranges) {
			Value versionEncoded = BinaryWriter::toValue(Params.inputFile().get(task).version, Unversioned());
			updateMap.push_back(krmSetRange(tr, restore.applyMutationsMapPrefix(), range, versionEncoded));
		}

		state Reference<TaskFuture> taskFuture = futureBucket->unpack(task->params[Task::reservedTaskParamKeyDone]);
		wait(taskFuture->set(tr, taskBucket) && taskBucket->finish(tr, task) && waitForAll(updateMap));

		return Void();
	}

	ACTOR static Future<Key> addTask(Reference<ReadYourWritesTransaction> tr,
	                                 Reference<TaskBucket> taskBucket,
	                                 Reference<Task> parentTask,
	                                 RestoreFile rf,
	                                 int64_t offset,
	                                 int64_t len,
	                                 TaskCompletionKey completionKey,
	                                 Reference<TaskFuture> waitFor = Reference<TaskFuture>()) {
		Key doneKey = wait(completionKey.get(tr, taskBucket));
		state Reference<Task> task(new Task(RestoreRangeTaskFunc::name, RestoreRangeTaskFunc::version, doneKey));

		// Create a restore config from the current task and bind it to the new task.
		wait(RestoreConfig(parentTask).toTask(tr, task));

		Params.inputFile().set(task, rf);
		Params.readOffset().set(task, offset);
		Params.readLen().set(task, len);

		if (!waitFor) {
			return taskBucket->addTask(tr, task);
		}

		wait(waitFor->onSetAddTask(tr, taskBucket, task));
		return LiteralStringRef("OnSetAddTask");
	}

	static StringRef name;
	static constexpr uint32_t version = 1;
	StringRef getName() const override { return name; };

	Future<Void> execute(Database cx,
	                     Reference<TaskBucket> tb,
	                     Reference<FutureBucket> fb,
	                     Reference<Task> task) override {
		return _execute(cx, tb, fb, task);
	};
	Future<Void> finish(Reference<ReadYourWritesTransaction> tr,
	                    Reference<TaskBucket> tb,
	                    Reference<FutureBucket> fb,
	                    Reference<Task> task) override {
		return _finish(tr, tb, fb, task);
	};
};
StringRef RestoreRangeTaskFunc::name = LiteralStringRef("restore_range_data");
REGISTER_TASKFUNC(RestoreRangeTaskFunc);

// Decodes a mutation log key, which contains (hash, commitVersion, chunkNumber) and
// returns (commitVersion, chunkNumber)
std::pair<Version, int32_t> decodeLogKey(const StringRef& key) {
	ASSERT(key.size() == sizeof(uint8_t) + sizeof(Version) + sizeof(int32_t));

	uint8_t hash;
	Version version;
	int32_t part;
	BinaryReader rd(key, Unversioned());
	rd >> hash >> version >> part;
	version = bigEndian64(version);
	part = bigEndian32(part);

	int32_t v = version / CLIENT_KNOBS->LOG_RANGE_BLOCK_SIZE;
	ASSERT(((uint8_t)hashlittle(&v, sizeof(v), 0)) == hash);

	return std::make_pair(version, part);
}

// Decodes an encoded list of mutations in the format of:
//   [includeVersion:uint64_t][val_length:uint32_t][mutation_1][mutation_2]...[mutation_k],
// where a mutation is encoded as:
//   [type:uint32_t][keyLength:uint32_t][valueLength:uint32_t][param1][param2]
std::vector<MutationRef> decodeLogValue(const StringRef& value) {
	StringRefReader reader(value, restore_corrupted_data());

	Version protocolVersion = reader.consume<uint64_t>();
	if (protocolVersion <= 0x0FDB00A200090001) {
		throw incompatible_protocol_version();
	}

	uint32_t val_length = reader.consume<uint32_t>();
	if (val_length != value.size() - sizeof(uint64_t) - sizeof(uint32_t)) {
		TraceEvent(SevError, "FileRestoreLogValueError")
		    .detail("ValueLen", val_length)
		    .detail("ValueSize", value.size())
		    .detail("Value", printable(value));
	}

	std::vector<MutationRef> mutations;
	while (1) {
		if (reader.eof())
			break;

		// Deserialization of a MutationRef, which was packed by MutationListRef::push_back_deep()
		uint32_t type, p1len, p2len;
		type = reader.consume<uint32_t>();
		p1len = reader.consume<uint32_t>();
		p2len = reader.consume<uint32_t>();

		const uint8_t* key = reader.consume(p1len);
		const uint8_t* val = reader.consume(p2len);

		mutations.emplace_back((MutationRef::Type)type, StringRef(key, p1len), StringRef(val, p2len));
	}
	return mutations;
}

// Accumulates mutation log value chunks, as both a vector of chunks and as a combined chunk,
// in chunk order, and can check the chunk set for completion or intersection with a set
// of ranges.
struct AccumulatedMutations {
	AccumulatedMutations() : lastChunkNumber(-1) {}

	// Add a KV pair for this mutation chunk set
	// It will be accumulated onto serializedMutations if the chunk number is
	// the next expected value.
	void addChunk(int chunkNumber, const KeyValueRef& kv) {
		if (chunkNumber == lastChunkNumber + 1) {
			lastChunkNumber = chunkNumber;
			serializedMutations += kv.value.toString();
		} else {
			lastChunkNumber = -2;
			serializedMutations.clear();
		}
		kvs.push_back(kv);
	}

	// Returns true if both
	//   - 1 or more chunks were added to this set
	//   - The header of the first chunk contains a valid protocol version and a length
	//     that matches the bytes after the header in the combined value in serializedMutations
	bool isComplete() const {
		if (lastChunkNumber >= 0) {
			StringRefReader reader(serializedMutations, restore_corrupted_data());

			Version protocolVersion = reader.consume<uint64_t>();
			if (protocolVersion <= 0x0FDB00A200090001) {
				throw incompatible_protocol_version();
			}

			uint32_t vLen = reader.consume<uint32_t>();
			return vLen == reader.remainder().size();
		}

		return false;
	}

	// Returns true if a complete chunk contains any MutationRefs which intersect with any
	// range in ranges.
	// It is undefined behavior to run this if isComplete() does not return true.
	bool matchesAnyRange(const std::vector<KeyRange>& ranges) const {
		std::vector<MutationRef> mutations = decodeLogValue(serializedMutations);
		for (auto& m : mutations) {
			for (auto& r : ranges) {
				if (m.type == MutationRef::ClearRange) {
					if (r.intersects(KeyRangeRef(m.param1, m.param2))) {
						return true;
					}
				} else {
					if (r.contains(m.param1)) {
						return true;
					}
				}
			}
		}

		return false;
	}

	std::vector<KeyValueRef> kvs;
	std::string serializedMutations;
	int lastChunkNumber;
};

// Returns a vector of filtered KV refs from data which are either part of incomplete mutation groups OR complete
// and have data relevant to one of the KV ranges in ranges
std::vector<KeyValueRef> filterLogMutationKVPairs(VectorRef<KeyValueRef> data, const std::vector<KeyRange>& ranges) {
	std::unordered_map<Version, AccumulatedMutations> mutationBlocksByVersion;

	for (auto& kv : data) {
		auto versionAndChunkNumber = decodeLogKey(kv.key);
		mutationBlocksByVersion[versionAndChunkNumber.first].addChunk(versionAndChunkNumber.second, kv);
	}

	std::vector<KeyValueRef> output;

	for (auto& vb : mutationBlocksByVersion) {
		AccumulatedMutations& m = vb.second;

		// If the mutations are incomplete or match one of the ranges, include in results.
		if (!m.isComplete() || m.matchesAnyRange(ranges)) {
			output.insert(output.end(), m.kvs.begin(), m.kvs.end());
		}
	}

	return output;
}
struct RestoreLogDataTaskFunc : RestoreFileTaskFuncBase {
	static StringRef name;
	static constexpr uint32_t version = 1;
	StringRef getName() const override { return name; };

	static struct : InputParams {
	} Params;

	ACTOR static Future<Void> _execute(Database cx,
	                                   Reference<TaskBucket> taskBucket,
	                                   Reference<FutureBucket> futureBucket,
	                                   Reference<Task> task) {
		state RestoreConfig restore(task);

		state RestoreFile logFile = Params.inputFile().get(task);
		state int64_t readOffset = Params.readOffset().get(task);
		state int64_t readLen = Params.readLen().get(task);

		TraceEvent("FileRestoreLogStart")
		    .suppressFor(60)
		    .detail("RestoreUID", restore.getUid())
		    .detail("FileName", logFile.fileName)
		    .detail("FileBeginVersion", logFile.version)
		    .detail("FileEndVersion", logFile.endVersion)
		    .detail("FileSize", logFile.fileSize)
		    .detail("ReadOffset", readOffset)
		    .detail("ReadLen", readLen)
		    .detail("TaskInstance", THIS_ADDR);

		state Reference<ReadYourWritesTransaction> tr(new ReadYourWritesTransaction(cx));
		state Reference<IBackupContainer> bc;
		state std::vector<KeyRange> ranges;

		loop {
			try {
				tr->setOption(FDBTransactionOptions::ACCESS_SYSTEM_KEYS);
				tr->setOption(FDBTransactionOptions::LOCK_AWARE);

				Reference<IBackupContainer> _bc = wait(restore.sourceContainer().getOrThrow(tr));
				bc = _bc;

				wait(store(ranges, restore.getRestoreRangesOrDefault(tr)));

				wait(checkTaskVersion(tr->getDatabase(), task, name, version));
				wait(taskBucket->keepRunning(tr, task));

				break;
			} catch (Error& e) {
				wait(tr->onError(e));
			}
		}

		state Key mutationLogPrefix = restore.mutationLogPrefix();
		state Reference<IAsyncFile> inFile = wait(bc->readFile(logFile.fileName));
		state Standalone<VectorRef<KeyValueRef>> dataOriginal = wait(decodeLogFileBlock(inFile, readOffset, readLen));

		// Filter the KV pairs extracted from the log file block to remove any records known to not be needed for this
		// restore based on the restore range set.
		state std::vector<KeyValueRef> dataFiltered = filterLogMutationKVPairs(dataOriginal, ranges);

		state int start = 0;
		state int end = dataFiltered.size();
		state int dataSizeLimit =
		    BUGGIFY ? deterministicRandom()->randomInt(256 * 1024, 10e6) : CLIENT_KNOBS->RESTORE_WRITE_TX_SIZE;

		tr->reset();
		loop {
			try {
				if (start == end)
					return Void();

				tr->setOption(FDBTransactionOptions::ACCESS_SYSTEM_KEYS);
				tr->setOption(FDBTransactionOptions::LOCK_AWARE);

				state int i = start;
				state int txBytes = 0;
				for (; i < end && txBytes < dataSizeLimit; ++i) {
					Key k = dataFiltered[i].key.withPrefix(mutationLogPrefix);
					ValueRef v = dataFiltered[i].value;
					tr->set(k, v);
					txBytes += k.expectedSize();
					txBytes += v.expectedSize();
				}

				state Future<Void> checkLock = checkDatabaseLock(tr, restore.getUid());

				wait(taskBucket->keepRunning(tr, task));
				wait(checkLock);

				// Add to bytes written count
				restore.bytesWritten().atomicOp(tr, txBytes, MutationRef::Type::AddValue);

				wait(tr->commit());

				TraceEvent("FileRestoreCommittedLog")
				    .suppressFor(60)
				    .detail("RestoreUID", restore.getUid())
				    .detail("FileName", logFile.fileName)
				    .detail("FileBeginVersion", logFile.version)
				    .detail("FileEndVersion", logFile.endVersion)
				    .detail("FileSize", logFile.fileSize)
				    .detail("ReadOffset", readOffset)
				    .detail("ReadLen", readLen)
				    .detail("CommitVersion", tr->getCommittedVersion())
				    .detail("StartIndex", start)
				    .detail("EndIndex", i)
				    .detail("RecordCountOriginal", dataOriginal.size())
				    .detail("RecordCountFiltered", dataFiltered.size())
				    .detail("Bytes", txBytes)
				    .detail("TaskInstance", THIS_ADDR);

				// Commit succeeded, so advance starting point
				start = i;
				tr->reset();
			} catch (Error& e) {
				if (e.code() == error_code_transaction_too_large)
					dataSizeLimit /= 2;
				else
					wait(tr->onError(e));
			}
		}
	}

	ACTOR static Future<Void> _finish(Reference<ReadYourWritesTransaction> tr,
	                                  Reference<TaskBucket> taskBucket,
	                                  Reference<FutureBucket> futureBucket,
	                                  Reference<Task> task) {
		RestoreConfig(task).fileBlocksFinished().atomicOp(tr, 1, MutationRef::Type::AddValue);

		state Reference<TaskFuture> taskFuture = futureBucket->unpack(task->params[Task::reservedTaskParamKeyDone]);

		// TODO:  Check to see if there is a leak in the FutureBucket since an invalid task (validation key fails) will
		// never set its taskFuture.
		wait(taskFuture->set(tr, taskBucket) && taskBucket->finish(tr, task));

		return Void();
	}

	ACTOR static Future<Key> addTask(Reference<ReadYourWritesTransaction> tr,
	                                 Reference<TaskBucket> taskBucket,
	                                 Reference<Task> parentTask,
	                                 RestoreFile lf,
	                                 int64_t offset,
	                                 int64_t len,
	                                 TaskCompletionKey completionKey,
	                                 Reference<TaskFuture> waitFor = Reference<TaskFuture>()) {
		Key doneKey = wait(completionKey.get(tr, taskBucket));
		state Reference<Task> task(new Task(RestoreLogDataTaskFunc::name, RestoreLogDataTaskFunc::version, doneKey));

		// Create a restore config from the current task and bind it to the new task.
		wait(RestoreConfig(parentTask).toTask(tr, task));
		Params.inputFile().set(task, lf);
		Params.readOffset().set(task, offset);
		Params.readLen().set(task, len);

		if (!waitFor) {
			return taskBucket->addTask(tr, task);
		}

		wait(waitFor->onSetAddTask(tr, taskBucket, task));
		return LiteralStringRef("OnSetAddTask");
	}

	Future<Void> execute(Database cx,
	                     Reference<TaskBucket> tb,
	                     Reference<FutureBucket> fb,
	                     Reference<Task> task) override {
		return _execute(cx, tb, fb, task);
	};
	Future<Void> finish(Reference<ReadYourWritesTransaction> tr,
	                    Reference<TaskBucket> tb,
	                    Reference<FutureBucket> fb,
	                    Reference<Task> task) override {
		return _finish(tr, tb, fb, task);
	};
};
StringRef RestoreLogDataTaskFunc::name = LiteralStringRef("restore_log_data");
REGISTER_TASKFUNC(RestoreLogDataTaskFunc);

struct RestoreDispatchTaskFunc : RestoreTaskFuncBase {
	static StringRef name;
	static constexpr uint32_t version = 1;
	StringRef getName() const override { return name; };

	static struct {
		static TaskParam<Version> beginVersion() { return LiteralStringRef(__FUNCTION__); }
		static TaskParam<std::string> beginFile() { return LiteralStringRef(__FUNCTION__); }
		static TaskParam<int64_t> beginBlock() { return LiteralStringRef(__FUNCTION__); }
		static TaskParam<int64_t> batchSize() { return LiteralStringRef(__FUNCTION__); }
		static TaskParam<int64_t> remainingInBatch() { return LiteralStringRef(__FUNCTION__); }
	} Params;

	ACTOR static Future<Void> _finish(Reference<ReadYourWritesTransaction> tr,
	                                  Reference<TaskBucket> taskBucket,
	                                  Reference<FutureBucket> futureBucket,
	                                  Reference<Task> task) {
		state RestoreConfig restore(task);

		state Version beginVersion = Params.beginVersion().get(task);
		state Reference<TaskFuture> onDone = futureBucket->unpack(task->params[Task::reservedTaskParamKeyDone]);

		state int64_t remainingInBatch = Params.remainingInBatch().get(task);
		state bool addingToExistingBatch = remainingInBatch > 0;
		state Version restoreVersion;
		state Future<Optional<bool>> onlyApplyMutationLogs = restore.onlyApplyMutationLogs().get(tr);

		wait(store(restoreVersion, restore.restoreVersion().getOrThrow(tr)) && success(onlyApplyMutationLogs) &&
		     checkTaskVersion(tr->getDatabase(), task, name, version));

		// If not adding to an existing batch then update the apply mutations end version so the mutations from the
		// previous batch can be applied.  Only do this once beginVersion is > 0 (it will be 0 for the initial
		// dispatch).
		if (!addingToExistingBatch && beginVersion > 0) {
			restore.setApplyEndVersion(tr, std::min(beginVersion, restoreVersion + 1));
		}

		// The applyLag must be retrieved AFTER potentially updating the apply end version.
		state int64_t applyLag = wait(restore.getApplyVersionLag(tr));
		state int64_t batchSize = Params.batchSize().get(task);

		// If starting a new batch and the apply lag is too large then re-queue and wait
		if (!addingToExistingBatch && applyLag > (BUGGIFY ? 1 : CLIENT_KNOBS->CORE_VERSIONSPERSECOND * 300)) {
			// Wait a small amount of time and then re-add this same task.
			wait(delay(FLOW_KNOBS->PREVENT_FAST_SPIN_DELAY));
			wait(success(RestoreDispatchTaskFunc::addTask(
			    tr, taskBucket, task, beginVersion, "", 0, batchSize, remainingInBatch)));

			TraceEvent("FileRestoreDispatch")
			    .detail("RestoreUID", restore.getUid())
			    .detail("BeginVersion", beginVersion)
			    .detail("ApplyLag", applyLag)
			    .detail("BatchSize", batchSize)
			    .detail("Decision", "too_far_behind")
			    .detail("TaskInstance", THIS_ADDR);

			wait(taskBucket->finish(tr, task));
			return Void();
		}

		state std::string beginFile = Params.beginFile().getOrDefault(task);
		// Get a batch of files.  We're targeting batchSize blocks being dispatched so query for batchSize files (each
		// of which is 0 or more blocks).
		state int taskBatchSize = BUGGIFY ? 1 : CLIENT_KNOBS->RESTORE_DISPATCH_ADDTASK_SIZE;
		state RestoreConfig::FileSetT::Values files =
		    wait(restore.fileSet().getRange(tr, { beginVersion, beginFile }, {}, taskBatchSize));

		// allPartsDone will be set once all block tasks in the current batch are finished.
		state Reference<TaskFuture> allPartsDone;

		// If adding to existing batch then join the new block tasks to the existing batch future
		if (addingToExistingBatch) {
			Key fKey = wait(restore.batchFuture().getD(tr));
			allPartsDone = Reference<TaskFuture>(new TaskFuture(futureBucket, fKey));
		} else {
			// Otherwise create a new future for the new batch
			allPartsDone = futureBucket->future(tr);
			restore.batchFuture().set(tr, allPartsDone->pack());
			// Set batch quota remaining to batch size
			remainingInBatch = batchSize;
		}

		// If there were no files to load then this batch is done and restore is almost done.
		if (files.size() == 0) {
			// If adding to existing batch then blocks could be in progress so create a new Dispatch task that waits for
			// them to finish
			if (addingToExistingBatch) {
				// Setting next begin to restoreVersion + 1 so that any files in the file map at the restore version
				// won't be dispatched again.
				wait(success(RestoreDispatchTaskFunc::addTask(tr,
				                                              taskBucket,
				                                              task,
				                                              restoreVersion + 1,
				                                              "",
				                                              0,
				                                              batchSize,
				                                              0,
				                                              TaskCompletionKey::noSignal(),
				                                              allPartsDone)));

				TraceEvent("FileRestoreDispatch")
				    .detail("RestoreUID", restore.getUid())
				    .detail("BeginVersion", beginVersion)
				    .detail("BeginFile", Params.beginFile().get(task))
				    .detail("BeginBlock", Params.beginBlock().get(task))
				    .detail("RestoreVersion", restoreVersion)
				    .detail("ApplyLag", applyLag)
				    .detail("Decision", "end_of_final_batch")
				    .detail("TaskInstance", THIS_ADDR);
			} else if (beginVersion < restoreVersion) {
				// If beginVersion is less than restoreVersion then do one more dispatch task to get there
				wait(success(RestoreDispatchTaskFunc::addTask(tr, taskBucket, task, restoreVersion, "", 0, batchSize)));

				TraceEvent("FileRestoreDispatch")
				    .detail("RestoreUID", restore.getUid())
				    .detail("BeginVersion", beginVersion)
				    .detail("BeginFile", Params.beginFile().get(task))
				    .detail("BeginBlock", Params.beginBlock().get(task))
				    .detail("RestoreVersion", restoreVersion)
				    .detail("ApplyLag", applyLag)
				    .detail("Decision", "apply_to_restore_version")
				    .detail("TaskInstance", THIS_ADDR);
			} else if (applyLag == 0) {
				// If apply lag is 0 then we are done so create the completion task
				wait(success(RestoreCompleteTaskFunc::addTask(tr, taskBucket, task, TaskCompletionKey::noSignal())));

				TraceEvent("FileRestoreDispatch")
				    .detail("RestoreUID", restore.getUid())
				    .detail("BeginVersion", beginVersion)
				    .detail("BeginFile", Params.beginFile().get(task))
				    .detail("BeginBlock", Params.beginBlock().get(task))
				    .detail("ApplyLag", applyLag)
				    .detail("Decision", "restore_complete")
				    .detail("TaskInstance", THIS_ADDR);
			} else {
				// Applying of mutations is not yet finished so wait a small amount of time and then re-add this same
				// task.
				wait(delay(FLOW_KNOBS->PREVENT_FAST_SPIN_DELAY));
				wait(success(RestoreDispatchTaskFunc::addTask(tr, taskBucket, task, beginVersion, "", 0, batchSize)));

				TraceEvent("FileRestoreDispatch")
				    .detail("RestoreUID", restore.getUid())
				    .detail("BeginVersion", beginVersion)
				    .detail("ApplyLag", applyLag)
				    .detail("Decision", "apply_still_behind")
				    .detail("TaskInstance", THIS_ADDR);
			}

			// If adding to existing batch then task is joined with a batch future so set done future
			// Note that this must be done after joining at least one task with the batch future in case all other
			// blockers already finished.
			Future<Void> setDone = addingToExistingBatch ? onDone->set(tr, taskBucket) : Void();

			wait(taskBucket->finish(tr, task) && setDone);
			return Void();
		}

		// Start moving through the file list and queuing up blocks.  Only queue up to RESTORE_DISPATCH_ADDTASK_SIZE
		// blocks per Dispatch task and target batchSize total per batch but a batch must end on a complete version
		// boundary so exceed the limit if necessary to reach the end of a version of files.
		state std::vector<Future<Key>> addTaskFutures;
		state Version endVersion = files[0].version;
		state int blocksDispatched = 0;
		state int64_t beginBlock = Params.beginBlock().getOrDefault(task);
		state int i = 0;

		for (; i < files.size(); ++i) {
			RestoreConfig::RestoreFile& f = files[i];

			// Here we are "between versions" (prior to adding the first block of the first file of a new version) so
			// this is an opportunity to end the current dispatch batch (which must end on a version boundary) if the
			// batch size has been reached or exceeded
			if (f.version != endVersion && remainingInBatch <= 0) {
				// Next start will be at the first version after endVersion at the first file first block
				++endVersion;
				beginFile = "";
				beginBlock = 0;
				break;
			}

			// Set the starting point for the next task in case we stop inside this file
			endVersion = f.version;
			beginFile = f.fileName;

			state int64_t j = beginBlock * f.blockSize;
			// For each block of the file
			for (; j < f.fileSize; j += f.blockSize) {
				// Stop if we've reached the addtask limit
				if (blocksDispatched == taskBatchSize)
					break;

				if (f.isRange) {
					addTaskFutures.push_back(
					    RestoreRangeTaskFunc::addTask(tr,
					                                  taskBucket,
					                                  task,
					                                  f,
					                                  j,
					                                  std::min<int64_t>(f.blockSize, f.fileSize - j),
					                                  TaskCompletionKey::joinWith(allPartsDone)));
				} else {
					addTaskFutures.push_back(
					    RestoreLogDataTaskFunc::addTask(tr,
					                                    taskBucket,
					                                    task,
					                                    f,
					                                    j,
					                                    std::min<int64_t>(f.blockSize, f.fileSize - j),
					                                    TaskCompletionKey::joinWith(allPartsDone)));
				}

				// Increment beginBlock for the file and total blocks dispatched for this task
				++beginBlock;
				++blocksDispatched;
				--remainingInBatch;
			}

			// Stop if we've reached the addtask limit
			if (blocksDispatched == taskBatchSize)
				break;

			// We just completed an entire file so the next task should start at the file after this one within
			// endVersion (or later) if this iteration ends up being the last for this task
			beginFile = beginFile + '\x00';
			beginBlock = 0;

			TraceEvent("FileRestoreDispatchedFile")
			    .suppressFor(60)
			    .detail("RestoreUID", restore.getUid())
			    .detail("FileName", f.fileName)
			    .detail("TaskInstance", THIS_ADDR);
		}

		// If no blocks were dispatched then the next dispatch task should run now and be joined with the allPartsDone
		// future
		if (blocksDispatched == 0) {
			std::string decision;

			// If no files were dispatched either then the batch size wasn't large enough to catch all of the files at
			// the next lowest non-dispatched version, so increase the batch size.
			if (i == 0) {
				batchSize *= 2;
				decision = "increased_batch_size";
			} else
				decision = "all_files_were_empty";

			TraceEvent("FileRestoreDispatch")
			    .detail("RestoreUID", restore.getUid())
			    .detail("BeginVersion", beginVersion)
			    .detail("BeginFile", Params.beginFile().get(task))
			    .detail("BeginBlock", Params.beginBlock().get(task))
			    .detail("EndVersion", endVersion)
			    .detail("ApplyLag", applyLag)
			    .detail("BatchSize", batchSize)
			    .detail("Decision", decision)
			    .detail("TaskInstance", THIS_ADDR)
			    .detail("RemainingInBatch", remainingInBatch);

			wait(success(RestoreDispatchTaskFunc::addTask(tr,
			                                              taskBucket,
			                                              task,
			                                              endVersion,
			                                              beginFile,
			                                              beginBlock,
			                                              batchSize,
			                                              remainingInBatch,
			                                              TaskCompletionKey::joinWith((allPartsDone)))));

			// If adding to existing batch then task is joined with a batch future so set done future.
			// Note that this must be done after joining at least one task with the batch future in case all other
			// blockers already finished.
			Future<Void> setDone = addingToExistingBatch ? onDone->set(tr, taskBucket) : Void();

			wait(setDone && taskBucket->finish(tr, task));

			return Void();
		}

		// Increment the number of blocks dispatched in the restore config
		restore.filesBlocksDispatched().atomicOp(tr, blocksDispatched, MutationRef::Type::AddValue);

		// If beginFile is not empty then we had to stop in the middle of a version (possibly within a file) so we
		// cannot end the batch here because we do not know if we got all of the files and blocks from the last version
		// queued, so make sure remainingInBatch is at least 1.
		if (!beginFile.empty())
			remainingInBatch = std::max<int64_t>(1, remainingInBatch);

		// If more blocks need to be dispatched in this batch then add a follow-on task that is part of the allPartsDone
		// group which will won't wait to run and will add more block tasks.
		if (remainingInBatch > 0)
			addTaskFutures.push_back(RestoreDispatchTaskFunc::addTask(tr,
			                                                          taskBucket,
			                                                          task,
			                                                          endVersion,
			                                                          beginFile,
			                                                          beginBlock,
			                                                          batchSize,
			                                                          remainingInBatch,
			                                                          TaskCompletionKey::joinWith(allPartsDone)));
		else // Otherwise, add a follow-on task to continue after all previously dispatched blocks are done
			addTaskFutures.push_back(RestoreDispatchTaskFunc::addTask(tr,
			                                                          taskBucket,
			                                                          task,
			                                                          endVersion,
			                                                          beginFile,
			                                                          beginBlock,
			                                                          batchSize,
			                                                          0,
			                                                          TaskCompletionKey::noSignal(),
			                                                          allPartsDone));

		wait(waitForAll(addTaskFutures));

		// If adding to existing batch then task is joined with a batch future so set done future.
		Future<Void> setDone = addingToExistingBatch ? onDone->set(tr, taskBucket) : Void();

		wait(setDone && taskBucket->finish(tr, task));

		TraceEvent("FileRestoreDispatch")
		    .detail("RestoreUID", restore.getUid())
		    .detail("BeginVersion", beginVersion)
		    .detail("BeginFile", Params.beginFile().get(task))
		    .detail("BeginBlock", Params.beginBlock().get(task))
		    .detail("EndVersion", endVersion)
		    .detail("ApplyLag", applyLag)
		    .detail("BatchSize", batchSize)
		    .detail("Decision", "dispatched_files")
		    .detail("FilesDispatched", i)
		    .detail("BlocksDispatched", blocksDispatched)
		    .detail("TaskInstance", THIS_ADDR)
		    .detail("RemainingInBatch", remainingInBatch);

		return Void();
	}

	ACTOR static Future<Key> addTask(Reference<ReadYourWritesTransaction> tr,
	                                 Reference<TaskBucket> taskBucket,
	                                 Reference<Task> parentTask,
	                                 Version beginVersion,
	                                 std::string beginFile,
	                                 int64_t beginBlock,
	                                 int64_t batchSize,
	                                 int64_t remainingInBatch = 0,
	                                 TaskCompletionKey completionKey = TaskCompletionKey::noSignal(),
	                                 Reference<TaskFuture> waitFor = Reference<TaskFuture>()) {
		Key doneKey = wait(completionKey.get(tr, taskBucket));

		// Use high priority for dispatch tasks that have to queue more blocks for the current batch
		unsigned int priority = (remainingInBatch > 0) ? 1 : 0;
		state Reference<Task> task(
		    new Task(RestoreDispatchTaskFunc::name, RestoreDispatchTaskFunc::version, doneKey, priority));

		// Create a config from the parent task and bind it to the new task
		wait(RestoreConfig(parentTask).toTask(tr, task));
		Params.beginVersion().set(task, beginVersion);
		Params.batchSize().set(task, batchSize);
		Params.remainingInBatch().set(task, remainingInBatch);
		Params.beginBlock().set(task, beginBlock);
		Params.beginFile().set(task, beginFile);

		if (!waitFor) {
			return taskBucket->addTask(tr, task);
		}

		wait(waitFor->onSetAddTask(tr, taskBucket, task));
		return LiteralStringRef("OnSetAddTask");
	}

	Future<Void> execute(Database cx,
	                     Reference<TaskBucket> tb,
	                     Reference<FutureBucket> fb,
	                     Reference<Task> task) override {
		return Void();
	};
	Future<Void> finish(Reference<ReadYourWritesTransaction> tr,
	                    Reference<TaskBucket> tb,
	                    Reference<FutureBucket> fb,
	                    Reference<Task> task) override {
		return _finish(tr, tb, fb, task);
	};
};
StringRef RestoreDispatchTaskFunc::name = LiteralStringRef("restore_dispatch");
REGISTER_TASKFUNC(RestoreDispatchTaskFunc);

ACTOR Future<std::string> restoreStatus(Reference<ReadYourWritesTransaction> tr, Key tagName) {
	tr->setOption(FDBTransactionOptions::PRIORITY_SYSTEM_IMMEDIATE);
	tr->setOption(FDBTransactionOptions::ACCESS_SYSTEM_KEYS);
	tr->setOption(FDBTransactionOptions::LOCK_AWARE);

	state std::vector<KeyBackedTag> tags;
	if (tagName.size() == 0) {
		std::vector<KeyBackedTag> t = wait(getAllRestoreTags(tr));
		tags = t;
	} else
		tags.push_back(makeRestoreTag(tagName.toString()));

	state std::string result;
	state int i = 0;

	for (; i < tags.size(); ++i) {
		UidAndAbortedFlagT u = wait(tags[i].getD(tr));
		std::string s = wait(RestoreConfig(u.first).getFullStatus(tr));
		result.append(s);
		result.append("\n\n");
	}

	return result;
}

ACTOR Future<ERestoreState> abortRestore(Reference<ReadYourWritesTransaction> tr, Key tagName) {
	tr->setOption(FDBTransactionOptions::ACCESS_SYSTEM_KEYS);
	tr->setOption(FDBTransactionOptions::LOCK_AWARE);
	tr->setOption(FDBTransactionOptions::COMMIT_ON_FIRST_PROXY);

	state KeyBackedTag tag = makeRestoreTag(tagName.toString());
	state Optional<UidAndAbortedFlagT> current = wait(tag.get(tr));
	if (!current.present())
		return ERestoreState::UNITIALIZED;

	state RestoreConfig restore(current.get().first);

	state ERestoreState status = wait(restore.stateEnum().getD(tr));
	state bool runnable = wait(restore.isRunnable(tr));

	if (!runnable)
		return status;

	restore.stateEnum().set(tr, ERestoreState::ABORTED);

	// Clear all of the ApplyMutations stuff
	restore.clearApplyMutationsKeys(tr);

	// Cancel the backup tasks on this tag
	wait(tag.cancel(tr));
	wait(unlockDatabase(tr, current.get().first));
	return ERestoreState::ABORTED;
}

ACTOR Future<ERestoreState> abortRestore(Database cx, Key tagName) {
	state Reference<ReadYourWritesTransaction> tr =
	    Reference<ReadYourWritesTransaction>(new ReadYourWritesTransaction(cx));

	loop {
		try {
			ERestoreState estate = wait(abortRestore(tr, tagName));
			if (estate != ERestoreState::ABORTED) {
				return estate;
			}
			wait(tr->commit());
			break;
		} catch (Error& e) {
			wait(tr->onError(e));
		}
	}

	tr = Reference<ReadYourWritesTransaction>(new ReadYourWritesTransaction(cx));

	// Commit a dummy transaction before returning success, to ensure the mutation applier has stopped submitting
	// mutations
	loop {
		try {
			tr->setOption(FDBTransactionOptions::ACCESS_SYSTEM_KEYS);
			tr->setOption(FDBTransactionOptions::LOCK_AWARE);
			tr->setOption(FDBTransactionOptions::COMMIT_ON_FIRST_PROXY);
			tr->addReadConflictRange(singleKeyRange(KeyRef()));
			tr->addWriteConflictRange(singleKeyRange(KeyRef()));
			wait(tr->commit());
			return ERestoreState::ABORTED;
		} catch (Error& e) {
			wait(tr->onError(e));
		}
	}
}

struct StartFullRestoreTaskFunc : RestoreTaskFuncBase {
	static StringRef name;
	static constexpr uint32_t version = 1;

	static struct {
		static TaskParam<Version> firstVersion() { return LiteralStringRef(__FUNCTION__); }
	} Params;

	// Find all files needed for the restore and save them in the RestoreConfig for the task.
	// Update the total number of files and blocks and change state to starting.
	ACTOR static Future<Void> _execute(Database cx,
	                                   Reference<TaskBucket> taskBucket,
	                                   Reference<FutureBucket> futureBucket,
	                                   Reference<Task> task) {
		state Reference<ReadYourWritesTransaction> tr(new ReadYourWritesTransaction(cx));
		state RestoreConfig restore(task);
		state Version restoreVersion;
		state Version beginVersion;
		state Reference<IBackupContainer> bc;
		state std::vector<KeyRange> ranges;
		state bool logsOnly;
		state bool inconsistentSnapshotOnly;

		loop {
			try {
				tr->setOption(FDBTransactionOptions::ACCESS_SYSTEM_KEYS);
				tr->setOption(FDBTransactionOptions::LOCK_AWARE);

				wait(checkTaskVersion(tr->getDatabase(), task, name, version));
				wait(store(beginVersion, restore.beginVersion().getD(tr, Snapshot::False, ::invalidVersion)));

				wait(store(restoreVersion, restore.restoreVersion().getOrThrow(tr)));
				wait(store(ranges, restore.getRestoreRangesOrDefault(tr)));
				wait(store(logsOnly, restore.onlyApplyMutationLogs().getD(tr, Snapshot::False, false)));
				wait(store(inconsistentSnapshotOnly,
				           restore.inconsistentSnapshotOnly().getD(tr, Snapshot::False, false)));

				wait(taskBucket->keepRunning(tr, task));

				ERestoreState oldState = wait(restore.stateEnum().getD(tr));
				if (oldState != ERestoreState::QUEUED && oldState != ERestoreState::STARTING) {
					wait(restore.logError(cx,
					                      restore_error(),
					                      format("StartFullRestore: Encountered unexpected state(%d)", oldState),
					                      THIS));
					return Void();
				}
				restore.stateEnum().set(tr, ERestoreState::STARTING);
				restore.fileSet().clear(tr);
				restore.fileBlockCount().clear(tr);
				restore.fileCount().clear(tr);
				Reference<IBackupContainer> _bc = wait(restore.sourceContainer().getOrThrow(tr));
				bc = _bc;

				wait(tr->commit());
				break;
			} catch (Error& e) {
				wait(tr->onError(e));
			}
		}

		tr->reset();
		loop {
			try {
				tr->setOption(FDBTransactionOptions::ACCESS_SYSTEM_KEYS);
				tr->setOption(FDBTransactionOptions::LOCK_AWARE);
				Version destVersion = wait(tr->getReadVersion());
				TraceEvent("FileRestoreVersionUpgrade")
				    .detail("RestoreVersion", restoreVersion)
				    .detail("Dest", destVersion);
				if (destVersion <= restoreVersion) {
					TEST(true); // Forcing restored cluster to higher version
					tr->set(minRequiredCommitVersionKey, BinaryWriter::toValue(restoreVersion + 1, Unversioned()));
					wait(tr->commit());
				} else {
					break;
				}
			} catch (Error& e) {
				wait(tr->onError(e));
			}
		}

		state Version firstConsistentVersion = invalidVersion;
		if (beginVersion == invalidVersion) {
			beginVersion = 0;
		}
		state Standalone<VectorRef<KeyRangeRef>> keyRangesFilter;
		for (auto const& r : ranges) {
			keyRangesFilter.push_back_deep(keyRangesFilter.arena(), KeyRangeRef(r));
		}
		state Optional<RestorableFileSet> restorable =
		    wait(bc->getRestoreSet(restoreVersion, keyRangesFilter, logsOnly, beginVersion));
		if (!restorable.present())
			throw restore_missing_data();

		// Convert the two lists in restorable (logs and ranges) to a single list of RestoreFiles.
		// Order does not matter, they will be put in order when written to the restoreFileMap below.
		state std::vector<RestoreConfig::RestoreFile> files;
		if (!logsOnly) {
			beginVersion = restorable.get().snapshot.beginVersion;
			if (!inconsistentSnapshotOnly) {
				for (const RangeFile& f : restorable.get().ranges) {
					files.push_back({ f.version, f.fileName, true, f.blockSize, f.fileSize });
					// In a restore with both snapshots and logs, the firstConsistentVersion is the highest version of
					// any range file.
					firstConsistentVersion = std::max(firstConsistentVersion, f.version);
				}
			} else {
				for (int i = 0; i < restorable.get().ranges.size(); ++i) {
					const RangeFile& f = restorable.get().ranges[i];
					files.push_back({ f.version, f.fileName, true, f.blockSize, f.fileSize });
					// In inconsistentSnapshotOnly mode, if all range files have the same version, then it is the
					// firstConsistentVersion, otherwise unknown (use -1).
					if (i != 0 && f.version != firstConsistentVersion) {
						firstConsistentVersion = invalidVersion;
					} else {
						firstConsistentVersion = f.version;
					}
				}
			}
		} else {
			// In logs-only (incremental) mode, the firstConsistentVersion should just be restore.beginVersion().
			firstConsistentVersion = beginVersion;
		}
		if (!inconsistentSnapshotOnly) {
			for (const LogFile& f : restorable.get().logs) {
				files.push_back({ f.beginVersion, f.fileName, false, f.blockSize, f.fileSize, f.endVersion });
			}
		}
		// First version for which log data should be applied
		Params.firstVersion().set(task, beginVersion);

		tr->reset();
		loop {
			try {
				tr->setOption(FDBTransactionOptions::ACCESS_SYSTEM_KEYS);
				tr->setOption(FDBTransactionOptions::LOCK_AWARE);
				restore.firstConsistentVersion().set(tr, firstConsistentVersion);
				wait(tr->commit());
				break;
			} catch (Error& e) {
				wait(tr->onError(e));
			}
		}

		state std::vector<RestoreConfig::RestoreFile>::iterator start = files.begin();
		state std::vector<RestoreConfig::RestoreFile>::iterator end = files.end();

		tr->reset();
		while (start != end) {
			try {
				tr->setOption(FDBTransactionOptions::ACCESS_SYSTEM_KEYS);
				tr->setOption(FDBTransactionOptions::LOCK_AWARE);

				wait(taskBucket->keepRunning(tr, task));

				state std::vector<RestoreConfig::RestoreFile>::iterator i = start;

				state int txBytes = 0;
				state int nFileBlocks = 0;
				state int nFiles = 0;
				auto fileSet = restore.fileSet();
				for (; i != end && txBytes < 1e6; ++i) {
					txBytes += fileSet.insert(tr, *i);
					nFileBlocks += (i->fileSize + i->blockSize - 1) / i->blockSize;
					++nFiles;
				}

				restore.fileCount().atomicOp(tr, nFiles, MutationRef::Type::AddValue);
				restore.fileBlockCount().atomicOp(tr, nFileBlocks, MutationRef::Type::AddValue);

				wait(tr->commit());

				TraceEvent("FileRestoreLoadedFiles")
				    .detail("RestoreUID", restore.getUid())
				    .detail("FileCount", nFiles)
				    .detail("FileBlockCount", nFileBlocks)
				    .detail("TransactionBytes", txBytes)
				    .detail("TaskInstance", THIS_ADDR);

				start = i;
				tr->reset();
			} catch (Error& e) {
				wait(tr->onError(e));
			}
		}

		return Void();
	}

	ACTOR static Future<Void> _finish(Reference<ReadYourWritesTransaction> tr,
	                                  Reference<TaskBucket> taskBucket,
	                                  Reference<FutureBucket> futureBucket,
	                                  Reference<Task> task) {
		state RestoreConfig restore(task);

		state Version firstVersion = Params.firstVersion().getOrDefault(task, invalidVersion);
		if (firstVersion == invalidVersion) {
			wait(restore.logError(
			    tr->getDatabase(), restore_missing_data(), "StartFullRestore: The backup had no data.", THIS));
			std::string tag = wait(restore.tag().getD(tr));
			wait(success(abortRestore(tr, StringRef(tag))));
			return Void();
		}

		restore.stateEnum().set(tr, ERestoreState::RUNNING);

		// Set applyMutation versions

		restore.setApplyBeginVersion(tr, firstVersion);
		restore.setApplyEndVersion(tr, firstVersion);

		// Apply range data and log data in order
		wait(success(RestoreDispatchTaskFunc::addTask(
		    tr, taskBucket, task, 0, "", 0, CLIENT_KNOBS->RESTORE_DISPATCH_BATCH_SIZE)));

		wait(taskBucket->finish(tr, task));
		state Future<Optional<bool>> logsOnly = restore.onlyApplyMutationLogs().get(tr);
		wait(success(logsOnly));
		if (logsOnly.get().present() && logsOnly.get().get()) {
			// If this is an incremental restore, we need to set the applyMutationsMapPrefix
			// to the earliest log version so no mutations are missed
			Value versionEncoded = BinaryWriter::toValue(Params.firstVersion().get(task), Unversioned());
			wait(krmSetRange(tr, restore.applyMutationsMapPrefix(), normalKeys, versionEncoded));
		}
		return Void();
	}

	ACTOR static Future<Key> addTask(Reference<ReadYourWritesTransaction> tr,
	                                 Reference<TaskBucket> taskBucket,
	                                 UID uid,
	                                 TaskCompletionKey completionKey,
	                                 Reference<TaskFuture> waitFor = Reference<TaskFuture>()) {
		tr->setOption(FDBTransactionOptions::ACCESS_SYSTEM_KEYS);
		tr->setOption(FDBTransactionOptions::LOCK_AWARE);

		Key doneKey = wait(completionKey.get(tr, taskBucket));
		state Reference<Task> task(
		    new Task(StartFullRestoreTaskFunc::name, StartFullRestoreTaskFunc::version, doneKey));

		state RestoreConfig restore(uid);
		// Bind the restore config to the new task
		wait(restore.toTask(tr, task));

		if (!waitFor) {
			return taskBucket->addTask(tr, task);
		}

		wait(waitFor->onSetAddTask(tr, taskBucket, task));
		return LiteralStringRef("OnSetAddTask");
	}

	StringRef getName() const override { return name; };

	Future<Void> execute(Database cx,
	                     Reference<TaskBucket> tb,
	                     Reference<FutureBucket> fb,
	                     Reference<Task> task) override {
		return _execute(cx, tb, fb, task);
	};
	Future<Void> finish(Reference<ReadYourWritesTransaction> tr,
	                    Reference<TaskBucket> tb,
	                    Reference<FutureBucket> fb,
	                    Reference<Task> task) override {
		return _finish(tr, tb, fb, task);
	};
};
StringRef StartFullRestoreTaskFunc::name = LiteralStringRef("restore_start");
REGISTER_TASKFUNC(StartFullRestoreTaskFunc);
} // namespace fileBackup

struct LogInfo : public ReferenceCounted<LogInfo> {
	std::string fileName;
	Reference<IAsyncFile> logFile;
	Version beginVersion;
	Version endVersion;
	int64_t offset;

	LogInfo() : offset(0){};
};

class FileBackupAgentImpl {
public:
	static constexpr int MAX_RESTORABLE_FILE_METASECTION_BYTES = 1024 * 8;

	// Parallel restore
	ACTOR static Future<Void> parallelRestoreFinish(Database cx, UID randomUID, UnlockDB unlockDB = UnlockDB::True) {
		state ReadYourWritesTransaction tr(cx);
		state Optional<Value> restoreRequestDoneKeyValue;
		TraceEvent("FastRestoreToolWaitForRestoreToFinish").detail("DBLock", randomUID);
		// TODO: register watch first and then check if the key exist
		loop {
			try {
				tr.setOption(FDBTransactionOptions::ACCESS_SYSTEM_KEYS);
				tr.setOption(FDBTransactionOptions::LOCK_AWARE);
				Optional<Value> _restoreRequestDoneKeyValue = wait(tr.get(restoreRequestDoneKey));
				restoreRequestDoneKeyValue = _restoreRequestDoneKeyValue;
				// Restore may finish before restoreTool waits on the restore finish event.
				if (restoreRequestDoneKeyValue.present()) {
					break;
				} else {
					state Future<Void> watchForRestoreRequestDone = tr.watch(restoreRequestDoneKey);
					wait(tr.commit());
					wait(watchForRestoreRequestDone);
					break;
				}
			} catch (Error& e) {
				wait(tr.onError(e));
			}
		}

		TraceEvent("FastRestoreToolRestoreFinished")
		    .detail("ClearRestoreRequestDoneKey", restoreRequestDoneKeyValue.present());
		// Only this agent can clear the restoreRequestDoneKey
		wait(runRYWTransaction(cx, [](Reference<ReadYourWritesTransaction> tr) -> Future<Void> {
			tr->setOption(FDBTransactionOptions::ACCESS_SYSTEM_KEYS);
			tr->setOption(FDBTransactionOptions::LOCK_AWARE);
			tr->clear(restoreRequestDoneKey);
			return Void();
		}));

		if (unlockDB) {
			TraceEvent("FastRestoreToolRestoreFinished").detail("UnlockDBStart", randomUID);
			wait(unlockDatabase(cx, randomUID));
			TraceEvent("FastRestoreToolRestoreFinished").detail("UnlockDBFinish", randomUID);
		} else {
			TraceEvent("FastRestoreToolRestoreFinished").detail("DBLeftLockedAfterRestore", randomUID);
		}

		return Void();
	}

	ACTOR static Future<Void> submitParallelRestore(Database cx,
	                                                Key backupTag,
	                                                Standalone<VectorRef<KeyRangeRef>> backupRanges,
	                                                Key bcUrl,
	                                                Version targetVersion,
	                                                LockDB lockDB,
	                                                UID randomUID,
	                                                Key addPrefix,
	                                                Key removePrefix) {
		// Sanity check backup is valid
		state Reference<IBackupContainer> bc = IBackupContainer::openContainer(bcUrl.toString());
		state BackupDescription desc = wait(bc->describeBackup());
		wait(desc.resolveVersionTimes(cx));

		if (targetVersion == invalidVersion && desc.maxRestorableVersion.present()) {
			targetVersion = desc.maxRestorableVersion.get();
			TraceEvent(SevWarn, "FastRestoreSubmitRestoreRequestWithInvalidTargetVersion")
			    .detail("OverrideTargetVersion", targetVersion);
		}

		Optional<RestorableFileSet> restoreSet = wait(bc->getRestoreSet(targetVersion));

		if (!restoreSet.present()) {
			TraceEvent(SevWarn, "FileBackupAgentRestoreNotPossible")
			    .detail("BackupContainer", bc->getURL())
			    .detail("TargetVersion", targetVersion);
			throw restore_invalid_version();
		}

		TraceEvent("FastRestoreSubmitRestoreRequest")
		    .detail("BackupDesc", desc.toString())
		    .detail("TargetVersion", targetVersion);

		state Reference<ReadYourWritesTransaction> tr(new ReadYourWritesTransaction(cx));
		state int restoreIndex = 0;
		state int numTries = 0;
		// lock DB for restore
		loop {
			try {
				if (lockDB) {
					wait(lockDatabase(cx, randomUID));
				}
				wait(checkDatabaseLock(tr, randomUID));

				TraceEvent("FastRestoreToolSubmitRestoreRequests").detail("DBIsLocked", randomUID);
				break;
			} catch (Error& e) {
				TraceEvent(numTries > 50 ? SevError : SevInfo, "FastRestoreToolSubmitRestoreRequestsMayFail")
				    .detail("Reason", "DB is not properly locked")
				    .detail("ExpectedLockID", randomUID)
				    .error(e);
				numTries++;
				wait(tr->onError(e));
			}
		}

		// set up restore request
		tr->reset();
		numTries = 0;
		loop {
			tr->setOption(FDBTransactionOptions::ACCESS_SYSTEM_KEYS);
			tr->setOption(FDBTransactionOptions::LOCK_AWARE);
			try {
				// Note: we always lock DB here in case DB is modified at the bacupRanges boundary.
				for (restoreIndex = 0; restoreIndex < backupRanges.size(); restoreIndex++) {
					auto range = backupRanges[restoreIndex];
					Standalone<StringRef> restoreTag(backupTag.toString() + "_" + std::to_string(restoreIndex));
					// Register the request request in DB, which will be picked up by restore worker leader
					struct RestoreRequest restoreRequest(restoreIndex,
					                                     restoreTag,
					                                     bcUrl,
					                                     targetVersion,
					                                     range,
					                                     deterministicRandom()->randomUniqueID(),
					                                     addPrefix,
					                                     removePrefix);
					tr->set(restoreRequestKeyFor(restoreRequest.index), restoreRequestValue(restoreRequest));
				}
				tr->set(restoreRequestTriggerKey,
				        restoreRequestTriggerValue(deterministicRandom()->randomUniqueID(), backupRanges.size()));
				wait(tr->commit()); // Trigger restore
				break;
			} catch (Error& e) {
				TraceEvent(numTries > 50 ? SevError : SevInfo, "FastRestoreToolSubmitRestoreRequestsRetry")
				    .detail("RestoreIndex", restoreIndex)
				    .error(e);
				numTries++;
				wait(tr->onError(e));
			}
		}
		return Void();
	}

	// This method will return the final status of the backup at tag, and return the URL that was used on the tag
	// when that status value was read.
	ACTOR static Future<EBackupState> waitBackup(FileBackupAgent* backupAgent,
	                                             Database cx,
	                                             std::string tagName,
	                                             StopWhenDone stopWhenDone,
	                                             Reference<IBackupContainer>* pContainer = nullptr,
	                                             UID* pUID = nullptr) {
		state std::string backTrace;
		state KeyBackedTag tag = makeBackupTag(tagName);

		loop {
			state Reference<ReadYourWritesTransaction> tr(new ReadYourWritesTransaction(cx));
			tr->setOption(FDBTransactionOptions::ACCESS_SYSTEM_KEYS);
			tr->setOption(FDBTransactionOptions::LOCK_AWARE);

			try {
				state Optional<UidAndAbortedFlagT> oldUidAndAborted = wait(tag.get(tr));
				if (!oldUidAndAborted.present()) {
					return EBackupState::STATE_NEVERRAN;
				}

				state BackupConfig config(oldUidAndAborted.get().first);
				state EBackupState status =
				    wait(config.stateEnum().getD(tr, Snapshot::False, EBackupState::STATE_NEVERRAN));

				// Break, if one of the following is true
				//  - no longer runnable
				//  - in differential mode (restorable) and stopWhenDone is not enabled
				if (!FileBackupAgent::isRunnable(status) ||
				    ((!stopWhenDone) && (EBackupState::STATE_RUNNING_DIFFERENTIAL == status))) {

					if (pContainer != nullptr) {
						Reference<IBackupContainer> c =
						    wait(config.backupContainer().getOrThrow(tr, Snapshot::False, backup_invalid_info()));
						*pContainer = c;
					}

					if (pUID != nullptr) {
						*pUID = oldUidAndAborted.get().first;
					}

					return status;
				}

				state Future<Void> watchFuture = tr->watch(config.stateEnum().key);
				wait(tr->commit());
				wait(watchFuture);
			} catch (Error& e) {
				wait(tr->onError(e));
			}
		}
	}

	// TODO: Get rid of all of these confusing boolean flags
	ACTOR static Future<Void> submitBackup(FileBackupAgent* backupAgent,
	                                       Reference<ReadYourWritesTransaction> tr,
	                                       Key outContainer,
	                                       int initialSnapshotIntervalSeconds,
	                                       int snapshotIntervalSeconds,
	                                       std::string tagName,
	                                       Standalone<VectorRef<KeyRangeRef>> backupRanges,
	                                       StopWhenDone stopWhenDone,
	                                       UsePartitionedLog partitionedLog,
	                                       IncrementalBackupOnly incrementalBackupOnly,
	                                       Optional<std::string> encryptionKeyFileName) {
		tr->setOption(FDBTransactionOptions::ACCESS_SYSTEM_KEYS);
		tr->setOption(FDBTransactionOptions::LOCK_AWARE);
		tr->setOption(FDBTransactionOptions::COMMIT_ON_FIRST_PROXY);

		TraceEvent(SevInfo, "FBA_SubmitBackup")
		    .detail("TagName", tagName.c_str())
		    .detail("StopWhenDone", stopWhenDone)
		    .detail("UsePartitionedLog", partitionedLog)
		    .detail("OutContainer", outContainer.toString());

		state KeyBackedTag tag = makeBackupTag(tagName);
		Optional<UidAndAbortedFlagT> uidAndAbortedFlag = wait(tag.get(tr));
		if (uidAndAbortedFlag.present()) {
			state BackupConfig prevConfig(uidAndAbortedFlag.get().first);
			state EBackupState prevBackupStatus =
			    wait(prevConfig.stateEnum().getD(tr, Snapshot::False, EBackupState::STATE_NEVERRAN));
			if (FileBackupAgent::isRunnable(prevBackupStatus)) {
				throw backup_duplicate();
			}

			// Now is time to clear prev backup config space. We have no more use for it.
			prevConfig.clear(tr);
		}

		state BackupConfig config(deterministicRandom()->randomUniqueID());
		state UID uid = config.getUid();

		// This check will ensure that current backupUid is later than the last backup Uid
		state Standalone<StringRef> nowStr = BackupAgentBase::getCurrentTime();
		state std::string backupContainer = outContainer.toString();

		// To be consistent with directory handling behavior since FDB backup was first released, if the container
		// string describes a local directory then "/backup-<timestamp>" will be added to it.
		if (backupContainer.find("file://") == 0) {
			backupContainer = joinPath(backupContainer, std::string("backup-") + nowStr.toString());
		}

		state Reference<IBackupContainer> bc = IBackupContainer::openContainer(backupContainer, encryptionKeyFileName);
		try {
			wait(timeoutError(bc->create(), 30));
		} catch (Error& e) {
			if (e.code() == error_code_actor_cancelled)
				throw;
			fprintf(stderr, "ERROR: Could not create backup container: %s\n", e.what());
			throw backup_error();
		}

		Optional<Value> lastBackupTimestamp = wait(backupAgent->lastBackupTimestamp().get(tr));

		if ((lastBackupTimestamp.present()) && (lastBackupTimestamp.get() >= nowStr)) {
			fprintf(stderr,
			        "ERROR: The last backup `%s' happened in the future.\n",
			        printable(lastBackupTimestamp.get()).c_str());
			throw backup_error();
		}

		KeyRangeMap<int> backupRangeSet;
		for (auto& backupRange : backupRanges) {
			backupRangeSet.insert(backupRange, 1);
		}

		backupRangeSet.coalesce(allKeys);
		state std::vector<KeyRange> normalizedRanges;

		for (auto& backupRange : backupRangeSet.ranges()) {
			if (backupRange.value()) {
				normalizedRanges.push_back(KeyRange(KeyRangeRef(backupRange.range().begin, backupRange.range().end)));
			}
		}

		config.clear(tr);

		state Key destUidValue(BinaryWriter::toValue(uid, Unversioned()));
		if (normalizedRanges.size() == 1) {
			RangeResult existingDestUidValues = wait(
			    tr->getRange(KeyRangeRef(destUidLookupPrefix, strinc(destUidLookupPrefix)), CLIENT_KNOBS->TOO_MANY));
			bool found = false;
			for (auto it : existingDestUidValues) {
				if (BinaryReader::fromStringRef<KeyRange>(it.key.removePrefix(destUidLookupPrefix), IncludeVersion()) ==
				    normalizedRanges[0]) {
					destUidValue = it.value;
					found = true;
					break;
				}
			}
			if (!found) {
				destUidValue = BinaryWriter::toValue(deterministicRandom()->randomUniqueID(), Unversioned());
				tr->set(
				    BinaryWriter::toValue(normalizedRanges[0], IncludeVersion(ProtocolVersion::withSharedMutations()))
				        .withPrefix(destUidLookupPrefix),
				    destUidValue);
			}
		}

		tr->set(config.getUidAsKey().withPrefix(destUidValue).withPrefix(backupLatestVersionsPrefix),
		        BinaryWriter::toValue<Version>(tr->getReadVersion().get(), Unversioned()));
		config.destUidValue().set(tr, destUidValue);

		// Point the tag to this new uid
		tag.set(tr, { uid, false });

		backupAgent->lastBackupTimestamp().set(tr, nowStr);

		// Set the backup keys
		config.tag().set(tr, tagName);
		config.stateEnum().set(tr, EBackupState::STATE_SUBMITTED);
		config.backupContainer().set(tr, bc);
		config.stopWhenDone().set(tr, stopWhenDone);
		config.backupRanges().set(tr, normalizedRanges);
		config.initialSnapshotIntervalSeconds().set(tr, initialSnapshotIntervalSeconds);
		config.snapshotIntervalSeconds().set(tr, snapshotIntervalSeconds);
		config.partitionedLogEnabled().set(tr, partitionedLog);
		config.incrementalBackupOnly().set(tr, incrementalBackupOnly);

		Key taskKey = wait(fileBackup::StartFullBackupTaskFunc::addTask(
		    tr, backupAgent->taskBucket, uid, TaskCompletionKey::noSignal()));

		return Void();
	}

	ACTOR static Future<Void> submitRestore(FileBackupAgent* backupAgent,
	                                        Reference<ReadYourWritesTransaction> tr,
	                                        Key tagName,
	                                        Key backupURL,
	                                        Standalone<VectorRef<KeyRangeRef>> ranges,
	                                        Version restoreVersion,
	                                        Key addPrefix,
	                                        Key removePrefix,
	                                        LockDB lockDB,
	                                        OnlyApplyMutationLogs onlyApplyMutationLogs,
	                                        InconsistentSnapshotOnly inconsistentSnapshotOnly,
	                                        Version beginVersion,
	                                        UID uid) {
		KeyRangeMap<int> restoreRangeSet;
		for (auto& range : ranges) {
			restoreRangeSet.insert(range, 1);
		}
		restoreRangeSet.coalesce(allKeys);
		state std::vector<KeyRange> restoreRanges;
		for (auto& restoreRange : restoreRangeSet.ranges()) {
			if (restoreRange.value()) {
				restoreRanges.push_back(KeyRange(KeyRangeRef(restoreRange.range().begin, restoreRange.range().end)));
			}
		}
		for (auto& restoreRange : restoreRanges) {
			ASSERT(restoreRange.begin.startsWith(removePrefix) && restoreRange.end.startsWith(removePrefix));
		}

		tr->setOption(FDBTransactionOptions::ACCESS_SYSTEM_KEYS);
		tr->setOption(FDBTransactionOptions::LOCK_AWARE);

		// Get old restore config for this tag
		state KeyBackedTag tag = makeRestoreTag(tagName.toString());
		state Optional<UidAndAbortedFlagT> oldUidAndAborted = wait(tag.get(tr));
		if (oldUidAndAborted.present()) {
			if (oldUidAndAborted.get().first == uid) {
				if (oldUidAndAborted.get().second) {
					throw restore_duplicate_uid();
				} else {
					return Void();
				}
			}

			state RestoreConfig oldRestore(oldUidAndAborted.get().first);

			// Make sure old restore for this tag is not runnable
			bool runnable = wait(oldRestore.isRunnable(tr));

			if (runnable) {
				throw restore_duplicate_tag();
			}

			// Clear the old restore config
			oldRestore.clear(tr);
		}

		state int index;
		for (index = 0; index < restoreRanges.size(); index++) {
			KeyRange restoreIntoRange = KeyRangeRef(restoreRanges[index].begin, restoreRanges[index].end)
			                                .removePrefix(removePrefix)
			                                .withPrefix(addPrefix);
			RangeResult existingRows = wait(tr->getRange(restoreIntoRange, 1));
			if (existingRows.size() > 0 && !onlyApplyMutationLogs) {
				throw restore_destination_not_empty();
			}
		}
		// Make new restore config
		state RestoreConfig restore(uid);

		// Point the tag to the new uid
		tag.set(tr, { uid, false });

		Reference<IBackupContainer> bc = IBackupContainer::openContainer(backupURL.toString());

		// Configure the new restore
		restore.tag().set(tr, tagName.toString());
		restore.sourceContainer().set(tr, bc);
		restore.stateEnum().set(tr, ERestoreState::QUEUED);
		restore.restoreVersion().set(tr, restoreVersion);
		restore.onlyApplyMutationLogs().set(tr, onlyApplyMutationLogs);
		restore.inconsistentSnapshotOnly().set(tr, inconsistentSnapshotOnly);
		restore.beginVersion().set(tr, beginVersion);
		if (BUGGIFY && restoreRanges.size() == 1) {
			restore.restoreRange().set(tr, restoreRanges[0]);
		} else {
			restore.restoreRanges().set(tr, restoreRanges);
		}
		// this also sets restore.add/removePrefix.
		restore.initApplyMutations(tr, addPrefix, removePrefix);

		Key taskKey = wait(fileBackup::StartFullRestoreTaskFunc::addTask(
		    tr, backupAgent->taskBucket, uid, TaskCompletionKey::noSignal()));

		if (lockDB)
			wait(lockDatabase(tr, uid));
		else
			wait(checkDatabaseLock(tr, uid));

		return Void();
	}

	// This method will return the final status of the backup
	ACTOR static Future<ERestoreState> waitRestore(Database cx, Key tagName, Verbose verbose) {
		state ERestoreState status;
		loop {
			state Reference<ReadYourWritesTransaction> tr(new ReadYourWritesTransaction(cx));
			try {
				tr->setOption(FDBTransactionOptions::PRIORITY_SYSTEM_IMMEDIATE);
				tr->setOption(FDBTransactionOptions::ACCESS_SYSTEM_KEYS);
				tr->setOption(FDBTransactionOptions::LOCK_AWARE);

				state KeyBackedTag tag = makeRestoreTag(tagName.toString());
				Optional<UidAndAbortedFlagT> current = wait(tag.get(tr));
				if (!current.present()) {
					if (verbose)
						printf("waitRestore: Tag: %s  State: %s\n",
						       tagName.toString().c_str(),
						       FileBackupAgent::restoreStateText(ERestoreState::UNITIALIZED).toString().c_str());
					return ERestoreState::UNITIALIZED;
				}

				state RestoreConfig restore(current.get().first);

				if (verbose) {
					state std::string details = wait(restore.getProgress(tr));
					printf("%s\n", details.c_str());
				}

				ERestoreState status_ = wait(restore.stateEnum().getD(tr));
				status = status_;
				state bool runnable = wait(restore.isRunnable(tr));

				// State won't change from here
				if (!runnable)
					break;

				// Wait for a change
				state Future<Void> watchFuture = tr->watch(restore.stateEnum().key);
				wait(tr->commit());
				if (verbose)
					wait(watchFuture || delay(1));
				else
					wait(watchFuture);
			} catch (Error& e) {
				wait(tr->onError(e));
			}
		}

		return status;
	}

	ACTOR static Future<Void> discontinueBackup(FileBackupAgent* backupAgent,
	                                            Reference<ReadYourWritesTransaction> tr,
	                                            Key tagName) {
		tr->setOption(FDBTransactionOptions::ACCESS_SYSTEM_KEYS);
		tr->setOption(FDBTransactionOptions::LOCK_AWARE);

		state KeyBackedTag tag = makeBackupTag(tagName.toString());
		state UidAndAbortedFlagT current = wait(tag.getOrThrow(tr, Snapshot::False, backup_unneeded()));
		state BackupConfig config(current.first);
		state EBackupState status = wait(config.stateEnum().getD(tr, Snapshot::False, EBackupState::STATE_NEVERRAN));

		if (!FileBackupAgent::isRunnable(status)) {
			throw backup_unneeded();
		}

		// If the backup is already restorable then 'mostly' abort it - cancel all tasks via the tag
		// and clear the mutation logging config and data - but set its state as COMPLETED instead of ABORTED.
		state Optional<Version> latestRestorableVersion = wait(config.getLatestRestorableVersion(tr));

		TraceEvent(SevInfo, "FBA_DiscontinueBackup")
		    .detail("AlreadyRestorable", latestRestorableVersion.present() ? "Yes" : "No")
		    .detail("TagName", tag.tagName.c_str())
		    .detail("Status", BackupAgentBase::getStateText(status));

		if (latestRestorableVersion.present()) {
			// Cancel all backup tasks through tag
			wait(tag.cancel(tr));

			tr->setOption(FDBTransactionOptions::COMMIT_ON_FIRST_PROXY);

			state Key destUidValue = wait(config.destUidValue().getOrThrow(tr));
			wait(success(tr->getReadVersion()));
			wait(eraseLogData(tr, config.getUidAsKey(), destUidValue) &&
			     fileBackup::clearBackupStartID(tr, config.getUid()));

			config.stateEnum().set(tr, EBackupState::STATE_COMPLETED);

			return Void();
		}

		state bool stopWhenDone = wait(config.stopWhenDone().getOrThrow(tr));

		if (stopWhenDone) {
			throw backup_duplicate();
		}

		config.stopWhenDone().set(tr, true);

		return Void();
	}

	ACTOR static Future<Void> abortBackup(FileBackupAgent* backupAgent,
	                                      Reference<ReadYourWritesTransaction> tr,
	                                      std::string tagName) {
		tr->setOption(FDBTransactionOptions::ACCESS_SYSTEM_KEYS);
		tr->setOption(FDBTransactionOptions::LOCK_AWARE);

		state KeyBackedTag tag = makeBackupTag(tagName);
		state UidAndAbortedFlagT current = wait(tag.getOrThrow(tr, Snapshot::False, backup_unneeded()));

		state BackupConfig config(current.first);
		state Key destUidValue = wait(config.destUidValue().getOrThrow(tr));
		EBackupState status = wait(config.stateEnum().getD(tr, Snapshot::False, EBackupState::STATE_NEVERRAN));

		if (!backupAgent->isRunnable(status)) {
			throw backup_unneeded();
		}

		TraceEvent(SevInfo, "FBA_AbortBackup")
		    .detail("TagName", tagName.c_str())
		    .detail("Status", BackupAgentBase::getStateText(status));

		// Cancel backup task through tag
		wait(tag.cancel(tr));

		wait(eraseLogData(tr, config.getUidAsKey(), destUidValue) &&
		     fileBackup::clearBackupStartID(tr, config.getUid()));

		config.stateEnum().set(tr, EBackupState::STATE_ABORTED);

		return Void();
	}

	ACTOR static Future<Void> changePause(FileBackupAgent* backupAgent, Database db, bool pause) {
		state Reference<ReadYourWritesTransaction> tr(new ReadYourWritesTransaction(db));
		state Future<Void> change = backupAgent->taskBucket->changePause(db, pause);

		loop {
			tr->setOption(FDBTransactionOptions::ACCESS_SYSTEM_KEYS);
			tr->setOption(FDBTransactionOptions::LOCK_AWARE);
			tr->setOption(FDBTransactionOptions::PRIORITY_SYSTEM_IMMEDIATE);

			try {
				tr->set(backupPausedKey, pause ? LiteralStringRef("1") : LiteralStringRef("0"));
				wait(tr->commit());
				break;
			} catch (Error& e) {
				wait(tr->onError(e));
			}
		}
		wait(change);
		TraceEvent("FileBackupAgentChangePaused").detail("Action", pause ? "Paused" : "Resumed");
		return Void();
	}

	struct TimestampedVersion {
		Optional<Version> version;
		Optional<int64_t> epochs;

		bool present() const { return version.present(); }

		JsonBuilderObject toJSON() const {
			JsonBuilderObject doc;
			if (version.present()) {
				doc.setKey("Version", version.get());
				if (epochs.present()) {
					doc.setKey("EpochSeconds", epochs.get());
					doc.setKey("Timestamp", timeStampToString(epochs));
				}
			}
			return doc;
		}
	};

	// Helper actor for generating status
	// If f is present, lookup epochs using timekeeper and tr, return TimestampedVersion
	ACTOR static Future<TimestampedVersion> getTimestampedVersion(Reference<ReadYourWritesTransaction> tr,
	                                                              Future<Optional<Version>> f) {
		state TimestampedVersion tv;
		wait(store(tv.version, f));
		if (tv.version.present()) {
			wait(store(tv.epochs, timeKeeperEpochsFromVersion(tv.version.get(), tr)));
		}
		return tv;
	}

	ACTOR static Future<std::string> getStatusJSON(FileBackupAgent* backupAgent, Database cx, std::string tagName) {
		state Reference<ReadYourWritesTransaction> tr(new ReadYourWritesTransaction(cx));

		loop {
			try {
				state JsonBuilderObject doc;
				doc.setKey("SchemaVersion", "1.0.0");

				tr->setOption(FDBTransactionOptions::ACCESS_SYSTEM_KEYS);
				tr->setOption(FDBTransactionOptions::LOCK_AWARE);

				state KeyBackedTag tag = makeBackupTag(tagName);
				state Optional<UidAndAbortedFlagT> uidAndAbortedFlag;
				state Optional<Value> paused;
				state Version recentReadVersion;

				wait(store(paused, tr->get(backupAgent->taskBucket->getPauseKey())) &&
				     store(uidAndAbortedFlag, tag.get(tr)) && store(recentReadVersion, tr->getReadVersion()));

				doc.setKey("BackupAgentsPaused", paused.present());
				doc.setKey("Tag", tag.tagName);

				if (uidAndAbortedFlag.present()) {
					doc.setKey("UID", uidAndAbortedFlag.get().first.toString());

					state BackupConfig config(uidAndAbortedFlag.get().first);

					state EBackupState backupState =
					    wait(config.stateEnum().getD(tr, Snapshot::False, EBackupState::STATE_NEVERRAN));
					JsonBuilderObject statusDoc;
					statusDoc.setKey("Name", BackupAgentBase::getStateName(backupState));
					statusDoc.setKey("Description", BackupAgentBase::getStateText(backupState));
					statusDoc.setKey("Completed", backupState == EBackupState::STATE_COMPLETED);
					statusDoc.setKey("Running", BackupAgentBase::isRunnable(backupState));
					doc.setKey("Status", statusDoc);

					state Future<Void> done = Void();

					if (backupState != EBackupState::STATE_NEVERRAN) {
						state Reference<IBackupContainer> bc;
						state TimestampedVersion latestRestorable;

						wait(
						    store(latestRestorable, getTimestampedVersion(tr, config.getLatestRestorableVersion(tr))) &&
						    store(bc, config.backupContainer().getOrThrow(tr)));

						doc.setKey("Restorable", latestRestorable.present());

						if (latestRestorable.present()) {
							JsonBuilderObject o = latestRestorable.toJSON();
							if (backupState != EBackupState::STATE_COMPLETED) {
								o.setKey("LagSeconds",
								         (recentReadVersion - latestRestorable.version.get()) /
								             CLIENT_KNOBS->CORE_VERSIONSPERSECOND);
							}
							doc.setKey("LatestRestorablePoint", o);
						}
						doc.setKey("DestinationURL", bc->getURL());
					}

					if (backupState == EBackupState::STATE_RUNNING_DIFFERENTIAL ||
					    backupState == EBackupState::STATE_RUNNING) {
						state int64_t snapshotInterval;
						state int64_t logBytesWritten;
						state int64_t rangeBytesWritten;
						state bool stopWhenDone;
						state TimestampedVersion snapshotBegin;
						state TimestampedVersion snapshotTargetEnd;
						state TimestampedVersion latestLogEnd;
						state TimestampedVersion latestSnapshotEnd;
						state TimestampedVersion snapshotLastDispatch;
						state Optional<int64_t> snapshotLastDispatchShardsBehind;

						wait(
						    store(snapshotInterval, config.snapshotIntervalSeconds().getOrThrow(tr)) &&
						    store(logBytesWritten, config.logBytesWritten().getD(tr)) &&
						    store(rangeBytesWritten, config.rangeBytesWritten().getD(tr)) &&
						    store(stopWhenDone, config.stopWhenDone().getOrThrow(tr)) &&
						    store(snapshotBegin, getTimestampedVersion(tr, config.snapshotBeginVersion().get(tr))) &&
						    store(snapshotTargetEnd,
						          getTimestampedVersion(tr, config.snapshotTargetEndVersion().get(tr))) &&
						    store(latestLogEnd, getTimestampedVersion(tr, config.latestLogEndVersion().get(tr))) &&
						    store(latestSnapshotEnd,
						          getTimestampedVersion(tr, config.latestSnapshotEndVersion().get(tr))) &&
						    store(snapshotLastDispatch,
						          getTimestampedVersion(tr, config.snapshotDispatchLastVersion().get(tr))) &&
						    store(snapshotLastDispatchShardsBehind, config.snapshotDispatchLastShardsBehind().get(tr)));

						doc.setKey("StopAfterSnapshot", stopWhenDone);
						doc.setKey("SnapshotIntervalSeconds", snapshotInterval);
						doc.setKey("LogBytesWritten", logBytesWritten);
						doc.setKey("RangeBytesWritten", rangeBytesWritten);

						if (latestLogEnd.present()) {
							doc.setKey("LatestLogEnd", latestLogEnd.toJSON());
						}

						if (latestSnapshotEnd.present()) {
							doc.setKey("LatestSnapshotEnd", latestSnapshotEnd.toJSON());
						}

						JsonBuilderObject snapshot;

						if (snapshotBegin.present()) {
							snapshot.setKey("Begin", snapshotBegin.toJSON());

							if (snapshotTargetEnd.present()) {
								snapshot.setKey("EndTarget", snapshotTargetEnd.toJSON());

								Version interval = snapshotTargetEnd.version.get() - snapshotBegin.version.get();
								snapshot.setKey("IntervalSeconds", interval / CLIENT_KNOBS->CORE_VERSIONSPERSECOND);

								Version elapsed = recentReadVersion - snapshotBegin.version.get();
								double progress = (interval > 0) ? (100.0 * elapsed / interval) : 100;
								snapshot.setKey("ExpectedProgress", progress);
							}

							JsonBuilderObject dispatchDoc = snapshotLastDispatch.toJSON();
							if (snapshotLastDispatchShardsBehind.present()) {
								dispatchDoc.setKey("ShardsBehind", snapshotLastDispatchShardsBehind.get());
							}
							snapshot.setKey("LastDispatch", dispatchDoc);
						}

						doc.setKey("CurrentSnapshot", snapshot);
					}

					KeyBackedMap<int64_t, std::pair<std::string, Version>>::PairsType errors =
					    wait(config.lastErrorPerType().getRange(
					        tr, 0, std::numeric_limits<int>::max(), CLIENT_KNOBS->TOO_MANY));
					JsonBuilderArray errorList;
					for (auto& e : errors) {
						std::string msg = e.second.first;
						Version ver = e.second.second;

						JsonBuilderObject errDoc;
						errDoc.setKey("Message", msg.c_str());
						errDoc.setKey("RelativeSeconds",
						              (ver - recentReadVersion) / CLIENT_KNOBS->CORE_VERSIONSPERSECOND);
					}
					doc.setKey("Errors", errorList);
				}

				return doc.getJson();
			} catch (Error& e) {
				wait(tr->onError(e));
			}
		}
	}

	ACTOR static Future<std::string> getStatus(FileBackupAgent* backupAgent,
	                                           Database cx,
	                                           ShowErrors showErrors,
	                                           std::string tagName) {
		state Reference<ReadYourWritesTransaction> tr(new ReadYourWritesTransaction(cx));
		state std::string statusText;

		loop {
			try {
				tr->setOption(FDBTransactionOptions::ACCESS_SYSTEM_KEYS);
				tr->setOption(FDBTransactionOptions::LOCK_AWARE);

				state KeyBackedTag tag;
				state BackupConfig config;
				state EBackupState backupState;

				statusText = "";
				tag = makeBackupTag(tagName);
				state Optional<UidAndAbortedFlagT> uidAndAbortedFlag = wait(tag.get(tr));
				state Future<Optional<Value>> fPaused = tr->get(backupAgent->taskBucket->getPauseKey());
				if (uidAndAbortedFlag.present()) {
					config = BackupConfig(uidAndAbortedFlag.get().first);
					EBackupState status =
					    wait(config.stateEnum().getD(tr, Snapshot::False, EBackupState::STATE_NEVERRAN));
					backupState = status;
				}

				if (!uidAndAbortedFlag.present() || backupState == EBackupState::STATE_NEVERRAN) {
					statusText += "No previous backups found.\n";
				} else {
					state std::string backupStatus(BackupAgentBase::getStateText(backupState));
					state Reference<IBackupContainer> bc;
					state Optional<Version> latestRestorableVersion;
					state Version recentReadVersion;

					wait(store(latestRestorableVersion, config.getLatestRestorableVersion(tr)) &&
					     store(bc, config.backupContainer().getOrThrow(tr)) &&
					     store(recentReadVersion, tr->getReadVersion()));

					bool snapshotProgress = false;

					switch (backupState) {
					case EBackupState::STATE_SUBMITTED:
						statusText += "The backup on tag `" + tagName + "' is in progress (just started) to " +
						              bc->getURL() + ".\n";
						break;
					case EBackupState::STATE_RUNNING:
						statusText += "The backup on tag `" + tagName + "' is in progress to " + bc->getURL() + ".\n";
						snapshotProgress = true;
						break;
					case EBackupState::STATE_RUNNING_DIFFERENTIAL:
						statusText += "The backup on tag `" + tagName + "' is restorable but continuing to " +
						              bc->getURL() + ".\n";
						snapshotProgress = true;
						break;
					case EBackupState::STATE_COMPLETED:
						statusText += "The previous backup on tag `" + tagName + "' at " + bc->getURL() +
						              " completed at version " + format("%lld", latestRestorableVersion.orDefault(-1)) +
						              ".\n";
						break;
					default:
						statusText += "The previous backup on tag `" + tagName + "' at " + bc->getURL() + " " +
						              backupStatus + ".\n";
						break;
					}
					statusText += format("BackupUID: %s\n", uidAndAbortedFlag.get().first.toString().c_str());
					statusText += format("BackupURL: %s\n", bc->getURL().c_str());

					if (snapshotProgress) {
						state int64_t snapshotInterval;
						state Version snapshotBeginVersion;
						state Version snapshotTargetEndVersion;
						state Optional<Version> latestSnapshotEndVersion;
						state Optional<Version> latestLogEndVersion;
						state Optional<int64_t> logBytesWritten;
						state Optional<int64_t> rangeBytesWritten;
						state Optional<int64_t> latestSnapshotEndVersionTimestamp;
						state Optional<int64_t> latestLogEndVersionTimestamp;
						state Optional<int64_t> snapshotBeginVersionTimestamp;
						state Optional<int64_t> snapshotTargetEndVersionTimestamp;
						state bool stopWhenDone;

						wait(store(snapshotBeginVersion, config.snapshotBeginVersion().getOrThrow(tr)) &&
						     store(snapshotTargetEndVersion, config.snapshotTargetEndVersion().getOrThrow(tr)) &&
						     store(snapshotInterval, config.snapshotIntervalSeconds().getOrThrow(tr)) &&
						     store(logBytesWritten, config.logBytesWritten().get(tr)) &&
						     store(rangeBytesWritten, config.rangeBytesWritten().get(tr)) &&
						     store(latestLogEndVersion, config.latestLogEndVersion().get(tr)) &&
						     store(latestSnapshotEndVersion, config.latestSnapshotEndVersion().get(tr)) &&
						     store(stopWhenDone, config.stopWhenDone().getOrThrow(tr)));

						wait(store(latestSnapshotEndVersionTimestamp,
						           getTimestampFromVersion(latestSnapshotEndVersion, tr)) &&
						     store(latestLogEndVersionTimestamp, getTimestampFromVersion(latestLogEndVersion, tr)) &&
						     store(snapshotBeginVersionTimestamp,
						           timeKeeperEpochsFromVersion(snapshotBeginVersion, tr)) &&
						     store(snapshotTargetEndVersionTimestamp,
						           timeKeeperEpochsFromVersion(snapshotTargetEndVersion, tr)));

						statusText += format("Snapshot interval is %lld seconds.  ", snapshotInterval);
						if (backupState == EBackupState::STATE_RUNNING_DIFFERENTIAL)
							statusText += format("Current snapshot progress target is %3.2f%% (>100%% means the "
							                     "snapshot is supposed to be done)\n",
							                     100.0 * (recentReadVersion - snapshotBeginVersion) /
							                         (snapshotTargetEndVersion - snapshotBeginVersion));
						else
							statusText += "The initial snapshot is still running.\n";

						statusText += format("\nDetails:\n LogBytes written - %ld\n RangeBytes written - %ld\n "
						                     "Last complete log version and timestamp        - %s, %s\n "
						                     "Last complete snapshot version and timestamp   - %s, %s\n "
						                     "Current Snapshot start version and timestamp   - %s, %s\n "
						                     "Expected snapshot end version and timestamp    - %s, %s\n "
						                     "Backup supposed to stop at next snapshot completion - %s\n",
						                     logBytesWritten.orDefault(0),
						                     rangeBytesWritten.orDefault(0),
						                     versionToString(latestLogEndVersion).c_str(),
						                     timeStampToString(latestLogEndVersionTimestamp).c_str(),
						                     versionToString(latestSnapshotEndVersion).c_str(),
						                     timeStampToString(latestSnapshotEndVersionTimestamp).c_str(),
						                     versionToString(snapshotBeginVersion).c_str(),
						                     timeStampToString(snapshotBeginVersionTimestamp).c_str(),
						                     versionToString(snapshotTargetEndVersion).c_str(),
						                     timeStampToString(snapshotTargetEndVersionTimestamp).c_str(),
						                     boolToYesOrNo(stopWhenDone).c_str());
					}

					// Append the errors, if requested
					if (showErrors) {
						KeyBackedMap<int64_t, std::pair<std::string, Version>>::PairsType errors =
						    wait(config.lastErrorPerType().getRange(
						        tr, 0, std::numeric_limits<int>::max(), CLIENT_KNOBS->TOO_MANY));
						std::string recentErrors;
						std::string pastErrors;

						for (auto& e : errors) {
							Version v = e.second.second;
							std::string msg = format(
							    "%s ago : %s\n",
							    secondsToTimeFormat((recentReadVersion - v) / CLIENT_KNOBS->CORE_VERSIONSPERSECOND)
							        .c_str(),
							    e.second.first.c_str());

							// If error version is at or more recent than the latest restorable version then it could be
							// inhibiting progress
							if (v >= latestRestorableVersion.orDefault(0)) {
								recentErrors += msg;
							} else {
								pastErrors += msg;
							}
						}

						if (!recentErrors.empty()) {
							if (latestRestorableVersion.present())
								statusText +=
								    format("Recent Errors (since latest restorable point %s ago)\n",
								           secondsToTimeFormat((recentReadVersion - latestRestorableVersion.get()) /
								                               CLIENT_KNOBS->CORE_VERSIONSPERSECOND)
								               .c_str()) +
								    recentErrors;
							else
								statusText += "Recent Errors (since initialization)\n" + recentErrors;
						}
						if (!pastErrors.empty())
							statusText += "Older Errors\n" + pastErrors;
					}
				}

				Optional<Value> paused = wait(fPaused);
				if (paused.present()) {
					statusText += format("\nAll backup agents have been paused.\n");
				}

				break;
			} catch (Error& e) {
				wait(tr->onError(e));
			}
		}

		return statusText;
	}

	ACTOR static Future<Optional<Version>> getLastRestorable(FileBackupAgent* backupAgent,
	                                                         Reference<ReadYourWritesTransaction> tr,
	                                                         Key tagName,
	                                                         Snapshot snapshot) {
		tr->setOption(FDBTransactionOptions::ACCESS_SYSTEM_KEYS);
		tr->setOption(FDBTransactionOptions::LOCK_AWARE);
		state Optional<Value> version = wait(tr->get(backupAgent->lastRestorable.pack(tagName), snapshot));

		return (version.present())
		           ? Optional<Version>(BinaryReader::fromStringRef<Version>(version.get(), Unversioned()))
		           : Optional<Version>();
	}

	static StringRef read(StringRef& data, int bytes) {
		if (bytes > data.size())
			throw restore_error();
		StringRef r = data.substr(0, bytes);
		data = data.substr(bytes);
		return r;
	}

	// Submits the restore request to the database and throws "restore_invalid_version" error if
	// restore is not possible. Parameters:
	//   cx: the database to be restored to
	//   cxOrig: if present, is used to resolve the restore timestamp into a version.
	//   tagName: restore tag
	//   url: the backup container's URL that contains all backup files
	//   ranges: the restored key ranges; if empty, restore all key ranges in the backup
	//   waitForComplete: if set, wait until the restore is completed before returning; otherwise,
	//                    return when the request is submitted to the database.
	//   targetVersion: the version to be restored.
	//   verbose: print verbose information.
	//   addPrefix: each key is added this prefix during restore.
	//   removePrefix: for each key to be restored, remove this prefix first.
	//   lockDB: if set lock the database with randomUid before performing restore;
	//           otherwise, check database is locked with the randomUid
	//   onlyApplyMutationLogs: only perform incremental restore, by only applying mutation logs
	//   inconsistentSnapshotOnly: Ignore mutation log files during the restore to speedup the process.
	//                             When set to true, gives an inconsistent snapshot, thus not recommended
	//   beginVersion: restore's begin version
	//   randomUid: the UID for lock the database
	ACTOR static Future<Version> restore(FileBackupAgent* backupAgent,
	                                     Database cx,
	                                     Optional<Database> cxOrig,
	                                     Key tagName,
	                                     Key url,
	                                     Standalone<VectorRef<KeyRangeRef>> ranges,
	                                     WaitForComplete waitForComplete,
	                                     Version targetVersion,
	                                     Verbose verbose,
	                                     Key addPrefix,
	                                     Key removePrefix,
	                                     LockDB lockDB,
	                                     OnlyApplyMutationLogs onlyApplyMutationLogs,
	                                     InconsistentSnapshotOnly inconsistentSnapshotOnly,
	                                     Version beginVersion,
	                                     Optional<std::string> encryptionKeyFileName,
	                                     UID randomUid) {
		// The restore command line tool won't allow ranges to be empty, but correctness workloads somehow might.
		if (ranges.empty()) {
			throw restore_error();
		}

		state Reference<IBackupContainer> bc = IBackupContainer::openContainer(url.toString());

		state BackupDescription desc = wait(bc->describeBackup(true));
		if (cxOrig.present()) {
			wait(desc.resolveVersionTimes(cxOrig.get()));
		}

		printf("Backup Description\n%s", desc.toString().c_str());
		if (targetVersion == invalidVersion && desc.maxRestorableVersion.present())
			targetVersion = desc.maxRestorableVersion.get();

		if (targetVersion == invalidVersion && onlyApplyMutationLogs && desc.contiguousLogEnd.present()) {
			targetVersion = desc.contiguousLogEnd.get() - 1;
		}

		Optional<RestorableFileSet> restoreSet =
		    wait(bc->getRestoreSet(targetVersion, ranges, onlyApplyMutationLogs, beginVersion));

		if (!restoreSet.present()) {
			TraceEvent(SevWarn, "FileBackupAgentRestoreNotPossible")
			    .detail("BackupContainer", bc->getURL())
			    .detail("BeginVersion", beginVersion)
			    .detail("TargetVersion", targetVersion);
			fprintf(stderr,
			        "ERROR: Restore version %" PRId64 " is not possible from %s\n",
			        targetVersion,
			        bc->getURL().c_str());
			throw restore_invalid_version();
		}

		if (verbose) {
			printf("Restoring backup to version: %lld\n", (long long)targetVersion);
		}

		state Reference<ReadYourWritesTransaction> tr(new ReadYourWritesTransaction(cx));
		loop {
			try {
				tr->setOption(FDBTransactionOptions::ACCESS_SYSTEM_KEYS);
				tr->setOption(FDBTransactionOptions::LOCK_AWARE);
				wait(submitRestore(backupAgent,
				                   tr,
				                   tagName,
				                   url,
				                   ranges,
				                   targetVersion,
				                   addPrefix,
				                   removePrefix,
				                   lockDB,
				                   onlyApplyMutationLogs,
				                   inconsistentSnapshotOnly,
				                   beginVersion,
				                   randomUid));
				wait(tr->commit());
				break;
			} catch (Error& e) {
				if (e.code() == error_code_restore_duplicate_tag) {
					throw;
				}
				wait(tr->onError(e));
			}
		}

		if (waitForComplete) {
			ERestoreState finalState = wait(waitRestore(cx, tagName, verbose));
			if (finalState != ERestoreState::COMPLETED)
				throw restore_error();
		}

		return targetVersion;
	}

	// used for correctness only, locks the database before discontinuing the backup and that same lock is then used
	// while doing the restore. the tagname of the backup must be the same as the restore.
	ACTOR static Future<Version> atomicRestore(FileBackupAgent* backupAgent,
	                                           Database cx,
	                                           Key tagName,
	                                           Standalone<VectorRef<KeyRangeRef>> ranges,
	                                           Key addPrefix,
	                                           Key removePrefix,
	                                           UsePartitionedLog fastRestore) {
		state Reference<ReadYourWritesTransaction> ryw_tr =
		    Reference<ReadYourWritesTransaction>(new ReadYourWritesTransaction(cx));
		state BackupConfig backupConfig;
		loop {
			try {
				ryw_tr->setOption(FDBTransactionOptions::ACCESS_SYSTEM_KEYS);
				ryw_tr->setOption(FDBTransactionOptions::LOCK_AWARE);
				state KeyBackedTag tag = makeBackupTag(tagName.toString());
				UidAndAbortedFlagT uidFlag = wait(tag.getOrThrow(ryw_tr));
				backupConfig = BackupConfig(uidFlag.first);
				state EBackupState status = wait(backupConfig.stateEnum().getOrThrow(ryw_tr));

				if (status != EBackupState::STATE_RUNNING_DIFFERENTIAL) {
					throw backup_duplicate();
				}

				break;
			} catch (Error& e) {
				wait(ryw_tr->onError(e));
			}
		}

		// Lock src, record commit version
		state Transaction tr(cx);
		state Version commitVersion;
		state UID randomUid = deterministicRandom()->randomUniqueID();
		loop {
			try {
				// We must get a commit version so add a conflict range that won't likely cause conflicts
				// but will ensure that the transaction is actually submitted.
				tr.addWriteConflictRange(backupConfig.snapshotRangeDispatchMap().space.range());
				wait(lockDatabase(&tr, randomUid));
				wait(tr.commit());
				commitVersion = tr.getCommittedVersion();
				TraceEvent("AS_Locked").detail("CommitVer", commitVersion);
				break;
			} catch (Error& e) {
				wait(tr.onError(e));
			}
		}

		ryw_tr->reset();
		loop {
			try {
				Optional<Version> restoreVersion = wait(backupConfig.getLatestRestorableVersion(ryw_tr));
				if (restoreVersion.present() && restoreVersion.get() >= commitVersion) {
					TraceEvent("AS_RestoreVersion").detail("RestoreVer", restoreVersion.get());
					break;
				} else {
					ryw_tr->reset();
					wait(delay(0.2));
				}
			} catch (Error& e) {
				wait(ryw_tr->onError(e));
			}
		}

		ryw_tr->reset();
		loop {
			try {
				wait(discontinueBackup(backupAgent, ryw_tr, tagName));
				wait(ryw_tr->commit());
				TraceEvent("AS_DiscontinuedBackup").log();
				break;
			} catch (Error& e) {
				if (e.code() == error_code_backup_unneeded || e.code() == error_code_backup_duplicate) {
					break;
				}
				wait(ryw_tr->onError(e));
			}
		}

		wait(success(waitBackup(backupAgent, cx, tagName.toString(), StopWhenDone::True)));
		TraceEvent("AS_BackupStopped").log();

		ryw_tr->reset();
		loop {

			try {
				ryw_tr->setOption(FDBTransactionOptions::ACCESS_SYSTEM_KEYS);
				ryw_tr->setOption(FDBTransactionOptions::LOCK_AWARE);
				for (auto& range : ranges) {
					ryw_tr->addReadConflictRange(range);
					ryw_tr->clear(range);
				}
				wait(ryw_tr->commit());
				TraceEvent("AS_ClearedRange").log();
				break;
			} catch (Error& e) {
				wait(ryw_tr->onError(e));
			}
		}

		Reference<IBackupContainer> bc = wait(backupConfig.backupContainer().getOrThrow(cx));

		if (fastRestore) {
			TraceEvent("AtomicParallelRestoreStartRestore").log();
			Version targetVersion = ::invalidVersion;
			wait(submitParallelRestore(cx,
			                           tagName,
			                           ranges,
			                           KeyRef(bc->getURL()),
			                           targetVersion,
			                           LockDB::True,
			                           randomUid,
			                           addPrefix,
			                           removePrefix));
			state bool hasPrefix = (addPrefix.size() > 0 || removePrefix.size() > 0);
			TraceEvent("AtomicParallelRestoreWaitForRestoreFinish").detail("HasPrefix", hasPrefix);
			wait(parallelRestoreFinish(cx, randomUid, UnlockDB{ !hasPrefix }));
			// If addPrefix or removePrefix set, we want to transform the effect by copying data
			if (hasPrefix) {
				wait(transformRestoredDatabase(cx, ranges, addPrefix, removePrefix));
				wait(unlockDatabase(cx, randomUid));
			}
			return -1;
		} else {
			TraceEvent("AS_StartRestore").log();
			Version ver = wait(restore(backupAgent,
			                           cx,
			                           cx,
			                           tagName,
			                           KeyRef(bc->getURL()),
			                           ranges,
			                           WaitForComplete::True,
			                           ::invalidVersion,
			                           Verbose::True,
			                           addPrefix,
			                           removePrefix,
			                           LockDB::True,
			                           OnlyApplyMutationLogs::False,
			                           InconsistentSnapshotOnly::False,
			                           ::invalidVersion,
			                           {},
			                           randomUid));
			return ver;
		}
	}

	// Similar to atomicRestore, only used in simulation test.
	// locks the database before discontinuing the backup and that same lock is then used while doing the restore.
	// the tagname of the backup must be the same as the restore.
	static Future<Void> atomicParallelRestore(FileBackupAgent* backupAgent,
	                                          Database cx,
	                                          Key tagName,
	                                          Standalone<VectorRef<KeyRangeRef>> ranges,
	                                          Key addPrefix,
	                                          Key removePrefix) {
		return success(
		    atomicRestore(backupAgent, cx, tagName, ranges, addPrefix, removePrefix, UsePartitionedLog::True));
	}
};

const int FileBackupAgent::dataFooterSize = 20;

// Return if parallel restore has finished
Future<Void> FileBackupAgent::parallelRestoreFinish(Database cx, UID randomUID, UnlockDB unlockDB) {
	return FileBackupAgentImpl::parallelRestoreFinish(cx, randomUID, unlockDB);
}

Future<Void> FileBackupAgent::submitParallelRestore(Database cx,
                                                    Key backupTag,
                                                    Standalone<VectorRef<KeyRangeRef>> backupRanges,
                                                    Key bcUrl,
                                                    Version targetVersion,
                                                    LockDB lockDB,
                                                    UID randomUID,
                                                    Key addPrefix,
                                                    Key removePrefix) {
	return FileBackupAgentImpl::submitParallelRestore(
	    cx, backupTag, backupRanges, bcUrl, targetVersion, lockDB, randomUID, addPrefix, removePrefix);
}

Future<Void> FileBackupAgent::atomicParallelRestore(Database cx,
                                                    Key tagName,
                                                    Standalone<VectorRef<KeyRangeRef>> ranges,
                                                    Key addPrefix,
                                                    Key removePrefix) {
	return FileBackupAgentImpl::atomicParallelRestore(this, cx, tagName, ranges, addPrefix, removePrefix);
}

Future<Version> FileBackupAgent::restore(Database cx,
                                         Optional<Database> cxOrig,
                                         Key tagName,
                                         Key url,
                                         Standalone<VectorRef<KeyRangeRef>> ranges,
                                         WaitForComplete waitForComplete,
                                         Version targetVersion,
                                         Verbose verbose,
                                         Key addPrefix,
                                         Key removePrefix,
                                         LockDB lockDB,
                                         OnlyApplyMutationLogs onlyApplyMutationLogs,
                                         InconsistentSnapshotOnly inconsistentSnapshotOnly,
                                         Version beginVersion,
                                         Optional<std::string> const& encryptionKeyFileName) {
	return FileBackupAgentImpl::restore(this,
	                                    cx,
	                                    cxOrig,
	                                    tagName,
	                                    url,
	                                    ranges,
	                                    waitForComplete,
	                                    targetVersion,
	                                    verbose,
	                                    addPrefix,
	                                    removePrefix,
	                                    lockDB,
	                                    onlyApplyMutationLogs,
	                                    inconsistentSnapshotOnly,
	                                    beginVersion,
	                                    encryptionKeyFileName,
	                                    deterministicRandom()->randomUniqueID());
}

Future<Version> FileBackupAgent::atomicRestore(Database cx,
                                               Key tagName,
                                               Standalone<VectorRef<KeyRangeRef>> ranges,
                                               Key addPrefix,
                                               Key removePrefix) {
	return FileBackupAgentImpl::atomicRestore(
	    this, cx, tagName, ranges, addPrefix, removePrefix, UsePartitionedLog::False);
}

Future<ERestoreState> FileBackupAgent::abortRestore(Reference<ReadYourWritesTransaction> tr, Key tagName) {
	return fileBackup::abortRestore(tr, tagName);
}

Future<ERestoreState> FileBackupAgent::abortRestore(Database cx, Key tagName) {
	return fileBackup::abortRestore(cx, tagName);
}

Future<std::string> FileBackupAgent::restoreStatus(Reference<ReadYourWritesTransaction> tr, Key tagName) {
	return fileBackup::restoreStatus(tr, tagName);
}

Future<ERestoreState> FileBackupAgent::waitRestore(Database cx, Key tagName, Verbose verbose) {
	return FileBackupAgentImpl::waitRestore(cx, tagName, verbose);
};

Future<Void> FileBackupAgent::submitBackup(Reference<ReadYourWritesTransaction> tr,
                                           Key outContainer,
                                           int initialSnapshotIntervalSeconds,
                                           int snapshotIntervalSeconds,
                                           std::string const& tagName,
                                           Standalone<VectorRef<KeyRangeRef>> backupRanges,
                                           StopWhenDone stopWhenDone,
                                           UsePartitionedLog partitionedLog,
                                           IncrementalBackupOnly incrementalBackupOnly,
                                           Optional<std::string> const& encryptionKeyFileName) {
	return FileBackupAgentImpl::submitBackup(this,
	                                         tr,
	                                         outContainer,
	                                         initialSnapshotIntervalSeconds,
	                                         snapshotIntervalSeconds,
	                                         tagName,
	                                         backupRanges,
	                                         stopWhenDone,
	                                         partitionedLog,
	                                         incrementalBackupOnly,
	                                         encryptionKeyFileName);
}

Future<Void> FileBackupAgent::discontinueBackup(Reference<ReadYourWritesTransaction> tr, Key tagName) {
	return FileBackupAgentImpl::discontinueBackup(this, tr, tagName);
}

Future<Void> FileBackupAgent::abortBackup(Reference<ReadYourWritesTransaction> tr, std::string tagName) {
	return FileBackupAgentImpl::abortBackup(this, tr, tagName);
}

Future<std::string> FileBackupAgent::getStatus(Database cx, ShowErrors showErrors, std::string tagName) {
	return FileBackupAgentImpl::getStatus(this, cx, showErrors, tagName);
}

Future<std::string> FileBackupAgent::getStatusJSON(Database cx, std::string tagName) {
	return FileBackupAgentImpl::getStatusJSON(this, cx, tagName);
}

Future<Optional<Version>> FileBackupAgent::getLastRestorable(Reference<ReadYourWritesTransaction> tr,
                                                             Key tagName,
                                                             Snapshot snapshot) {
	return FileBackupAgentImpl::getLastRestorable(this, tr, tagName, snapshot);
}

void FileBackupAgent::setLastRestorable(Reference<ReadYourWritesTransaction> tr, Key tagName, Version version) {
	tr->setOption(FDBTransactionOptions::ACCESS_SYSTEM_KEYS);
	tr->setOption(FDBTransactionOptions::LOCK_AWARE);
	tr->set(lastRestorable.pack(tagName), BinaryWriter::toValue<Version>(version, Unversioned()));
}

Future<EBackupState> FileBackupAgent::waitBackup(Database cx,
                                                 std::string tagName,
                                                 StopWhenDone stopWhenDone,
                                                 Reference<IBackupContainer>* pContainer,
                                                 UID* pUID) {
	return FileBackupAgentImpl::waitBackup(this, cx, tagName, stopWhenDone, pContainer, pUID);
}

Future<Void> FileBackupAgent::changePause(Database db, bool pause) {
	return FileBackupAgentImpl::changePause(this, db, pause);
}

// Fast Restore addPrefix test helper functions
static std::pair<bool, bool> insideValidRange(KeyValueRef kv,
                                              Standalone<VectorRef<KeyRangeRef>> restoreRanges,
                                              Standalone<VectorRef<KeyRangeRef>> backupRanges) {
	bool insideRestoreRange = false;
	bool insideBackupRange = false;
	for (auto& range : restoreRanges) {
		TraceEvent(SevFRTestInfo, "InsideValidRestoreRange")
		    .detail("Key", kv.key)
		    .detail("Range", range)
		    .detail("Inside", (kv.key >= range.begin && kv.key < range.end));
		if (kv.key >= range.begin && kv.key < range.end) {
			insideRestoreRange = true;
			break;
		}
	}
	for (auto& range : backupRanges) {
		TraceEvent(SevFRTestInfo, "InsideValidBackupRange")
		    .detail("Key", kv.key)
		    .detail("Range", range)
		    .detail("Inside", (kv.key >= range.begin && kv.key < range.end));
		if (kv.key >= range.begin && kv.key < range.end) {
			insideBackupRange = true;
			break;
		}
	}
	return std::make_pair(insideBackupRange, insideRestoreRange);
}

// Write [begin, end) in kvs to DB
ACTOR static Future<Void> writeKVs(Database cx, Standalone<VectorRef<KeyValueRef>> kvs, int begin, int end) {
	wait(runRYWTransaction(cx, [=](Reference<ReadYourWritesTransaction> tr) -> Future<Void> {
		tr->setOption(FDBTransactionOptions::ACCESS_SYSTEM_KEYS);
		tr->setOption(FDBTransactionOptions::LOCK_AWARE);
		int index = begin;
		while (index < end) {
			TraceEvent(SevFRTestInfo, "TransformDatabaseContentsWriteKV")
			    .detail("Index", index)
			    .detail("KVs", kvs.size())
			    .detail("Key", kvs[index].key)
			    .detail("Value", kvs[index].value);
			tr->set(kvs[index].key, kvs[index].value);
			++index;
		}
		return Void();
	}));

	// Sanity check data has been written to DB
	state ReadYourWritesTransaction tr(cx);
	loop {
		try {
			tr.setOption(FDBTransactionOptions::READ_SYSTEM_KEYS);
			tr.setOption(FDBTransactionOptions::READ_LOCK_AWARE);
			KeyRef k1 = kvs[begin].key;
			KeyRef k2 = end < kvs.size() ? kvs[end].key : normalKeys.end;
			TraceEvent(SevFRTestInfo, "TransformDatabaseContentsWriteKVReadBack")
			    .detail("Range", KeyRangeRef(k1, k2))
			    .detail("Begin", begin)
			    .detail("End", end);
			RangeResult readKVs = wait(tr.getRange(KeyRangeRef(k1, k2), CLIENT_KNOBS->TOO_MANY));
			ASSERT(readKVs.size() > 0 || begin == end);
			break;
		} catch (Error& e) {
			TraceEvent("TransformDatabaseContentsWriteKVReadBackError").error(e);
			wait(tr.onError(e));
		}
	}

	TraceEvent(SevFRTestInfo, "TransformDatabaseContentsWriteKVDone").detail("Begin", begin).detail("End", end);

	return Void();
}

// restoreRanges is the actual range that has applied removePrefix and addPrefix processed by restore system
// Assume: restoreRanges do not overlap which is achieved by ensuring backup ranges do not overlap
ACTOR static Future<Void> transformDatabaseContents(Database cx,
                                                    Key addPrefix,
                                                    Key removePrefix,
                                                    Standalone<VectorRef<KeyRangeRef>> restoreRanges) {
	state ReadYourWritesTransaction tr(cx);
	state Standalone<VectorRef<KeyValueRef>> oldData;

	TraceEvent("FastRestoreWorkloadTransformDatabaseContents")
	    .detail("AddPrefix", addPrefix)
	    .detail("RemovePrefix", removePrefix);
	state int i = 0;
	loop { // Read all data from DB
		try {
			tr.setOption(FDBTransactionOptions::ACCESS_SYSTEM_KEYS);
			tr.setOption(FDBTransactionOptions::LOCK_AWARE);
			for (i = 0; i < restoreRanges.size(); ++i) {
				RangeResult kvs = wait(tr.getRange(restoreRanges[i], CLIENT_KNOBS->TOO_MANY));
				ASSERT(!kvs.more);
				for (auto kv : kvs) {
					oldData.push_back_deep(oldData.arena(), KeyValueRef(kv.key, kv.value));
				}
			}
			break;
		} catch (Error& e) {
			TraceEvent("FastRestoreWorkloadTransformDatabaseContentsGetAllKeys")
			    .detail("Index", i)
			    .detail("RestoreRange", restoreRanges[i])
			    .error(e);
			oldData = Standalone<VectorRef<KeyValueRef>>(); // clear the vector
			wait(tr.onError(e));
		}
	}

	// Convert data by removePrefix and addPrefix in memory
	state Standalone<VectorRef<KeyValueRef>> newKVs;
	for (int i = 0; i < oldData.size(); ++i) {
		Key newKey(oldData[i].key);
		TraceEvent(SevFRTestInfo, "TransformDatabaseContents")
		    .detail("Keys", oldData.size())
		    .detail("Index", i)
		    .detail("GetKey", oldData[i].key)
		    .detail("GetValue", oldData[i].value);
		if (newKey.size() < removePrefix.size()) { // If true, must check why.
			TraceEvent(SevError, "TransformDatabaseContents")
			    .detail("Key", newKey)
			    .detail("RemovePrefix", removePrefix);
			continue;
		}
		newKey = newKey.removePrefix(removePrefix).withPrefix(addPrefix);
		newKVs.push_back_deep(newKVs.arena(), KeyValueRef(newKey.contents(), oldData[i].value));
		TraceEvent(SevFRTestInfo, "TransformDatabaseContents")
		    .detail("Keys", newKVs.size())
		    .detail("Index", i)
		    .detail("NewKey", newKVs.back().key)
		    .detail("NewValue", newKVs.back().value);
	}

	state Standalone<VectorRef<KeyRangeRef>> backupRanges; // dest. ranges
	for (auto& range : restoreRanges) {
		KeyRange tmpRange = range;
		backupRanges.push_back_deep(backupRanges.arena(), tmpRange.removePrefix(removePrefix).withPrefix(addPrefix));
	}

	// Clear the transformed data (original data with removePrefix and addPrefix) in restoreRanges
	wait(runRYWTransaction(cx, [=](Reference<ReadYourWritesTransaction> tr) -> Future<Void> {
		tr->setOption(FDBTransactionOptions::ACCESS_SYSTEM_KEYS);
		tr->setOption(FDBTransactionOptions::LOCK_AWARE);
		for (int i = 0; i < restoreRanges.size(); i++) {
			TraceEvent(SevFRTestInfo, "TransformDatabaseContents")
			    .detail("ClearRestoreRange", restoreRanges[i])
			    .detail("ClearBackupRange", backupRanges[i]);
			tr->clear(restoreRanges[i]); // Clear the range.removePrefix().withPrefix()
			tr->clear(backupRanges[i]);
		}
		return Void();
	}));

	// Sanity check to ensure no data in the ranges
	tr.reset();
	loop {
		try {
			tr.setOption(FDBTransactionOptions::ACCESS_SYSTEM_KEYS);
			tr.setOption(FDBTransactionOptions::LOCK_AWARE);
			RangeResult emptyData = wait(tr.getRange(normalKeys, CLIENT_KNOBS->TOO_MANY));
			for (int i = 0; i < emptyData.size(); ++i) {
				TraceEvent(SevError, "ExpectEmptyData")
				    .detail("Index", i)
				    .detail("Key", emptyData[i].key)
				    .detail("Value", emptyData[i].value);
			}
			break;
		} catch (Error& e) {
			wait(tr.onError(e));
		}
	}

	// Write transformed KVs (i.e., kv backup took) back to DB
	state std::vector<Future<Void>> fwrites;
	loop {
		try {
			state int begin = 0;
			state int len = 0;
			while (begin < newKVs.size()) {
				len = std::min(100, newKVs.size() - begin);
				fwrites.push_back(writeKVs(cx, newKVs, begin, begin + len));
				begin = begin + len;
			}
			wait(waitForAll(fwrites));
			break;
		} catch (Error& e) {
			TraceEvent(SevError, "FastRestoreWorkloadTransformDatabaseContentsUnexpectedErrorOnWriteKVs").error(e);
			wait(tr.onError(e));
		}
	}

	// Sanity check
	tr.reset();
	loop {
		try {
			tr.setOption(FDBTransactionOptions::ACCESS_SYSTEM_KEYS);
			tr.setOption(FDBTransactionOptions::LOCK_AWARE);
			RangeResult allData = wait(tr.getRange(normalKeys, CLIENT_KNOBS->TOO_MANY));
			TraceEvent(SevFRTestInfo, "SanityCheckData").detail("Size", allData.size());
			for (int i = 0; i < allData.size(); ++i) {
				std::pair<bool, bool> backupRestoreValid = insideValidRange(allData[i], restoreRanges, backupRanges);
				TraceEvent(backupRestoreValid.first ? SevFRTestInfo : SevError, "SanityCheckData")
				    .detail("Index", i)
				    .detail("Key", allData[i].key)
				    .detail("Value", allData[i].value)
				    .detail("InsideBackupRange", backupRestoreValid.first)
				    .detail("InsideRestoreRange", backupRestoreValid.second);
			}
			break;
		} catch (Error& e) {
			wait(tr.onError(e));
		}
	}

	TraceEvent("FastRestoreWorkloadTransformDatabaseContentsFinish")
	    .detail("AddPrefix", addPrefix)
	    .detail("RemovePrefix", removePrefix);

	return Void();
}

// addPrefix and removePrefix are the options used in the restore request:
// every backup key applied removePrefix and addPrefix in restore;
// transformRestoredDatabase actor will revert it by remove addPrefix and add removePrefix.
ACTOR Future<Void> transformRestoredDatabase(Database cx,
                                             Standalone<VectorRef<KeyRangeRef>> backupRanges,
                                             Key addPrefix,
                                             Key removePrefix) {
	try {
		Standalone<VectorRef<KeyRangeRef>> restoreRanges;
		for (int i = 0; i < backupRanges.size(); ++i) {
			KeyRange range(backupRanges[i]);
			Key begin = range.begin.removePrefix(removePrefix).withPrefix(addPrefix);
			Key end = range.end.removePrefix(removePrefix).withPrefix(addPrefix);
			TraceEvent("FastRestoreTransformRestoredDatabase")
			    .detail("From", KeyRangeRef(begin.contents(), end.contents()))
			    .detail("To", range);
			restoreRanges.push_back_deep(restoreRanges.arena(), KeyRangeRef(begin.contents(), end.contents()));
		}
		wait(transformDatabaseContents(cx, removePrefix, addPrefix, restoreRanges));
	} catch (Error& e) {
		TraceEvent(SevError, "FastRestoreTransformRestoredDatabaseUnexpectedError").error(e);
		throw;
	}

	return Void();
}

void simulateBlobFailure() {
	if (BUGGIFY && deterministicRandom()->random01() < 0.01) { // Simulate blob failures
		double i = deterministicRandom()->random01();
		if (i < 0.5) {
			throw http_request_failed();
		} else if (i < 0.7) {
			throw connection_failed();
		} else if (i < 0.8) {
			throw timed_out();
		} else if (i < 0.9) {
			throw lookup_failed();
		}
	}
}<|MERGE_RESOLUTION|>--- conflicted
+++ resolved
@@ -23,11 +23,8 @@
 #include "fdbclient/DatabaseContext.h"
 #include "fdbclient/Knobs.h"
 #include "fdbclient/ManagementAPI.actor.h"
-<<<<<<< HEAD
 #include "fdbclient/MutationLogReader.actor.h"
-=======
 #include "fdbclient/RestoreInterface.h"
->>>>>>> 0ce46819
 #include "fdbclient/Status.h"
 #include "fdbclient/SystemData.h"
 #include "fdbclient/KeyBackedTypes.h"
@@ -2046,15 +2043,8 @@
 		// Start the parallel read/merge
 		std::cout << "litian iii " << destUidValue.printable() << std::endl;
 
-<<<<<<< HEAD
 		state Reference<MutationLogReader> reader = wait(MutationLogReader::Create(
 		    cx, beginVersion, endVersion, destUidValue, backupLogKeys.begin, /*pipelineDepth=*/3));
-=======
-		for (auto& range : ranges) {
-			rc.push_back(
-			    readCommitted(cx, results, lock, range, Terminator::False, AccessSystemKeys::True, LockAware::True));
-		}
->>>>>>> 0ce46819
 
 		// std::cout << "litian iii" << std::endl;
 

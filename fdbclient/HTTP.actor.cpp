--- conflicted
+++ resolved
@@ -334,11 +334,7 @@
 			}
 
 			// Write headers to a packet buffer chain
-<<<<<<< HEAD
-		    PacketBuffer* pFirst = PacketBuffer::create();
-=======
 			PacketBuffer* pFirst = PacketBuffer::create();
->>>>>>> c96854fc
 			PacketBuffer *pLast = writeRequestHeader(verb, resource, headers, pFirst);
 			// Prepend headers to content packer buffer chain
 			pContent->prependWriteBuffer(pFirst, pLast);
